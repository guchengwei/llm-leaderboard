import os
import asyncio
from dataclasses import dataclass
import json
from config_singleton import WandbConfigSingleton
<<<<<<< HEAD
from langchain_openai import ChatOpenAI, AzureChatOpenAI
from langchain_mistralai.chat_models import ChatMistralAI
from langchain_google_genai import (
    ChatGoogleGenerativeAI,
    HarmBlockThreshold,
    HarmCategory,
)
from langchain_aws import ChatBedrock
from langchain_anthropic import ChatAnthropic
#from langchain_cohere import ChatCohere
=======
import openai
from mistralai import Mistral
import google.generativeai as genai
from anthropic import Anthropic
import cohere
>>>>>>> fd182dee
from botocore.exceptions import ClientError
import boto3
from botocore.config import Config
from openai import AzureOpenAI


@dataclass
class LLMResponse:
    content: str


def filter_params(params, allowed_params):
    """許可されたパラメータのみをフィルタリング"""
    return {k: v for k, v in params.items() if k in allowed_params}


def map_common_params(params, param_mapping):
    """共通パラメータを各プロバイダ固有のパラメータ名にマッピング"""
    mapped_params = {}
    for key, value in params.items():
        mapped_key = param_mapping.get(key, key)
        mapped_params[mapped_key] = value
    return mapped_params


class ChatBedrock:
    def __init__(self, cfg) -> None:
        self.bedrock_runtime = boto3.client(
            service_name="bedrock-runtime",
            region_name=os.environ.get("AWS_DEFAULT_REGION", "us-west-2"),
            config=Config(read_timeout=1000),
        )
        self.model_id = cfg.model.pretrained_model_name_or_path
        self.ignore_keys = ["max_tokens"]
        self.generator_config = {
            k: v for k, v in cfg.generator.items() if k not in self.ignore_keys
        }

    async def _invoke_async(self, messages: list[dict[str, str]], max_tokens: int):
        """非同期でBedrockを呼び出し"""
        is_claude = "anthropic" in self.model_id.lower()
        is_llama = "llama" in self.model_id.lower()
        is_nova = "nova" in self.model_id.lower()

        if is_claude:
            body_dict = {
                "anthropic_version": "bedrock-2023-05-31",
                "max_tokens": max_tokens,
                **self.generator_config,
            }
            if messages[0]["role"] == "system":
                body_dict.update({"messages": messages[1:], "system": messages[0]["content"]})
            else:
                body_dict.update({"messages": messages})
        elif is_llama:
            prompt = self._format_llama_prompt(messages)
            body_dict = {
                "prompt": prompt,
                "max_gen_len": max_tokens,
                **self.generator_config,
            }
        elif is_nova:
            for message in messages:
                if isinstance(message['content'], str):
                    message['content'] = [{"text": message['content']}]

            parameter_mapping = {
                "top_p": "topP",
                "max_tokens": "maxTokens",
            }

            inference_config = {
                parameter_mapping.get(k, k): v for k, v in {
                    "temperature": self.generator_config.get("temperature", 0.0),
                    "maxTokens": max_tokens,
                    **{k: v for k, v in self.generator_config.items() if k not in ["temperature"]}
                }.items()
            }

            body_dict = {
                "messages": messages,
                "inferenceConfig": inference_config
            }
        else:
            raise ValueError(f"Unsupported model: {self.model_id}")

        try:
            if is_nova:
                # 非同期でconverseを実行
                response = await asyncio.to_thread(
                    self.bedrock_runtime.converse,
                    modelId=self.model_id,
                    **body_dict
                )
                response_body = response
            else:
                # 非同期でinvoke_modelを実行
                response = await asyncio.to_thread(
                    self.bedrock_runtime.invoke_model,
                    body=json.dumps(body_dict),
                    modelId=self.model_id
                )
                response_body = json.loads(response.get("body").read())
        except ClientError as e:
            print(f"ERROR: Can't invoke '{self.model_id}'. Reason: {e}")
            raise

        return response_body

    def _format_llama_prompt(self, messages):
        formatted_messages = ["<|begin_of_text|>"]
        for message in messages:
            if message["role"] == "system":
                formatted_messages.append(f"<|start_header_id|>system<|end_header_id|>\n{message['content']}\n<|eot_id|>")
            elif message["role"] == "user":
                formatted_messages.append(f"<|start_header_id|>user<|end_header_id|>\n{message['content']}\n<|eot_id|>")
            elif message["role"] == "assistant":
                formatted_messages.append(f"<|start_header_id|>assistant<|end_header_id|>\n{message['content']}\n<|eot_id|>")
        return "".join(formatted_messages)

    def invoke(self, messages, max_tokens=None, **kwargs):
        """同期版のinvoke（後方互換性のため）"""
        if max_tokens is None:
            max_tokens = 1024
        # 同期処理として実行
        loop = asyncio.new_event_loop()
        asyncio.set_event_loop(loop)
        try:
            return loop.run_until_complete(self.ainvoke(messages, max_tokens, **kwargs))
        finally:
            loop.close()

    async def ainvoke(self, messages, max_tokens=None, **kwargs):
        """非同期版のinvoke"""
        if max_tokens is None:
            max_tokens = 1024
        
        response = await self._invoke_async(messages=messages, max_tokens=max_tokens)
        
        if "anthropic" in self.model_id.lower():
            content = response.get("content", [{"text": ""}])[0]["text"]
        elif "llama" in self.model_id.lower():
            content = response.get("generation", "")
            content = content.replace("<|start_header_id|>assistant<|end_header_id|>\n", "").replace("\n<|eot_id|>", "") 
        elif "nova" in self.model_id.lower():
            content = response.get("output", {}).get("message", {}).get("content", [{}])[0].get("text", "")
        else:
            content = ""
        return LLMResponse(content=content)


class OpenAIClient:
    def __init__(self, api_key=None, base_url=None, model=None, **kwargs):
        self.client = openai.OpenAI(
            api_key=api_key,
            base_url=base_url
        )
        self.async_client = openai.AsyncOpenAI(
            api_key=api_key,
            base_url=base_url
        )
        self.model = model
        self.kwargs = kwargs
        
        self.allowed_params = {
            'temperature', 'top_p', 'n', 'stream', 'stop', 
            'max_tokens', 'presence_penalty', 'frequency_penalty',
            'logit_bias', 'user', 'response_format', 'seed',
            'tools', 'tool_choice', 'parallel_tool_calls'
        }
        
        self.param_mapping = {}

    def invoke(self, messages, max_tokens=None, **kwargs):
        """同期版のinvoke（後方互換性のため）"""
        loop = asyncio.new_event_loop()
        asyncio.set_event_loop(loop)
        try:
            return loop.run_until_complete(self.ainvoke(messages, max_tokens, **kwargs))
        finally:
            loop.close()

    async def ainvoke(self, messages, max_tokens=None, **kwargs):
        """非同期版のinvoke"""
        all_kwargs = {**self.kwargs, **kwargs}
        mapped_params = map_common_params(all_kwargs, self.param_mapping)
        filtered_params = filter_params(mapped_params, self.allowed_params)
        
        params = {
            "model": self.model,
            "messages": messages,
            **filtered_params
        }
        
        if max_tokens:
            params["max_tokens"] = max_tokens
        
        response = await self.async_client.chat.completions.create(**params)
        return LLMResponse(content=response.choices[0].message.content)


class MistralClient:
    def __init__(self, api_key, model, **kwargs):
        self.client = Mistral(api_key=api_key)
        self.model = model
        self.kwargs = kwargs
        
        self.allowed_params = {
            'temperature', 'top_p', 'max_tokens', 'stream', 'stop',
            'random_seed', 'response_format', 'tools', 'tool_choice'
        }
        
        self.param_mapping = {
            'seed': 'random_seed',
        }

    def invoke(self, messages, max_tokens=None, **kwargs):
        """同期版のinvoke（後方互換性のため）"""
        loop = asyncio.new_event_loop()
        asyncio.set_event_loop(loop)
        try:
            return loop.run_until_complete(self.ainvoke(messages, max_tokens, **kwargs))
        finally:
            loop.close()

    async def ainvoke(self, messages, max_tokens=None, **kwargs):
        """非同期版のinvoke"""
        all_kwargs = {**self.kwargs, **kwargs}
        mapped_params = map_common_params(all_kwargs, self.param_mapping)
        filtered_params = filter_params(mapped_params, self.allowed_params)
        
        params = {
            "model": self.model,
            "messages": messages,
            **filtered_params
        }
        
        if max_tokens:
            params["max_tokens"] = max_tokens
        
        # Mistral APIを非同期で実行
        response = await asyncio.to_thread(self.client.chat.complete, **params)
        return LLMResponse(content=response.choices[0].message.content)


class GoogleClient:
    def __init__(self, api_key, model, **kwargs):
        genai.configure(api_key=api_key)
        self.model = genai.GenerativeModel(model)
        self.kwargs = kwargs
        
        self.allowed_params = {
            'temperature', 'top_p', 'top_k', 'max_output_tokens',
            'candidate_count', 'stop_sequences'
        }
        
        self.param_mapping = {
            'max_tokens': 'max_output_tokens',
            'stop': 'stop_sequences',
        }

    def invoke(self, messages, max_tokens=None, **kwargs):
        """同期版のinvoke（後方互換性のため）"""
        loop = asyncio.new_event_loop()
        asyncio.set_event_loop(loop)
        try:
            return loop.run_until_complete(self.ainvoke(messages, max_tokens, **kwargs))
        finally:
            loop.close()

    async def ainvoke(self, messages, max_tokens=None, **kwargs):
        """非同期版のinvoke"""
        # メッセージ処理
        chat_history = []
        system_instruction = None
        
        for i, msg in enumerate(messages):
            if msg["role"] == "system":
                system_instruction = msg["content"]
            elif msg["role"] == "user":
                if i < len(messages) - 1:
                    chat_history.append({"role": "user", "parts": [msg["content"]]})
            elif msg["role"] == "assistant":
                chat_history.append({"role": "model", "parts": [msg["content"]]})
        
        if system_instruction:
            model = genai.GenerativeModel(
                model_name=self.model.model_name,
                system_instruction=system_instruction
            )
        else:
            model = self.model
        
        chat = model.start_chat(history=chat_history)
        
        last_user_message = None
        for msg in reversed(messages):
            if msg["role"] == "user":
                last_user_message = msg["content"]
                break
        
        if not last_user_message:
            raise ValueError("No user message found")
        
        all_kwargs = {**self.kwargs, **kwargs}
        mapped_params = map_common_params(all_kwargs, self.param_mapping)
        generation_config = filter_params(mapped_params, self.allowed_params)
        
        if max_tokens:
            generation_config["max_output_tokens"] = max_tokens
        
        # Google APIを非同期で実行
        response = await asyncio.to_thread(
            chat.send_message, 
            last_user_message, 
            generation_config=generation_config
        )
        return LLMResponse(content=response.text)


class AnthropicClient:
    def __init__(self, api_key, model, **kwargs):
        self.client = Anthropic(api_key=api_key)
        self.model = model
        self.kwargs = kwargs
        
        self.allowed_params = {
            'temperature', 'top_p', 'top_k', 'max_tokens',
            'stop_sequences', 'stream'
        }
        
        self.param_mapping = {
            'stop': 'stop_sequences',
        }

    def invoke(self, messages, max_tokens=None, **kwargs):
        """同期版のinvoke（後方互換性のため）"""
        loop = asyncio.new_event_loop()
        asyncio.set_event_loop(loop)
        try:
            return loop.run_until_complete(self.ainvoke(messages, max_tokens, **kwargs))
        finally:
            loop.close()

    async def ainvoke(self, messages, max_tokens=None, **kwargs):
        """非同期版のinvoke"""
        system_message = None
        filtered_messages = []
        
        for msg in messages:
            if msg["role"] == "system":
                system_message = msg["content"]
            else:
                filtered_messages.append(msg)
        
        all_kwargs = {**self.kwargs, **kwargs}
        mapped_params = map_common_params(all_kwargs, self.param_mapping)
        filtered_params = filter_params(mapped_params, self.allowed_params)
        
        params = {
            "model": self.model,
            "messages": filtered_messages,
            **filtered_params
        }
        
        if system_message:
            params["system"] = system_message
            
        if max_tokens:
            params["max_tokens"] = max_tokens
        elif "max_tokens" not in params:
            params["max_tokens"] = 1024
        
        # Anthropic APIを非同期で実行
        response = await asyncio.to_thread(self.client.messages.create, **params)
        return LLMResponse(content=response.content[0].text)


class AzureOpenAIClient:
    def __init__(self, api_key, azure_endpoint, azure_deployment, api_version, **kwargs):
        self.client = AzureOpenAI(
            api_key=api_key,
            azure_endpoint=azure_endpoint,
            api_version=api_version
        )
        self.async_client = openai.AsyncAzureOpenAI(
            api_key=api_key,
            azure_endpoint=azure_endpoint,
            api_version=api_version
        )
        self.azure_deployment = azure_deployment
        self.kwargs = kwargs
        
        self.allowed_params = {
            'temperature', 'top_p', 'n', 'stream', 'stop', 
            'max_tokens', 'presence_penalty', 'frequency_penalty',
            'logit_bias', 'user', 'response_format', 'seed',
            'tools', 'tool_choice', 'parallel_tool_calls'
        }
        
        self.param_mapping = {}

    def invoke(self, messages, max_tokens=None, **kwargs):
        """同期版のinvoke（後方互換性のため）"""
        loop = asyncio.new_event_loop()
        asyncio.set_event_loop(loop)
        try:
            return loop.run_until_complete(self.ainvoke(messages, max_tokens, **kwargs))
        finally:
            loop.close()

    async def ainvoke(self, messages, max_tokens=None, **kwargs):
        """非同期版のinvoke"""
        all_kwargs = {**self.kwargs, **kwargs}
        mapped_params = map_common_params(all_kwargs, self.param_mapping)
        filtered_params = filter_params(mapped_params, self.allowed_params)
        
        params = {
            "model": self.azure_deployment,
            "messages": messages,
            **filtered_params
        }
        
        if max_tokens:
            params["max_tokens"] = max_tokens
        
        response = await self.async_client.chat.completions.create(**params)
        return LLMResponse(content=response.choices[0].message.content)


class CohereClient:
    def __init__(self, api_key, model, **kwargs):
        self.client = cohere.Client(api_key)
        self.model = model
        self.kwargs = kwargs
        
        self.allowed_params = {
            'temperature', 'p', 'k', 'max_tokens', 'stop_sequences',
            'frequency_penalty', 'presence_penalty', 'seed'
        }
        
        self.param_mapping = {
            'top_p': 'p',
            'top_k': 'k',
            'stop': 'stop_sequences',
        }

    def invoke(self, messages, max_tokens=None, **kwargs):
        """同期版のinvoke（後方互換性のため）"""
        loop = asyncio.new_event_loop()
        asyncio.set_event_loop(loop)
        try:
            return loop.run_until_complete(self.ainvoke(messages, max_tokens, **kwargs))
        finally:
            loop.close()

    async def ainvoke(self, messages, max_tokens=None, **kwargs):
        """非同期版のinvoke"""
        chat_history = []
        message = ""
        preamble = None
        
        for i, msg in enumerate(messages):
            if msg["role"] == "system":
                preamble = msg["content"]
            elif msg["role"] == "user":
                if i == len(messages) - 1:
                    message = msg["content"]
                else:
                    chat_history.append({"role": "USER", "message": msg["content"]})
            elif msg["role"] == "assistant":
                chat_history.append({"role": "CHATBOT", "message": msg["content"]})
        
        all_kwargs = {**self.kwargs, **kwargs}
        mapped_params = map_common_params(all_kwargs, self.param_mapping)
        filtered_params = filter_params(mapped_params, self.allowed_params)
        
        params = {
            "model": self.model,
            "message": message,
            "chat_history": chat_history,
            **filtered_params
        }
        
        if preamble:
            params["preamble"] = preamble
            
        if max_tokens:
            params["max_tokens"] = max_tokens
        
        # Cohere APIを非同期で実行
        response = await asyncio.to_thread(self.client.chat, **params)
        return LLMResponse(content=response.text)


def get_llm_inference_engine():
    instance = WandbConfigSingleton.get_instance()
    cfg = instance.config
    api_type = cfg.api

    if api_type == "vllm":
        # vLLMサーバーを起動
        from vllm_server import start_vllm_server
        start_vllm_server()

        # LoRAの設定を確認
        lora_config = cfg.model.get("lora", None)
        base_url = "http://localhost:8000/v1"
        model_name = cfg.model.pretrained_model_name_or_path

        if lora_config and lora_config.get("enable", False):
            # LoRAが有効な場合、LoRAアダプター名をモデル名として使用
            model_name = lora_config.get("adapter_name", model_name)

        llm = OpenAIClient(
            api_key="EMPTY",
            base_url=base_url,
            model_name=model_name,
            **cfg.generator,
        )

    elif api_type == "vllm-external":
        # vLLMサーバーは起動済みのものを用いるので、ここでは起動しない
        #from vllm_server import start_vllm_server
        #start_vllm_server()

        base_url = cfg.get("base_url", "http://localhost:8000/v1") #"http://localhost:8000/v1"
        model_name = cfg.model.pretrained_model_name_or_path

        llm = OpenAIClient(
            api_key=os.environ.get("VLLM_API_KEY", "EMPTY"),
            base_url=base_url,
            model_name=model_name,
            **cfg.generator,
        )

    elif api_type == "openai":
        llm = OpenAIClient(
            api_key=os.environ["OPENAI_API_KEY"],
            model=cfg.model.pretrained_model_name_or_path,
            **cfg.generator,
        )

    elif api_type == "xai":
        llm = OpenAIClient(
            api_key=os.environ["XAI_API_KEY"],
            base_url="https://api.x.ai/v1",
            model=cfg.model.pretrained_model_name_or_path,
            **cfg.generator,
        )

    elif api_type == "mistral":
        llm = MistralClient(
            api_key=os.environ["MISTRAL_API_KEY"],
            model=cfg.model.pretrained_model_name_or_path,
            **cfg.generator,
        )

    elif api_type == "google":
        llm = GoogleClient(
            api_key=os.environ["GOOGLE_API_KEY"],
            model=cfg.model.pretrained_model_name_or_path,
            **cfg.generator,
        )

    elif api_type == "amazon_bedrock":
        llm = ChatBedrock(cfg=cfg)

    elif api_type == "anthropic":
        llm = AnthropicClient(
            api_key=os.environ["ANTHROPIC_API_KEY"],
            model=cfg.model.pretrained_model_name_or_path,
            **cfg.generator,
        )
    
    elif api_type == "upstage":
        llm = OpenAIClient(
            api_key=os.environ["UPSTAGE_API_KEY"],
            base_url="https://api.upstage.ai/v1/solar",
            model=cfg.model.pretrained_model_name_or_path,
            **cfg.generator,
        )

    elif api_type == "azure-openai":
        llm = AzureOpenAIClient(
            api_key=os.environ["AZURE_OPENAI_API_KEY"],
            azure_endpoint=os.environ["AZURE_OPENAI_ENDPOINT"],
            azure_deployment=cfg.model.pretrained_model_name_or_path,
            api_version=cfg.model.get("api_version", "2024-05-01-preview"),
            **cfg.generator,
        )

    elif api_type == "cohere":
        llm = CohereClient(
            api_key=os.environ["COHERE_API_KEY"],
            model=cfg.model.pretrained_model_name_or_path,
            **cfg.generator,
        )

    else:
        raise ValueError(f"Unsupported API type: {api_type}")
    
    return llm<|MERGE_RESOLUTION|>--- conflicted
+++ resolved
@@ -3,24 +3,11 @@
 from dataclasses import dataclass
 import json
 from config_singleton import WandbConfigSingleton
-<<<<<<< HEAD
-from langchain_openai import ChatOpenAI, AzureChatOpenAI
-from langchain_mistralai.chat_models import ChatMistralAI
-from langchain_google_genai import (
-    ChatGoogleGenerativeAI,
-    HarmBlockThreshold,
-    HarmCategory,
-)
-from langchain_aws import ChatBedrock
-from langchain_anthropic import ChatAnthropic
-#from langchain_cohere import ChatCohere
-=======
 import openai
 from mistralai import Mistral
 import google.generativeai as genai
 from anthropic import Anthropic
 import cohere
->>>>>>> fd182dee
 from botocore.exceptions import ClientError
 import boto3
 from botocore.config import Config
