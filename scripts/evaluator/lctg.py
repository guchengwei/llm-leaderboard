from pathlib import Path
import os
import concurrent.futures

import wandb
from tqdm import tqdm
import pandas as pd

from config_singleton import WandbConfigSingleton
from .evaluate_utils import (
    apply_chat_template,
    get_generated_result_wo_header_footer,
    get_format_is_valid,
    get_keyword_is_valid,
    get_prohibited_word_is_valid,
    get_char_count_is_valid,
    quality_process_results,
    calculate_true_proportions,
    transform_data,
    LLMAsyncProcessor,
)


def parallel_inference(inputs, lmt_type, llm):
    llm_ap = LLMAsyncProcessor(
        llm=llm,
        inputs=inputs,
        # batch_size=256,  # APIの場合変える必要あり
    )
    results = llm_ap.get_results()
    results = [message[0].content for message in results]

    return lmt_type, results


def evaluate():
    # Retrieve the instance from WandbConfigSingleton and load the W&B run and configuration
    instance = WandbConfigSingleton.get_instance()
    run = instance.run
    cfg = instance.config
    llm = instance.llm

    #############################################
    # download dataset
    #############################################
    dataset_name = "lctg"
    artifact = run.use_artifact(cfg[dataset_name].artifacts_path, type="dataset")
    artifact_dir = artifact.download()
    dataset_dir = Path(artifact_dir) / cfg[dataset_name].dataset_dir
    if not dataset_dir.exists():
        print(f"skip {dataset_name} because it is not found in {artifact_dir}")
        raise FileNotFoundError(f"dataset_dir not found: {dataset_dir}")
    #############################################
    # initialization 
    #############################################
    tasks = ["summary","ad_text","pros_and_cons"]
    limitation_type_list = ["format", "char_count", "keyword", "prohibited_word"]
    total_summary = pd.DataFrame()
    columns = [
        'question_id', 'task', 'category', 'requirement', 'base_text', 'request',
        'output', 'preprocessed_output', 'ctg', 'qual'
    ]
    output_df = pd.DataFrame(columns=columns)

    for task in tasks:
        file = f"{artifact_dir}/lctg/{task}_prompts_v1.jsonl"
        master_df = pd.read_json(file, orient="records", lines=True)
        if cfg.testmode:
            master_df = master_df.head(2)
        else:
            master_df = master_df.head(30)
        #############################################
        # generation 
        #############################################
        all_results = {lmt_type: [] for lmt_type in limitation_type_list}

        # Generate samples for API parallel processing
        for lmt_type in limitation_type_list:
            print(f"Perspective of controllability: {lmt_type}")
            sample_list = master_df[f"prompt_{lmt_type}"].tolist()
            inputs = []
            for sample in tqdm(sample_list):
                messages = []
                messages.append({"role": "user", "content": sample})
                prompt = apply_chat_template(messages=messages)
                generator_config = {"max_tokens": 3500}
                inputs.append([prompt, generator_config])

            llm_ap = LLMAsyncProcessor(
                llm=llm,
<<<<<<< HEAD
                inputs=inputs
=======
                inputs=inputs,
                # batch_size=256,  # APIの場合変える必要あり
>>>>>>> 47236927
            )
            results = llm_ap.get_results()
            all_results[lmt_type]=[message[0].content for message in results]

        data = {
            "generated_text_id": list(range(len(master_df["prompt_id"].tolist()))),
            "prompt_id":master_df["prompt_id"].tolist(),
            "base_text": master_df["base_text"].tolist(),
            "format_result": all_results["format"],
            "char_count_result": all_results["char_count"],
            "keyword_result": all_results["keyword"],
            "prohibited_word_result": all_results["prohibited_word"]
        }
        
        # log for debug
        result_df = pd.DataFrame(data)

        #############################################
        # process generated results 
        #############################################        
        ctg_col_list = ["format_result", "char_count_result", "keyword_result", "prohibited_word_result"]
        for ctg_col in ctg_col_list:
            print(f"Processing {ctg_col}")
            result_df[f"{ctg_col}_wo_hf"] = get_generated_result_wo_header_footer(result_df[ctg_col].tolist(), task)

        #############################################
        # calculate score ctg  
        #############################################
        result_df2 = result_df[["prompt_id", "format_result", "format_result_wo_hf", "char_count_result", "char_count_result_wo_hf", "keyword_result", "keyword_result_wo_hf", "prohibited_word_result", "prohibited_word_result_wo_hf"]]
        df_ctg = pd.merge(master_df, result_df2, on="prompt_id")

        validation_functions = {
                'is_valid_format': get_format_is_valid,
                'is_valid_char_count': get_char_count_is_valid,
                "is_valid_keyword": get_keyword_is_valid,
                "is_valid_prohibited_word": get_prohibited_word_is_valid
            }
        
        for validation in validation_functions:
            df_ctg[validation] = df_ctg.apply(lambda x: validation_functions[validation](x), axis=1).astype(int)

        sums = {key: df_ctg[key].sum() for key in validation_functions.keys()}

        # Calculate the average score for each validation type
        ctg_scores = {key: sums[key] / len(df_ctg) for key in validation_functions.keys()}

        for key, score in ctg_scores.items():
            print(f"{key.replace('is_valid_', '').replace('_', ' ').title()}: {score:.3f}")

        common_columns = [
            "prompt_id", "base_text", "char_count", "char_count_result", "char_count_result_wo_hf",
            "is_valid_char_count", "keyword", "keyword_result", "keyword_result_wo_hf", "is_valid_keyword",
            "prohibited_word", "prohibited_word_result", "prohibited_word_result_wo_hf",
            "is_valid_prohibited_word", "format", "format_result", "format_result_wo_hf", "is_valid_format"
        ]
        columns = common_columns + (["title"] if "title" in df_ctg.columns else [])
        save_df = df_ctg[columns].copy()
        result_columns = ["format_result", "format_result_wo_hf",
                          "char_count_result", "char_count_result_wo_hf",
                          "keyword_result", "keyword_result_wo_hf",
                          "prohibited_word_result", "prohibited_word_result_wo_hf",
                        ]
        for col in result_columns:
            save_df[col] = save_df[col].apply(lambda x: x)

        #############################################
        # calculate scores quality
        #############################################
<<<<<<< HEAD
        print("Calculating quality scores")
        df_quality = quality_process_results(result_df, task)
        quality_scores = calculate_true_proportions(df_quality)
=======
        #df_quality = quality_process_results(result_df, task)
        #quality_scores = calculate_true_proportions(df_quality)
>>>>>>> 47236927

    #############################################
    # Calculate scores
    #############################################

        # individual outputs
        #merged_df = pd.merge(df_quality,save_df, on='prompt_id', how='left')
        output_df = transform_data(output_df, save_df, task)

        # task base summary
        #scores_list = list(ctg_scores.values())+quality_scores
        scores_list = list(ctg_scores.values())
        #task_summary_table = pd.DataFrame(data=[scores_list], columns=["Format-ctg","C-count-ctg","Keyword-ctg","P-word-ctg","Format-qual","C-count-qual","Keyword-qual","P-word-qual"])
        task_summary_table = pd.DataFrame(data=[scores_list], columns=["Format-ctg","C-count-ctg","Keyword-ctg","P-word-ctg"])
        task_summary_table["AVG-ctg"] = task_summary_table.apply(lambda row: (row["Format-ctg"] + row["C-count-ctg"] + row["Keyword-ctg"] + row["P-word-ctg"]) / 4, axis=1)
        #task_summary_table["AVG-qual"] = task_summary_table.apply(lambda row: (row["Format-qual"] + row["C-count-qual"] + row["Keyword-qual"] + row["P-word-qual"]) / 4, axis=1)
        #columns = ["AVG-ctg", "AVG-qual"] + [col for col in task_summary_table.columns if col not in ["AVG-ctg", "AVG-qual"]]
        columns = ["AVG-ctg"] + [col for col in task_summary_table.columns if col not in ["AVG-ctg"]]
        task_summary_table = task_summary_table[columns]
        print(task_summary_table)

        for col in list(task_summary_table.columns):
            task_summary_table[col] = task_summary_table[col].apply(lambda x: "{:.3f}".format(float(x)))
        wandb.log({f"lctg_{task}_leaderboard_table": task_summary_table})

        total_summary[f"{task}_AVG-ctg"] = pd.to_numeric(task_summary_table['AVG-ctg'], errors='coerce')
        #total_summary[f"{task}_AVG-qual"]=pd.to_numeric(task_summary_table['AVG-qual'], errors='coerce')

    # total summary
    AVG_columns_ctg = [f"{task}_AVG-ctg" for task in tasks]
    total_summary["Total-AVG-ctg"] = total_summary[AVG_columns_ctg].mean(axis=1)
    columns = ['Total-AVG-ctg'] + [col for col in total_summary.columns if col != 'Total-AVG-ctg']
    total_summary = total_summary[columns]
    
    #AVG_columns_qual = [f"{task}_AVG-qual" for task in tasks]
    #total_summary["Total-AVG-qual"] = total_summary[AVG_columns_qual].mean(axis=1)
    #total_summary["AVG"] = (total_summary["Total-AVG-ctg"]+total_summary["Total-AVG-qual"])/2
    #columns = ['AVG'] + [col for col in total_summary.columns if col != 'AVG']
    #total_summary = total_summary[columns]

    wandb.log({"lctg_overall_leaderboard_table": total_summary})
    wandb.log({"lctg_output_table": output_df})
    
    """
    contents of wandb.log
    "lctg_overall_leaderboard_table": leaderboard_table,
        # model_name 
        # AVG : 全てのAVG
        # Total-AVG-ctg : summary, ad_text, pros_and_consのAVG-ctgの平均
        # Total-AVG-qual : summary, ad_text, pros_and_consのAVG-qualの平均
        # summary-AVG-ctg : summaryのCTGスコアの平均 (Format-ctg, C-count-ctg, Keyword-ctg, P-word-ctgの平均)
        # summary-AVG-qual : summaryの品質スコアの平均 (Format-qual, C-count-qual, Keyword-qual, P-word-qualの平均)
        # ad_text-AVG-ctg : ad_textのCTGスコアの平均 (Format-ctg, C-count-ctg, Keyword-ctg, P-word-ctgの平均)
        # ad_text-AVG-qual : ad_textの品質スコアの平均 (Format-qual, C-count-qual, Keyword-qual, P-word-qualの平均)
        # pros_and_cons-AVG-ctg : pros_and_consのCTGスコアの平均 (Format-ctg, C-count-ctg, Keyword-ctg, P-word-ctgの平均)
        # pros_and_cons-AVG-qual : pros_and_consの品質スコアの平均 (Format-qual, C-count-qual, Keyword-qual, P-word-qualの平均)

    "lctg_summary_leaderboard_table": summary_leaderboard_table,
        # AVG-ctg : CTGスコアの平均 (Format-ctg, C-count-ctg, Keyword-ctg, P-word-ctgの平均)
        # AVG-qual : 品質スコアの平均 (Format-qual, C-count-qual, Keyword-qual, P-word-qualの平均)
        # Format-ctg : FormatのCTGスコア
        # Format-qual : Formatの品質スコア
        # C-count-ctg : Char countのCTGスコア
        # C-count-qual : Char countの品質スコア
        # Keyword-ctg : KeywordのCTGスコア
        # Keyword-qual : Keywordの品質スコア
        # P-word-ctg : Prohibited wordのCTGスコア
        # P-word-qual : Prohibited wordの品質スコア
    "lctg_ad_text_leaderboard_table": ad_text_leaderboard_table,
        # AVG-ctg : CTGスコアの平均 (Format-ctg, C-count-ctg, Keyword-ctg, P-word-ctgの平均)
        # AVG-qual : 品質スコアの平均 (Format-qual, C-count-qual, Keyword-qual, P-word-qualの平均)
        # Format-ctg : FormatのCTGスコア
        # Format-qual : Formatの品質スコア
        # C-count-ctg : Char countのCTGスコア
        # C-count-qual : Char countの品質スコア
        # Keyword-ctg : KeywordのCTGスコア
        # Keyword-qual : Keywordの品質スコア
        # P-word-ctg : Prohibited wordのCTGスコア
        # P-word-qual : Prohibited wordの品質スコア
    "lctg_pros_and_cons_table": pros_and_cons_leaderboard_table,
        # AVG-ctg : CTGスコアの平均 (Format-ctg, C-count-ctg, Keyword-ctg, P-word-ctgの平均)
        # AVG-qual : 品質スコアの平均 (Format-qual, C-count-qual, Keyword-qual, P-word-qualの平均)
        # Format-ctg : FormatのCTGスコア
        # Format-qual : Formatの品質スコア
        # C-count-ctg : Char countのCTGスコア
        # C-count-qual : Char countの品質スコア
        # Keyword-ctg : KeywordのCTGスコア
        # Keyword-qual : Keywordの品質スコア
        # P-word-ctg : Prohibited wordのCTGスコア
        # P-word-qual : Prohibited wordの品質スコア
    "lctg_output_table": output_df,
        # modle_name
        # qustion_id
        # task
        # category
        # requirement
        # input
        # output
        # preprocessed
        # ctg 
        # qual

    """

            

<|MERGE_RESOLUTION|>--- conflicted
+++ resolved
@@ -88,12 +88,7 @@
 
             llm_ap = LLMAsyncProcessor(
                 llm=llm,
-<<<<<<< HEAD
                 inputs=inputs
-=======
-                inputs=inputs,
-                # batch_size=256,  # APIの場合変える必要あり
->>>>>>> 47236927
             )
             results = llm_ap.get_results()
             all_results[lmt_type]=[message[0].content for message in results]
@@ -162,14 +157,8 @@
         #############################################
         # calculate scores quality
         #############################################
-<<<<<<< HEAD
-        print("Calculating quality scores")
-        df_quality = quality_process_results(result_df, task)
-        quality_scores = calculate_true_proportions(df_quality)
-=======
         #df_quality = quality_process_results(result_df, task)
         #quality_scores = calculate_true_proportions(df_quality)
->>>>>>> 47236927
 
     #############################################
     # Calculate scores
