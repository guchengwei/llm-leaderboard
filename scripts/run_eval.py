import wandb
from wandb.sdk.wandb_run import Run
import sys
import os

from omegaconf import DictConfig, OmegaConf
from mtbench_eval import mtbench_evaluate
from toxicity_eval import toxicity_evaluate
from config_singleton import WandbConfigSingleton
from llm_inference_adapter import get_llm_inference_engine

from evaluator import (
    bbq,
    jaster,
    jmmlu,
    mmlu,
    controllability,
    robustness,
    lctg
)

# Configuration loading
if os.path.exists("configs/config.yaml"):
    cfg = OmegaConf.load("configs/config.yaml")
    cfg_dict = OmegaConf.to_container(cfg, resolve=True)
    assert isinstance(cfg_dict, dict)
else:
    # Provide default settings in case config.yaml does not exist
    cfg_dict = {
        'wandb': {
            'entity': 'default_entity',
            'project': 'default_project',
            'run_name': 'default_run_name'
        }
    }

# W&B setup and artifact handling
wandb.login()
run = wandb.init(
    entity=cfg_dict['wandb']['entity'],
    project=cfg_dict['wandb']['project'],
    name=cfg_dict['wandb']['run_name'],
    config=cfg_dict,
    job_type="evaluation",
)

# Initialize the WandbConfigSingleton
WandbConfigSingleton.initialize(run, llm=None)
cfg = WandbConfigSingleton.get_instance().config

# Save configuration as artifact
if cfg.wandb.log:
    if os.path.exists("configs/config.yaml"):
        artifact_config_path = "configs/config.yaml"
    else:
        # If "configs/config.yaml" does not exist, write the contents of run.config as a YAML configuration string
        instance = WandbConfigSingleton.get_instance()
        assert isinstance(instance.config, DictConfig), "instance.config must be a DictConfig"
        with open("configs/config.yaml", 'w') as f:
            f.write(OmegaConf.to_yaml(instance.config))
        artifact_config_path = "configs/config.yaml"

    artifact = wandb.Artifact('config', type='config')
    artifact.add_file(artifact_config_path)
    run.log_artifact(artifact)


# 0. Start inference server
llm = get_llm_inference_engine()
instance = WandbConfigSingleton.get_instance()
instance.llm = llm

# Evaluation phase
# 1. llm-jp-eval evaluation (jmmlu含む)
<<<<<<< HEAD
# jaster.evaluate()
=======
jaster.evaluate()
controllability.evaluate()
>>>>>>> 18317ee0

jmmlu.evaluate()
robustness.evaluate()
mmlu.evaluate()

# 2. mt-bench evaluation
# mtbench_evaluate()

# 3. bbq, jbbq
bbq.evaluate()

# 4. lctg-bench
lctg.evaluate()

# 5. toxicity
toxicity_evaluate()

# Sample
# sample_evaluate()

# 6. Aggregation
#aggregate()<|MERGE_RESOLUTION|>--- conflicted
+++ resolved
@@ -72,16 +72,12 @@
 
 # Evaluation phase
 # 1. llm-jp-eval evaluation (jmmlu含む)
-<<<<<<< HEAD
 # jaster.evaluate()
-=======
-jaster.evaluate()
-controllability.evaluate()
->>>>>>> 18317ee0
+# controllability.evaluate()
 
-jmmlu.evaluate()
-robustness.evaluate()
-mmlu.evaluate()
+# jmmlu.evaluate()
+# robustness.evaluate()
+# mmlu.evaluate()
 
 # 2. mt-bench evaluation
 # mtbench_evaluate()
@@ -90,10 +86,10 @@
 bbq.evaluate()
 
 # 4. lctg-bench
-lctg.evaluate()
+# lctg.evaluate()
 
 # 5. toxicity
-toxicity_evaluate()
+# toxicity_evaluate()
 
 # Sample
 # sample_evaluate()
