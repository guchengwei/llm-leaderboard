import wandb
from pathlib import Path
from argparse import ArgumentParser
from omegaconf import OmegaConf
import questionary

from mtbench_eval import mtbench_evaluate
from toxicity_eval import toxicity_evaluate
from config_singleton import WandbConfigSingleton
from llm_inference_adapter import get_llm_inference_engine
from evaluator import (
    bbq,
    jaster,
    jbbq,
    jmmlu,
    mmlu,
    controllability,
    robustness,
    lctg
)

# set config path
parser = ArgumentParser()
parser.add_argument("--config", "-c", type=str, default="config.yaml")
parser.add_argument("--select-config", "-s", action="store_true", default=False)
args = parser.parse_args()

config_dir = Path("configs")
if args.select_config:
    selected_config = questionary.select(
        "Select config",
        choices=[p.name for p in config_dir.iterdir() if p.suffix == ".yaml"],
        use_shortcuts=True,
    ).ask()
    cfg_path = config_dir / selected_config
elif args.config is not None:
    cfg_path = config_dir / args.config

if cfg_path.suffix != ".yaml":
    cfg_path = cfg_path.with_suffix(".yaml")
assert cfg_path.exists(), f"Config file {cfg_path} does not exist"


# Configuration loading
_cfg = OmegaConf.load(cfg_path)
cfg_dict = OmegaConf.to_container(_cfg, resolve=True)
assert isinstance(cfg_dict, dict), "instance.config must be a DictConfig"


# W&B setup and artifact handling
wandb.login()
run = wandb.init(
    entity=cfg_dict['wandb']['entity'],
    project=cfg_dict['wandb']['project'],
    name=cfg_dict['wandb']['run_name'],
    config=cfg_dict,
    job_type="evaluation",
)

# Initialize the WandbConfigSingleton
WandbConfigSingleton.initialize(run, llm=None)
cfg = WandbConfigSingleton.get_instance().config

# Save configuration as artifact
instance = WandbConfigSingleton.get_instance()

artifact = wandb.Artifact('config', type='config')
artifact.add_file(cfg_path)
run.log_artifact(artifact)

# 0. Start inference server
llm = get_llm_inference_engine()
instance = WandbConfigSingleton.get_instance()
instance.llm = llm

# Evaluation phase
# 1. llm-jp-eval evaluation (jmmlu含む)
# jaster.evaluate()
# controllability.evaluate()

# jmmlu.evaluate()
# robustness.evaluate()
# mmlu.evaluate()

# 2. mt-bench evaluation
# mtbench_evaluate()

# 3. bbq, jbbq
<<<<<<< HEAD
# bbq.evaluate()
jbbq.evaluate()
=======
# bbq_eval
>>>>>>> 57913a06

# 4. lctg-bench
# lctg.evaluate()

# 5. toxicity
# toxicity_evaluate()

# Sample
# sample_evaluate()

# 6. Aggregation
# aggregate()<|MERGE_RESOLUTION|>--- conflicted
+++ resolved
@@ -86,12 +86,8 @@
 # mtbench_evaluate()
 
 # 3. bbq, jbbq
-<<<<<<< HEAD
-# bbq.evaluate()
-jbbq.evaluate()
-=======
 # bbq_eval
->>>>>>> 57913a06
+# jbbq.evaluate()
 
 # 4. lctg-bench
 # lctg.evaluate()
