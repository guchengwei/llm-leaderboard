wandb:
  entity: 'llm-leaderboard'
  project: 'nejumi-leaderboard4-dev'
  #run: please set up run name in a model-base config

github_version: v3.0.0 #for recording

testmode: true
inference_interval: 0 # seconds

run:
  jaster: true
  jmmlu_robustness: true # if this is set as true, jaster should set as true
  mtbench: true
  jbbq: true
  toxicity: true
  jtruthfulqa: true
  hle: true
  swebench: true
  bfcl: true
  hallulens: true
  arc_agi_2: true
  aggregate: false

model:
  artifact_path: null
  max_model_len: 3000
  chat_template: null
  dtype: 'float16'
  trust_remote_code: true
  device_map: 'auto'
  load_in_8bit: false
  load_in_4bit: false

generator:
  top_p: 1.0
  temperature: 0.1
  max_tokens: 128

num_few_shots: 2

jaster:
  message_intro: '以下に、あるタスクを説明する指示があり、それに付随する入力が更なる文脈を提供しています。リクエストを適切に完了するための回答を記述してください。'
  artifacts_path: 'llm-leaderboard/nejumi-leaderboard4/jaster:production'
  dataset_dir: 'jaster'
  jhumaneval:
    # Dify Sandbox configuration for secure code execution
    dify_sandbox:
      endpoint: 'http://dify-sandbox:8194'  # Sandbox service endpoint
      api_key: 'dify-sandbox'               # API key for authentication
      connect_timeout: 10.0                 # Connection timeout in seconds
      read_timeout: 60.0                    # Read timeout in seconds  
      write_timeout: 60.0                   # Write timeout in seconds
      enable_network: true                  # Enable network access in sandbox
      worker_timeout: 15                    # Worker process timeout in seconds

jbbq:
  artifacts_path: 'llm-leaderboard/nejumi-leaderboard4-private/jbbq:production'
  dataset_dir: 'jbbq'
  language: 'ja'

toxicity:
  artifact_path: 'llm-leaderboard/nejumi-leaderboard4-private/toxicity_dataset_full:production'
  judge_prompts_path: 'llm-leaderboard/nejumi-leaderboard4-private/toxicity_judge_prompts:production'
  max_workers: 5
  judge_model: 'gpt-4o-2024-05-13'

jtruthfulqa:
  artifact_path: 'llm-leaderboard/nejumi-leaderboard4/jtruthfulqa_dataset:production'  # JTruthfulQAデータセットのアーティファクトパス
  roberta_model_name: 'nlp-waseda/roberta_jtruthfulqa'  # 評価に使用するRoBERTaモデル名

swebench:
  artifacts_path: 'llm-leaderboard/nejumi-leaderboard4/swebench_verified_official:production'  # SWE-Bench Verifiedデータセットのアーティファクトパス
  dataset_dir: 'swebench_verified_official'
  max_samples: 50  # 全500件は時間がかかるため制限（フルセットの場合は500を指定）
  max_tokens: 2048  # SWE-Benchのパッチ生成に必要なトークン数
  max_workers: 8  # 並列実行ワーカー数
  evaluation_method: 'official'  # 'official' or 'docker' - 公式パッケージまたは独自Docker実装

mtbench:
  temperature_override:
    writing: 0.7
    roleplay: 0.7
    extraction: 0.0
    math: 0.0
    coding: 0.0
    reasoning: 0.0
    stem: 0.1
    humanities: 0.1
  question_artifacts_path: 'llm-leaderboard/nejumi-leaderboard4/mtbench_ja_question:production' # if testmode is true, small dataset will be used
  question_artifacts_path_test: 'llm-leaderboard/nejumi-leaderboard4/mtbench_ja_question_small_for_test:production'
  referenceanswer_artifacts_path: 'llm-leaderboard/nejumi-leaderboard4/mtbench_ja_referenceanswer:production' # if testmode is true, small dataset will be used
  referenceanswer_artifacts_path_test: 'llm-leaderboard/nejumi-leaderboard4/mtbench_ja_referenceanswer_small_for_test:production'
  judge_prompt_artifacts_path: 'llm-leaderboard/nejumi-leaderboard4/mtbench_ja_prompt:production' 
  bench_name: 'japanese_mt_bench'
  model_id: null # cannot use '<', '>', ':', ''', '/', '\\', '|', '?', '*', '.'
  question_begin: null 
  question_end: null 
  max_new_token: 1024
  num_choices: 1
  num_gpus_per_model: 1
  num_gpus_total: 1
  max_gpu_memory: null
  dtype: bfloat16 # None or float32 or float16 or bfloat16
  # for gen_judgment
  judge_model: 'gpt-4o-2024-05-13'
  mode: 'single'
  baseline_model: null 
  parallel: 80
  first_n: null

bfcl:
  temperature: 0.001
  num_gpus: 1
  batch_size: 256  
  backend: 'vllm'
  test_category: 'all'
  num_threads: 1
  gpu_memory_utilization: 0.9
  skip_server_setup: False
  local_model_path: None
  allow_overwrite: True
  samples_per_category: 10
  artifacts_path: 'llm-leaderboard/nejumi-leaderboard4/bfcl:production'

hallulens:
  artifacts_path: 'llm-leaderboard/nejumi-leaderboard4/hallulens:v1'
  judge_model: 'gpt-4o'
  
hle:
<<<<<<< HEAD
  artifact_path: 'llm-leaderboard/nejumi-leaderboard4/hle-ja:production'
=======
  artifact_path: 'llm-leaderboard/hle-test/hle-ja:v1'
>>>>>>> 648e8631
  dataset_name: 'hle-ja.jsonl'
  max_completion_tokens: 8192
  max_workers: 100
  judge_model: "o3-mini-2025-01-31"
  max_samples: 100

arc_agi_2:
  artifacts_path: "llm-leaderboard/nejumi-leaderboard4/arc-agi-2_public-eval:production"
  max_output_tokens: 4096
  num_attempts: 2

sample_dataset:
  artifacts_path: "your artifact path here"
  # add necessary configration here<|MERGE_RESOLUTION|>--- conflicted
+++ resolved
@@ -128,11 +128,7 @@
   judge_model: 'gpt-4o'
   
 hle:
-<<<<<<< HEAD
   artifact_path: 'llm-leaderboard/nejumi-leaderboard4/hle-ja:production'
-=======
-  artifact_path: 'llm-leaderboard/hle-test/hle-ja:v1'
->>>>>>> 648e8631
   dataset_name: 'hle-ja.jsonl'
   max_completion_tokens: 8192
   max_workers: 100
