wandb:
  entity: "llm-leaderboard"
  project: "nejumi-leaderboard4-dev"
  #run: please set up run name in a model-base config

github_version: v3.0.0 #for recording

testmode: true
inference_interval: 0 # seconds

run:
  jaster: true
  jmmlu_robustness: true # if this is set as true, jaster should set as true
  mtbench: true
  jbbq: true
  toxicity: true
  jtruthfulqa: true
  hle: true
  swebench: true
  bfcl: true
  hallulens: true
  arc_agi_2: true
  aggregate: false

model:
  artifact_path: null
  max_model_len: 3000
  chat_template: null
  dtype: 'float16'
  trust_remote_code: true
  device_map: "auto"
  load_in_8bit: false
  load_in_4bit: false

generator:
  top_p: 1.0
  temperature: 0.1
  max_tokens: 128

num_few_shots: 2

jaster:
  message_intro: "以下に、あるタスクを説明する指示があり、それに付随する入力が更なる文脈を提供しています。リクエストを適切に完了するための回答を記述してください。"
  artifacts_path: "llm-leaderboard/nejumi-leaderboard4/jaster:v0"
  dataset_dir: "jaster"


jbbq:
  artifacts_path: 'llm-leaderboard/nejumi-leaderboard4-private/jbbq:v0'
  dataset_dir: 'jbbq'
  language: 'ja'

toxicity:
  artifact_path: 'llm-leaderboard/nejumi-leaderboard4-private/toxicity_dataset_full:v0'
  judge_prompts_path: 'llm-leaderboard/nejumi-leaderboard4-private/toxicity_judge_prompts:v0'
  max_workers: 5
  judge_model: 'gpt-4o-2024-05-13'

jtruthfulqa:
  artifact_path: 'llm-leaderboard/nejumi-leaderboard4/jtruthfulqa_dataset:v0'  # JTruthfulQAデータセットのアーティファクトパス
  roberta_model_name: 'nlp-waseda/roberta_jtruthfulqa'  # 評価に使用するRoBERTaモデル名

swebench:
  artifacts_path: 'llm-leaderboard/nejumi-leaderboard4/swebench_verified_official:v0'  # SWE-Bench Verifiedデータセットのアーティファクトパス
  dataset_dir: "swebench_verified_official"
  max_samples: 100  # 全500件は時間がかかるため制限（フルセットの場合は500を指定）
  max_tokens: 2048  # SWE-Benchのパッチ生成に必要なトークン数
  max_workers: 4  # 並列実行ワーカー数
  evaluation_method: "official"  # "official" or "docker" - 公式パッケージまたは独自Docker実装

mtbench:
  temperature_override:
    writing: 0.7
    roleplay: 0.7
    extraction: 0.0
    math: 0.0
    coding: 0.0
    reasoning: 0.0
    stem: 0.1
    humanities: 0.1
  question_artifacts_path: 'llm-leaderboard/nejumi-leaderboard4/mtbench_ja_question:v0' # if testmode is true, small dataset will be used
  question_artifacts_path_test: 'llm-leaderboard/nejumi-leaderboard4/mtbench_ja_question_small_for_test:v0'
  referenceanswer_artifacts_path: 'llm-leaderboard/nejumi-leaderboard4/mtbench_ja_referenceanswer:v0' # if testmode is true, small dataset will be used
  referenceanswer_artifacts_path_test: 'llm-leaderboard/nejumi-leaderboard4/mtbench_ja_referenceanswer_small_for_test:v0'
  judge_prompt_artifacts_path: 'llm-leaderboard/nejumi-leaderboard4/mtbench_ja_prompt:v0' 
  bench_name: 'japanese_mt_bench'
  model_id: null # cannot use '<', '>', ':', '"', '/', '\\', '|', '?', '*', '.'
  question_begin: null 
  question_end: null 
  max_new_token: 1024
  num_choices: 1
  num_gpus_per_model: 1
  num_gpus_total: 1
  max_gpu_memory: null
  dtype: bfloat16 # None or float32 or float16 or bfloat16
  # for gen_judgment
  judge_model: 'gpt-4o-2024-05-13'
  mode: 'single'
  baseline_model: null 
  parallel: 80
  first_n: null

<<<<<<< HEAD

bfcl:
  temperature: 0.001
  num_gpus: 1
  batch_size: 256  
  backend: 'vllm'
  test_category: 'all'
  num_threads: 1
  gpu_memory_utilization: 0.9
  skip_server_setup: False
  local_model_path: None
  allow_overwrite: True
  samples_per_category: 10
  artifacts_path: 'llm-leaderboard/nejumi-leaderboard4/bfcl:v0'

hallulens:
  artifacts_path: "llm-leaderboard/nejumi-leaderboard4/hallulens:v0"
  judge_model: "gpt-4o"

sample_dataset:
  artifacts_path: "your artifact path here"
  # add necessary configration here
=======
hle:
  artifact_path: 'llm-leaderboard/hle-test/hle-ja:v1'
  dataset_name: 'hle-ja.jsonl'
  max_completion_tokens: 8192
  max_workers: 100
  judge_model: "o3-mini-2025-01-31"
  max_samples: 100

arc_agi_2:
  artifacts_path: "llm-leaderboard/nejumi-leaderboard4/arc-agi-2:v0"
  max_output_tokens: 4096
  num_attempts: 2

sample_dataset:
  artifacts_path: "your artifact path here"
  # add necessary configration here

hallulens:
  artifacts_path: "wandb-japan/nejumi-leaderboard4/hallulens:v1"
  judge_model: "gpt-4o"
>>>>>>> 72f70a0e
<|MERGE_RESOLUTION|>--- conflicted
+++ resolved
@@ -100,8 +100,6 @@
   parallel: 80
   first_n: null
 
-<<<<<<< HEAD
-
 bfcl:
   temperature: 0.001
   num_gpus: 1
@@ -119,11 +117,7 @@
 hallulens:
   artifacts_path: "llm-leaderboard/nejumi-leaderboard4/hallulens:v0"
   judge_model: "gpt-4o"
-
-sample_dataset:
-  artifacts_path: "your artifact path here"
-  # add necessary configration here
-=======
+  
 hle:
   artifact_path: 'llm-leaderboard/hle-test/hle-ja:v1'
   dataset_name: 'hle-ja.jsonl'
@@ -139,9 +133,4 @@
 
 sample_dataset:
   artifacts_path: "your artifact path here"
-  # add necessary configration here
-
-hallulens:
-  artifacts_path: "wandb-japan/nejumi-leaderboard4/hallulens:v1"
-  judge_model: "gpt-4o"
->>>>>>> 72f70a0e
+  # add necessary configration here