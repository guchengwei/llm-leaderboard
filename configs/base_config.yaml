wandb:
  entity: "llm-leaderboard"
  project: "bfcl-test"
  #run: please set up run name in a model-base config

github_version: v3.0.0 #for recording

testmode: false
inference_interval: 0 # seconds

run:
<<<<<<< HEAD
  jaster: false
  jmmlu_robustness: false # if this is set as true, jaster should set as true
  mtbench: false
  jbbq: false
  toxicity: false
  jtruthfulqa: false
  bfcl: true
  aggregate: false
=======
  jaster: true
  jmmlu_robustness: true # if this is set as true, jaster should set as true
  mtbench: true
  jbbq: true
  lctg: true
  toxicity: true
  jtruthfulqa: true
  aggregate: true
  hallulens: true
>>>>>>> 2ba271f6

model:
  artifact_path: null
  max_model_len: 3000
  chat_template: null
  dtype: 'float16'
  trust_remote_code: true
  device_map: "auto"
  load_in_8bit: false
  load_in_4bit: false

generator:
  top_p: 1.0
  temperature: 0.1
  max_tokens: 128

num_few_shots: 2

jaster:
  message_intro: "以下に、あるタスクを説明する指示があり、それに付随する入力が更なる文脈を提供しています。リクエストを適切に完了するための回答を記述してください。"
  artifacts_path: "wandb-japan/llm-leaderboard3/jaster:v6"
  dataset_dir: "jaster"

jbbq:
  artifacts_path: 'wandb-japan/llm-leaderboard3-private/jbbq:v2'
  dataset_dir: 'jbbq'
  language: 'ja'

toxicity:
  artifact_path: 'wandb-japan/toxicity-dataset-private/toxicity_dataset_full:v3'
  judge_prompts_path: 'wandb-japan/toxicity-dataset-private/toxicity_judge_prompts:v1'
  max_workers: 5
  judge_model: 'gpt-4o-2024-05-13'

jtruthfulqa:
  artifact_path: 'wandb-japan/llm-leaderboard3/jtruthfulqa_dataset:v1'  # JTruthfulQAデータセットのアーティファクトパス
  roberta_model_name: 'nlp-waseda/roberta_jtruthfulqa'  # 評価に使用するRoBERTaモデル名

mtbench:
  temperature_override:
    writing: 0.7
    roleplay: 0.7
    extraction: 0.0
    math: 0.0
    coding: 0.0
    reasoning: 0.0
    stem: 0.1
    humanities": 0.1
  question_artifacts_path: 'wandb-japan/llm-leaderboard/mtbench_ja_question:v4' # if testmode is true, small dataset will be used
  question_artifacts_path_test: 'wandb-japan/llm-leaderboard/mtbench_ja_question_small_for_test:v5'
  referenceanswer_artifacts_path: 'wandb-japan/llm-leaderboard/mtbench_ja_referenceanswer:v2' # if testmode is true, small dataset will be used
  referenceanswer_artifacts_path_test: 'wandb-japan/llm-leaderboard/mtbench_ja_referenceanswer_small_for_test:v2'
  judge_prompt_artifacts_path: 'wandb-japan/llm-leaderboard/mtbench_ja_prompt:v1' 
  bench_name: 'japanese_mt_bench'
  model_id: null # cannot use '<', '>', ':', '"', '/', '\\', '|', '?', '*', '.'
  question_begin: null 
  question_end: null 
  max_new_token: 1024
  num_choices: 1
  num_gpus_per_model: 1
  num_gpus_total: 1
  max_gpu_memory: null
  dtype: bfloat16 # None or float32 or float16 or bfloat16
  # for gen_judgment
  judge_model: 'gpt-4o-2024-05-13'
  mode: 'single'
  baseline_model: null 
  parallel: 80
  first_n: null

bfcl:
  temperature: 0.001
  num_gpus: 1
  batch_size: 256  
  backend: 'vllm'
  test_category: 'all'
  num_threads: 1
  gpu_memory_utilization: 0.9
  skip_server_setup: False
  local_model_path: None
  allow_overwrite: True
  samples_per_category: 10
  artifacts_path: 'llm-leaderboard/data-upload/bfcl:jp'


sample_dataset:
  artifacts_path: "your artifact path here"
  # add necessary configration here

hallulens:
  artifacts_path: "wandb-japan/llm-leaderboard3/hallulens:v0"
  judge_model: "gpt-4o"<|MERGE_RESOLUTION|>--- conflicted
+++ resolved
@@ -9,16 +9,6 @@
 inference_interval: 0 # seconds
 
 run:
-<<<<<<< HEAD
-  jaster: false
-  jmmlu_robustness: false # if this is set as true, jaster should set as true
-  mtbench: false
-  jbbq: false
-  toxicity: false
-  jtruthfulqa: false
-  bfcl: true
-  aggregate: false
-=======
   jaster: true
   jmmlu_robustness: true # if this is set as true, jaster should set as true
   mtbench: true
@@ -28,7 +18,6 @@
   jtruthfulqa: true
   aggregate: true
   hallulens: true
->>>>>>> 2ba271f6
 
 model:
   artifact_path: null
