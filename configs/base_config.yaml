wandb:
  entity: 'llm-leaderboard'
  project: 'nejumi-leaderboard4'
  #run: please set up run name in a model-base config

testmode: false
inference_interval: 10 # seconds

network:
  http_timeout:
    connect: 10.0
    read: 300.0
    write: 300.0
    pool: 30.0

# API個別の上書き（必要に応じて）
openai:
  http_timeout:
    connect: 10.0
    read: 300.0
    write: 300.0
    pool: 30.0

# Azure OpenAI個別
azure_openai:
  http_timeout:
    connect: 10.0
    read: 300.0
    write: 300.0
    pool: 30.0

run:
  jaster: true 
  jmmlu_robustness: true # if this is set as true, jaster should set as true
  mtbench: true
  jbbq: true
  toxicity: true
  jtruthfulqa: true
  hle: true
  swebench: true
  bfcl: true
  hallulens: true
  arc_agi: true
  m_ifeval: true
  aggregate: true

model:
  artifact_path: null

vllm: # vLLM server-side launch configuration
  # vLLM docker image tag (default). Override in each model config with `vllm_tag:` or `vllm_docker_image:`
  vllm_tag: latest
  # Volta/Turing など Ampere 未満の GPU で vLLM が Triton MMA カーネルを使ってクラッシュする場合に true に設定
  disable_triton_mma: false
  # vLLMコンテナのライフサイクル管理: auto | always_on | stop_restart
  lifecycle: auto
  # モデルのデータ型 null の場合はモデル内config.jsonのデフォルト値を使用
  dtype: null
  # モデルの最大トークン数 null の場合はモデル内config.jsonのデフォルト値を使用
  max_model_len: null
  # モデルのデバイスマップ
  device_map: null
  # GPUメモリ使用率制限
  gpu_memory_utilization: null
  # Reasoningモデル用のParser設定
  reasoning_parser: null
  # HF repository内のリモートコードを信頼するかどうか
  trust_remote_code: false
  # カスタムchat template(Tool Callingの修正が必要な場合等)
  chat_template: null
  # Tool callingの自動パースの有効化
  enable_auto_tool_choice: false
  # ツール呼び出しのパーサー
  tool_call_parser: null
  # 追加のvLLMコマンドライン引数
  # extra_args:
  #   - '--override_generation_config={"temperature":0.6,"top_p":0.95}' # do not include space
  extra_args: []

generator: # LLM client default configuration: to be overridden by each benchmark
  top_p: 1.0
  temperature: 0.1
  max_tokens: 128

num_few_shots: 2

jaster:
  message_intro: '以下に、あるタスクを説明する指示があり、それに付随する入力が更なる文脈を提供しています。リクエストを適切に完了するための回答を記述してください。'
  artifacts_path: 'llm-leaderboard/nejumi-leaderboard4/jaster:production'
  dataset_dir: 'jaster'
  jhumaneval:
    # Dify Sandbox configuration for secure code execution
    dify_sandbox:
      endpoint: 'http://dify-sandbox:8194'  # Sandbox service endpoint
      api_key: 'dify-sandbox'               # API key for authentication
      connect_timeout: 10.0                 # Connection timeout in seconds
      read_timeout: 60.0                    # Read timeout in seconds  
      write_timeout: 60.0                   # Write timeout in seconds
      enable_network: true                  # Enable network access in sandbox
      worker_timeout: 15                    # Worker process timeout in seconds
  override_max_tokens: null # if null, use value defined in task dataset files

jbbq:
  artifacts_path: 'llm-leaderboard/nejumi-leaderboard4-private/jbbq:production'
  dataset_dir: 'jbbq'
  language: 'ja'
  generator_config:
    max_tokens: 10

toxicity:
  artifact_path: 'llm-leaderboard/nejumi-leaderboard4-private/toxicity_dataset_full:production'
  judge_prompts_path: 'llm-leaderboard/nejumi-leaderboard4-private/toxicity_judge_prompts:production'
  generator_config:
    max_tokens: 1024
    temperature: 0.0
    top_p: 1.0
  judge:
    model: 'gpt-4.1-2025-04-14'
    parallel: 4
    params: {} # Currently using OpenAI's default

jtruthfulqa:
  artifact_path: 'llm-leaderboard/nejumi-leaderboard4/jtruthfulqa_dataset:production'  # JTruthfulQAデータセットのアーティファクトパス
  roberta_model_name: 'nlp-waseda/roberta_jtruthfulqa'  # 評価に使用するRoBERTaモデル名
  generator_config:
    max_tokens: 256

swebench:
  artifacts_path: 'llm-leaderboard/nejumi-leaderboard4/swebench_verified_official:production'  # SWE-Bench Verifiedデータセットのアーティファクトパス
  dataset_dir: 'swebench_verified_official'
  max_samples: 80  # 全500件は時間がかかるため制限（フルセットの場合は500を指定）
  max_tokens: 2048  # SWE-Benchのパッチ生成に必要なトークン数
  max_workers: 2  # 並列実行ワーカー数
  evaluation_method: 'official'  # 'official' or 'docker' - 公式パッケージまたは独自Docker実装
  background_eval: false
  prebuild_images: true

mtbench:
  generator_config:
    max_tokens: 1024
    temperature: 0.7
  temperature_override:
    writing: 0.7
    roleplay: 0.7
    extraction: 0.0
    math: 0.0
    coding: 0.0
    reasoning: 0.0
    stem: 0.1
    humanities: 0.1
  question_artifacts_path: 'llm-leaderboard/nejumi-leaderboard4/mtbench_ja_question:production' # if testmode is true, small dataset will be used
  question_artifacts_path_test: 'llm-leaderboard/nejumi-leaderboard4/mtbench_ja_question_small_for_test:production'
  referenceanswer_artifacts_path: 'llm-leaderboard/nejumi-leaderboard4/mtbench_ja_referenceanswer:production' # if testmode is true, small dataset will be used
  referenceanswer_artifacts_path_test: 'llm-leaderboard/nejumi-leaderboard4/mtbench_ja_referenceanswer_small_for_test:production'
  judge_prompt_artifacts_path: 'llm-leaderboard/nejumi-leaderboard4/mtbench_ja_prompt:production' 
  bench_name: 'japanese_mt_bench'
  model_id: null # cannot use '<', '>', ':', ''', '/', '\\', '|', '?', '*', '.'
<<<<<<< HEAD
  question_begin: null 
  question_end: null 
  max_new_token: 1024
  num_choices: 1
  num_gpus_per_model: 1
  num_gpus_total: 1
  max_gpu_memory: null
  dtype: float16 # None or float32 or float16 or bfloat16
  # for gen_judgment
  judge_model: 'gpt-4o-2024-05-13'
  mode: 'single'
  baseline_model: null 
  parallel: 1
=======
>>>>>>> 61ebee7e
  first_n: null
  judge:
    model: 'gpt-4.1-2025-04-14'
    parallel: 2
    params:
      max_tokens: 2048
      temperature: 0.0

bfcl:
  test_category: "java javascript live_irrelevance live_multiple live_relevance live_simple multi_turn_base multi_turn_miss_func multi_turn_miss_param simple multiple irrelevance"  # multi_turn_long_context以外のカテゴリを指定
  temperature: 0.01  # 推論共通化未対応のHandler用
  num_threads: 2
  artifacts_path: 'llm-leaderboard/nejumi-leaderboard4/bfcl:production'
  generator_config:
    max_tokens: 8096
    temperature: 0.01
    top_p: 1.0
  handler_config:
    unified_oss_jsonschema:
      # ツールの実行結果メッセージにtool callの文字列 tool(arg1=1, arg2=2) を含めるかどうか
      execution_result_include_call_str: true
      # ツールの実行結果メッセージにtool_call_idを含めるかどうか　
      # trueの場合 "tool_call_id"のfieldが追加される
      # falseの場合はcontentの先頭部分に [1]: のように実行番号が追加される
      execution_result_include_call_id: false
      # 複数のツールが並列実行されたとき、ツールの実行結果メッセージを1つに連結するかどうか
      execution_result_join_parallel_calls: true
      # ツールの実行結果のrole "tool"が許可されていない場合は"user"などに変更する
      execution_result_role: "tool"

hallulens:
  artifacts_path: 'llm-leaderboard/nejumi-leaderboard4/hallulens:production'
  generator_config:
    max_tokens: 256
    temperature: 0.0
    top_p: 1.0
  judge:
    model: 'gpt-4.1-2025-04-14'
    parallel: 32
    params: {} # Currently using OpenAI's default

hle:
  artifact_path: 'llm-leaderboard/nejumi-leaderboard4/hle-ja:production'
  dataset_name: 'hle-ja.jsonl'
  max_samples: 10
  generator_config:
    max_tokens: 4096
  judge:
    model: "o3-mini-2025-01-31"
    parallel: 32
    params: {} # Currently using OpenAI's default

arc_agi:
  arc_agi_1_artifacts_path: "llm-leaderboard/nejumi-leaderboard4/arc-agi-1_public-eval_50:production"
  arc_agi_2_artifacts_path: "llm-leaderboard/nejumi-leaderboard4/arc-agi-2_public-eval_50:production"
  max_output_tokens: 4096
  num_attempts: 2

m_ifeval:
  artifacts_path: "llm-leaderboard/nejumi-leaderboard4/m_ifeval:production"
  dataset_dir: "ja_input_data.jsonl"

sample_dataset:
  artifacts_path: "your artifact path here"
  # add necessary configration here<|MERGE_RESOLUTION|>--- conflicted
+++ resolved
@@ -4,7 +4,7 @@
   #run: please set up run name in a model-base config
 
 testmode: false
-inference_interval: 10 # seconds
+inference_interval: 15 # seconds
 
 network:
   http_timeout:
@@ -30,16 +30,17 @@
     pool: 30.0
 
 run:
-  jaster: true 
-  jmmlu_robustness: true # if this is set as true, jaster should set as true
+  bfcl: true
+  swebench: true
   mtbench: true
   jbbq: true
   toxicity: true
   jtruthfulqa: true
   hle: true
-  swebench: true
-  bfcl: true
   hallulens: true
+  jaster: true 
+  jmmlu_robustness: true # if this is set as true, jaster should set as true  
+  
   arc_agi: true
   m_ifeval: true
   aggregate: true
@@ -155,7 +156,6 @@
   judge_prompt_artifacts_path: 'llm-leaderboard/nejumi-leaderboard4/mtbench_ja_prompt:production' 
   bench_name: 'japanese_mt_bench'
   model_id: null # cannot use '<', '>', ':', ''', '/', '\\', '|', '?', '*', '.'
-<<<<<<< HEAD
   question_begin: null 
   question_end: null 
   max_new_token: 1024
@@ -168,9 +168,7 @@
   judge_model: 'gpt-4o-2024-05-13'
   mode: 'single'
   baseline_model: null 
-  parallel: 1
-=======
->>>>>>> 61ebee7e
+  parallel: 4
   first_n: null
   judge:
     model: 'gpt-4.1-2025-04-14'
@@ -182,10 +180,10 @@
 bfcl:
   test_category: "java javascript live_irrelevance live_multiple live_relevance live_simple multi_turn_base multi_turn_miss_func multi_turn_miss_param simple multiple irrelevance"  # multi_turn_long_context以外のカテゴリを指定
   temperature: 0.01  # 推論共通化未対応のHandler用
-  num_threads: 2
+  num_threads: 4
   artifacts_path: 'llm-leaderboard/nejumi-leaderboard4/bfcl:production'
   generator_config:
-    max_tokens: 8096
+    max_tokens: 8192
     temperature: 0.01
     top_p: 1.0
   handler_config:
@@ -235,4 +233,8 @@
 
 sample_dataset:
   artifacts_path: "your artifact path here"
-  # add necessary configration here+  # add necessary configration here
+
+rerun:
+  rerun: true
+  run_id: llm-leaderboard/nejumi-leaderboard4/f5qqry7d