version = 1
revision = 1
requires-python = "==3.11.*"
resolution-markers = [
    "platform_machine == 'aarch64' and sys_platform == 'linux'",
    "platform_machine != 'aarch64' and sys_platform == 'linux'",
    "sys_platform == 'darwin'",
    "sys_platform != 'darwin' and sys_platform != 'linux'",
]

[[package]]
name = "accelerate"
version = "1.8.1"
source = { registry = "https://pypi.org/simple" }
dependencies = [
    { name = "huggingface-hub" },
    { name = "numpy" },
    { name = "packaging" },
    { name = "psutil" },
    { name = "pyyaml" },
    { name = "safetensors" },
    { name = "torch" },
]
sdist = { url = "https://files.pythonhosted.org/packages/bd/c2/b9e33ad13232606dded4c546e654fb06a15f1dbcbd95d81c9f9dd3ccc771/accelerate-1.8.1.tar.gz", hash = "sha256:f60df931671bc4e75077b852990469d4991ce8bd3a58e72375c3c95132034db9", size = 380872 }
wheels = [
    { url = "https://files.pythonhosted.org/packages/91/d9/e044c9d42d8ad9afa96533b46ecc9b7aea893d362b3c52bd78fb9fe4d7b3/accelerate-1.8.1-py3-none-any.whl", hash = "sha256:c47b8994498875a2b1286e945bd4d20e476956056c7941d512334f4eb44ff991", size = 365338 },
]

[[package]]
name = "aiohappyeyeballs"
version = "2.6.1"
source = { registry = "https://pypi.org/simple" }
sdist = { url = "https://files.pythonhosted.org/packages/26/30/f84a107a9c4331c14b2b586036f40965c128aa4fee4dda5d3d51cb14ad54/aiohappyeyeballs-2.6.1.tar.gz", hash = "sha256:c3f9d0113123803ccadfdf3f0faa505bc78e6a72d1cc4806cbd719826e943558", size = 22760 }
wheels = [
    { url = "https://files.pythonhosted.org/packages/0f/15/5bf3b99495fb160b63f95972b81750f18f7f4e02ad051373b669d17d44f2/aiohappyeyeballs-2.6.1-py3-none-any.whl", hash = "sha256:f349ba8f4b75cb25c99c5c2d84e997e485204d2902a9597802b0371f09331fb8", size = 15265 },
]

[[package]]
name = "aiohttp"
version = "3.12.13"
source = { registry = "https://pypi.org/simple" }
dependencies = [
    { name = "aiohappyeyeballs" },
    { name = "aiosignal" },
    { name = "attrs" },
    { name = "frozenlist" },
    { name = "multidict" },
    { name = "propcache" },
    { name = "yarl" },
]
sdist = { url = "https://files.pythonhosted.org/packages/42/6e/ab88e7cb2a4058bed2f7870276454f85a7c56cd6da79349eb314fc7bbcaa/aiohttp-3.12.13.tar.gz", hash = "sha256:47e2da578528264a12e4e3dd8dd72a7289e5f812758fe086473fab037a10fcce", size = 7819160 }
wheels = [
    { url = "https://files.pythonhosted.org/packages/6a/65/5566b49553bf20ffed6041c665a5504fb047cefdef1b701407b8ce1a47c4/aiohttp-3.12.13-cp311-cp311-macosx_10_9_universal2.whl", hash = "sha256:7c229b1437aa2576b99384e4be668af1db84b31a45305d02f61f5497cfa6f60c", size = 709401 },
    { url = "https://files.pythonhosted.org/packages/14/b5/48e4cc61b54850bdfafa8fe0b641ab35ad53d8e5a65ab22b310e0902fa42/aiohttp-3.12.13-cp311-cp311-macosx_10_9_x86_64.whl", hash = "sha256:04076d8c63471e51e3689c93940775dc3d12d855c0c80d18ac5a1c68f0904358", size = 481669 },
    { url = "https://files.pythonhosted.org/packages/04/4f/e3f95c8b2a20a0437d51d41d5ccc4a02970d8ad59352efb43ea2841bd08e/aiohttp-3.12.13-cp311-cp311-macosx_11_0_arm64.whl", hash = "sha256:55683615813ce3601640cfaa1041174dc956d28ba0511c8cbd75273eb0587014", size = 469933 },
    { url = "https://files.pythonhosted.org/packages/41/c9/c5269f3b6453b1cfbd2cfbb6a777d718c5f086a3727f576c51a468b03ae2/aiohttp-3.12.13-cp311-cp311-manylinux_2_17_aarch64.manylinux2014_aarch64.whl", hash = "sha256:921bc91e602d7506d37643e77819cb0b840d4ebb5f8d6408423af3d3bf79a7b7", size = 1740128 },
    { url = "https://files.pythonhosted.org/packages/6f/49/a3f76caa62773d33d0cfaa842bdf5789a78749dbfe697df38ab1badff369/aiohttp-3.12.13-cp311-cp311-manylinux_2_17_armv7l.manylinux2014_armv7l.manylinux_2_31_armv7l.whl", hash = "sha256:e72d17fe0974ddeae8ed86db297e23dba39c7ac36d84acdbb53df2e18505a013", size = 1688796 },
    { url = "https://files.pythonhosted.org/packages/ad/e4/556fccc4576dc22bf18554b64cc873b1a3e5429a5bdb7bbef7f5d0bc7664/aiohttp-3.12.13-cp311-cp311-manylinux_2_17_ppc64le.manylinux2014_ppc64le.whl", hash = "sha256:0653d15587909a52e024a261943cf1c5bdc69acb71f411b0dd5966d065a51a47", size = 1787589 },
    { url = "https://files.pythonhosted.org/packages/b9/3d/d81b13ed48e1a46734f848e26d55a7391708421a80336e341d2aef3b6db2/aiohttp-3.12.13-cp311-cp311-manylinux_2_17_s390x.manylinux2014_s390x.whl", hash = "sha256:a77b48997c66722c65e157c06c74332cdf9c7ad00494b85ec43f324e5c5a9b9a", size = 1826635 },
    { url = "https://files.pythonhosted.org/packages/75/a5/472e25f347da88459188cdaadd1f108f6292f8a25e62d226e63f860486d1/aiohttp-3.12.13-cp311-cp311-manylinux_2_17_x86_64.manylinux2014_x86_64.whl", hash = "sha256:d6946bae55fd36cfb8e4092c921075cde029c71c7cb571d72f1079d1e4e013bc", size = 1729095 },
    { url = "https://files.pythonhosted.org/packages/b9/fe/322a78b9ac1725bfc59dfc301a5342e73d817592828e4445bd8f4ff83489/aiohttp-3.12.13-cp311-cp311-manylinux_2_5_i686.manylinux1_i686.manylinux_2_17_i686.manylinux2014_i686.whl", hash = "sha256:4f95db8c8b219bcf294a53742c7bda49b80ceb9d577c8e7aa075612b7f39ffb7", size = 1666170 },
    { url = "https://files.pythonhosted.org/packages/7a/77/ec80912270e231d5e3839dbd6c065472b9920a159ec8a1895cf868c2708e/aiohttp-3.12.13-cp311-cp311-musllinux_1_2_aarch64.whl", hash = "sha256:03d5eb3cfb4949ab4c74822fb3326cd9655c2b9fe22e4257e2100d44215b2e2b", size = 1714444 },
    { url = "https://files.pythonhosted.org/packages/21/b2/fb5aedbcb2b58d4180e58500e7c23ff8593258c27c089abfbcc7db65bd40/aiohttp-3.12.13-cp311-cp311-musllinux_1_2_armv7l.whl", hash = "sha256:6383dd0ffa15515283c26cbf41ac8e6705aab54b4cbb77bdb8935a713a89bee9", size = 1709604 },
    { url = "https://files.pythonhosted.org/packages/e3/15/a94c05f7c4dc8904f80b6001ad6e07e035c58a8ebfcc15e6b5d58500c858/aiohttp-3.12.13-cp311-cp311-musllinux_1_2_i686.whl", hash = "sha256:6548a411bc8219b45ba2577716493aa63b12803d1e5dc70508c539d0db8dbf5a", size = 1689786 },
    { url = "https://files.pythonhosted.org/packages/1d/fd/0d2e618388f7a7a4441eed578b626bda9ec6b5361cd2954cfc5ab39aa170/aiohttp-3.12.13-cp311-cp311-musllinux_1_2_ppc64le.whl", hash = "sha256:81b0fcbfe59a4ca41dc8f635c2a4a71e63f75168cc91026c61be665945739e2d", size = 1783389 },
    { url = "https://files.pythonhosted.org/packages/a6/6b/6986d0c75996ef7e64ff7619b9b7449b1d1cbbe05c6755e65d92f1784fe9/aiohttp-3.12.13-cp311-cp311-musllinux_1_2_s390x.whl", hash = "sha256:6a83797a0174e7995e5edce9dcecc517c642eb43bc3cba296d4512edf346eee2", size = 1803853 },
    { url = "https://files.pythonhosted.org/packages/21/65/cd37b38f6655d95dd07d496b6d2f3924f579c43fd64b0e32b547b9c24df5/aiohttp-3.12.13-cp311-cp311-musllinux_1_2_x86_64.whl", hash = "sha256:a5734d8469a5633a4e9ffdf9983ff7cdb512524645c7a3d4bc8a3de45b935ac3", size = 1716909 },
    { url = "https://files.pythonhosted.org/packages/fd/20/2de7012427dc116714c38ca564467f6143aec3d5eca3768848d62aa43e62/aiohttp-3.12.13-cp311-cp311-win32.whl", hash = "sha256:fef8d50dfa482925bb6b4c208b40d8e9fa54cecba923dc65b825a72eed9a5dbd", size = 427036 },
    { url = "https://files.pythonhosted.org/packages/f8/b6/98518bcc615ef998a64bef371178b9afc98ee25895b4f476c428fade2220/aiohttp-3.12.13-cp311-cp311-win_amd64.whl", hash = "sha256:9a27da9c3b5ed9d04c36ad2df65b38a96a37e9cfba6f1381b842d05d98e6afe9", size = 451427 },
]

[[package]]
name = "aiosignal"
version = "1.3.2"
source = { registry = "https://pypi.org/simple" }
dependencies = [
    { name = "frozenlist" },
]
sdist = { url = "https://files.pythonhosted.org/packages/ba/b5/6d55e80f6d8a08ce22b982eafa278d823b541c925f11ee774b0b9c43473d/aiosignal-1.3.2.tar.gz", hash = "sha256:a8c255c66fafb1e499c9351d0bf32ff2d8a0321595ebac3b93713656d2436f54", size = 19424 }
wheels = [
    { url = "https://files.pythonhosted.org/packages/ec/6a/bc7e17a3e87a2985d3e8f4da4cd0f481060eb78fb08596c42be62c90a4d9/aiosignal-1.3.2-py2.py3-none-any.whl", hash = "sha256:45cde58e409a301715980c2b01d0c28bdde3770d8290b5eb2173759d9acb31a5", size = 7597 },
]

[[package]]
name = "airportsdata"
version = "20250622"
source = { registry = "https://pypi.org/simple" }
sdist = { url = "https://files.pythonhosted.org/packages/40/98/5f055f0d3fce23411948c30b6be359bb28821c4919069b2bea3f2af78d70/airportsdata-20250622.tar.gz", hash = "sha256:7adaa4cffdc6e8122d16a63e958ab1eb0b2e57e8c1bf0d10b8218f64067550e6", size = 903216 }
wheels = [
    { url = "https://files.pythonhosted.org/packages/10/24/4daf2c931855ffd9c3fe8cbea133ca0689afaed9d8c0b04597f8e074d79e/airportsdata-20250622-py3-none-any.whl", hash = "sha256:80954c0109bb05fda7c745a1f7ed1d91c29c5fc196ce9b39aa6e8b43617bac4c", size = 912712 },
]

[[package]]
name = "annotated-types"
version = "0.7.0"
source = { registry = "https://pypi.org/simple" }
sdist = { url = "https://files.pythonhosted.org/packages/ee/67/531ea369ba64dcff5ec9c3402f9f51bf748cec26dde048a2f973a4eea7f5/annotated_types-0.7.0.tar.gz", hash = "sha256:aff07c09a53a08bc8cfccb9c85b05f1aa9a2a6f23728d790723543408344ce89", size = 16081 }
wheels = [
    { url = "https://files.pythonhosted.org/packages/78/b6/6307fbef88d9b5ee7421e68d78a9f162e0da4900bc5f5793f6d3d0e34fb8/annotated_types-0.7.0-py3-none-any.whl", hash = "sha256:1f02e8b43a8fbbc3f3e0d4f0f4bfc8131bcb4eebe8849b8e5c773f3a1c582a53", size = 13643 },
]

[[package]]
name = "anthropic"
version = "0.55.0"
source = { registry = "https://pypi.org/simple" }
dependencies = [
    { name = "anyio" },
    { name = "distro" },
    { name = "httpx" },
    { name = "jiter" },
    { name = "pydantic" },
    { name = "sniffio" },
    { name = "typing-extensions" },
]
sdist = { url = "https://files.pythonhosted.org/packages/a4/19/e2e09bc7fc0c4562ae865b3e5d487931c254c517e1c739b0c8aef2cf3186/anthropic-0.55.0.tar.gz", hash = "sha256:61826efa1bda0e4c7dc6f6a0d82b7d99b3fda970cd048d40ef5fca08a5eabd33", size = 408192 }
wheels = [
    { url = "https://files.pythonhosted.org/packages/b3/8f/ba982f539db40f49a610f61562e9b54fb9c85e7b9ede9a46ff6f9e79042f/anthropic-0.55.0-py3-none-any.whl", hash = "sha256:3518433fc0372a13f2b793b4cabecc7734ec9176e063a0f28dac19aa17c57f94", size = 289318 },
]

[[package]]
name = "antlr4-python3-runtime"
version = "4.9.3"
source = { registry = "https://pypi.org/simple" }
sdist = { url = "https://files.pythonhosted.org/packages/3e/38/7859ff46355f76f8d19459005ca000b6e7012f2f1ca597746cbcd1fbfe5e/antlr4-python3-runtime-4.9.3.tar.gz", hash = "sha256:f224469b4168294902bb1efa80a8bf7855f24c99aef99cbefc1bcd3cce77881b", size = 117034 }

[[package]]
name = "anyio"
version = "4.9.0"
source = { registry = "https://pypi.org/simple" }
dependencies = [
    { name = "idna" },
    { name = "sniffio" },
    { name = "typing-extensions" },
]
sdist = { url = "https://files.pythonhosted.org/packages/95/7d/4c1bd541d4dffa1b52bd83fb8527089e097a106fc90b467a7313b105f840/anyio-4.9.0.tar.gz", hash = "sha256:673c0c244e15788651a4ff38710fea9675823028a6f08a5eda409e0c9840a028", size = 190949 }
wheels = [
    { url = "https://files.pythonhosted.org/packages/a1/ee/48ca1a7c89ffec8b6a0c5d02b89c305671d5ffd8d3c94acf8b8c408575bb/anyio-4.9.0-py3-none-any.whl", hash = "sha256:9f76d541cad6e36af7beb62e978876f3b41e3e04f2c1fbf0884604c0a9c4d93c", size = 100916 },
]

[[package]]
name = "argcomplete"
version = "3.6.2"
source = { registry = "https://pypi.org/simple" }
sdist = { url = "https://files.pythonhosted.org/packages/16/0f/861e168fc813c56a78b35f3c30d91c6757d1fd185af1110f1aec784b35d0/argcomplete-3.6.2.tar.gz", hash = "sha256:d0519b1bc867f5f4f4713c41ad0aba73a4a5f007449716b16f385f2166dc6adf", size = 73403 }
wheels = [
    { url = "https://files.pythonhosted.org/packages/31/da/e42d7a9d8dd33fa775f467e4028a47936da2f01e4b0e561f9ba0d74cb0ca/argcomplete-3.6.2-py3-none-any.whl", hash = "sha256:65b3133a29ad53fb42c48cf5114752c7ab66c1c38544fdf6460f450c09b42591", size = 43708 },
]

[[package]]
name = "astor"
version = "0.8.1"
source = { registry = "https://pypi.org/simple" }
sdist = { url = "https://files.pythonhosted.org/packages/5a/21/75b771132fee241dfe601d39ade629548a9626d1d39f333fde31bc46febe/astor-0.8.1.tar.gz", hash = "sha256:6a6effda93f4e1ce9f618779b2dd1d9d84f1e32812c23a29b3fff6fd7f63fa5e", size = 35090 }
wheels = [
    { url = "https://files.pythonhosted.org/packages/c3/88/97eef84f48fa04fbd6750e62dcceafba6c63c81b7ac1420856c8dcc0a3f9/astor-0.8.1-py2.py3-none-any.whl", hash = "sha256:070a54e890cefb5b3739d19f30f5a5ec840ffc9c50ffa7d23cc9fc1a38ebbfc5", size = 27488 },
]

[[package]]
name = "astroid"
version = "3.3.10"
source = { registry = "https://pypi.org/simple" }
sdist = { url = "https://files.pythonhosted.org/packages/00/c2/9b2de9ed027f9fe5734a6c0c0a601289d796b3caaf1e372e23fa88a73047/astroid-3.3.10.tar.gz", hash = "sha256:c332157953060c6deb9caa57303ae0d20b0fbdb2e59b4a4f2a6ba49d0a7961ce", size = 398941, upload-time = "2025-05-10T13:33:10.405Z" }
wheels = [
    { url = "https://files.pythonhosted.org/packages/15/58/5260205b9968c20b6457ed82f48f9e3d6edf2f1f95103161798b73aeccf0/astroid-3.3.10-py3-none-any.whl", hash = "sha256:104fb9cb9b27ea95e847a94c003be03a9e039334a8ebca5ee27dafaf5c5711eb", size = 275388, upload-time = "2025-05-10T13:33:08.391Z" },
]

[[package]]
name = "attrs"
version = "25.3.0"
source = { registry = "https://pypi.org/simple" }
sdist = { url = "https://files.pythonhosted.org/packages/5a/b0/1367933a8532ee6ff8d63537de4f1177af4bff9f3e829baf7331f595bb24/attrs-25.3.0.tar.gz", hash = "sha256:75d7cefc7fb576747b2c81b4442d4d4a1ce0900973527c011d1030fd3bf4af1b", size = 812032 }
wheels = [
    { url = "https://files.pythonhosted.org/packages/77/06/bb80f5f86020c4551da315d78b3ab75e8228f89f0162f2c3a819e407941a/attrs-25.3.0-py3-none-any.whl", hash = "sha256:427318ce031701fea540783410126f03899a97ffc6f61596ad581ac2e40e3bc3", size = 63815 },
]

[[package]]
name = "azure-core"
version = "1.34.0"
source = { registry = "https://pypi.org/simple" }
dependencies = [
    { name = "requests" },
    { name = "six" },
    { name = "typing-extensions" },
]
sdist = { url = "https://files.pythonhosted.org/packages/c9/29/ff7a519a315e41c85bab92a7478c6acd1cf0b14353139a08caee4c691f77/azure_core-1.34.0.tar.gz", hash = "sha256:bdb544989f246a0ad1c85d72eeb45f2f835afdcbc5b45e43f0dbde7461c81ece", size = 297999 }
wheels = [
    { url = "https://files.pythonhosted.org/packages/84/9e/5c87b49f65bb16571599bc789857d0ded2f53014d3392bc88a5d1f3ad779/azure_core-1.34.0-py3-none-any.whl", hash = "sha256:0615d3b756beccdb6624d1c0ae97284f38b78fb59a2a9839bf927c66fbbdddd6", size = 207409 },
]

[[package]]
name = "azure-identity"
version = "1.23.0"
source = { registry = "https://pypi.org/simple" }
dependencies = [
    { name = "azure-core" },
    { name = "cryptography" },
    { name = "msal" },
    { name = "msal-extensions" },
    { name = "typing-extensions" },
]
sdist = { url = "https://files.pythonhosted.org/packages/41/52/458c1be17a5d3796570ae2ed3c6b7b55b134b22d5ef8132b4f97046a9051/azure_identity-1.23.0.tar.gz", hash = "sha256:d9cdcad39adb49d4bb2953a217f62aec1f65bbb3c63c9076da2be2a47e53dde4", size = 265280 }
wheels = [
    { url = "https://files.pythonhosted.org/packages/07/16/a51d47780f41e4b87bb2d454df6aea90a44a346e918ac189d3700f3d728d/azure_identity-1.23.0-py3-none-any.whl", hash = "sha256:dbbeb64b8e5eaa81c44c565f264b519ff2de7ff0e02271c49f3cb492762a50b0", size = 186097 },
]

[[package]]
name = "backoff"
version = "2.2.1"
source = { registry = "https://pypi.org/simple" }
sdist = { url = "https://files.pythonhosted.org/packages/47/d7/5bbeb12c44d7c4f2fb5b56abce497eb5ed9f34d85701de869acedd602619/backoff-2.2.1.tar.gz", hash = "sha256:03f829f5bb1923180821643f8753b0502c3b682293992485b0eef2807afa5cba", size = 17001 }
wheels = [
    { url = "https://files.pythonhosted.org/packages/df/73/b6e24bd22e6720ca8ee9a85a0c4a2971af8497d8f3193fa05390cbd46e09/backoff-2.2.1-py3-none-any.whl", hash = "sha256:63579f9a0628e06278f7e47b7d7d5b6ce20dc65c5e96a6f3ca99a6adca0396e8", size = 15148 },
]

[[package]]
name = "black"
version = "25.1.0"
source = { registry = "https://pypi.org/simple" }
dependencies = [
    { name = "click" },
    { name = "mypy-extensions" },
    { name = "packaging" },
    { name = "pathspec" },
    { name = "platformdirs" },
]
sdist = { url = "https://files.pythonhosted.org/packages/94/49/26a7b0f3f35da4b5a65f081943b7bcd22d7002f5f0fb8098ec1ff21cb6ef/black-25.1.0.tar.gz", hash = "sha256:33496d5cd1222ad73391352b4ae8da15253c5de89b93a80b3e2c8d9a19ec2666", size = 649449 }
wheels = [
    { url = "https://files.pythonhosted.org/packages/7e/4f/87f596aca05c3ce5b94b8663dbfe242a12843caaa82dd3f85f1ffdc3f177/black-25.1.0-cp311-cp311-macosx_10_9_x86_64.whl", hash = "sha256:a39337598244de4bae26475f77dda852ea00a93bd4c728e09eacd827ec929df0", size = 1614372 },
    { url = "https://files.pythonhosted.org/packages/e7/d0/2c34c36190b741c59c901e56ab7f6e54dad8df05a6272a9747ecef7c6036/black-25.1.0-cp311-cp311-macosx_11_0_arm64.whl", hash = "sha256:96c1c7cd856bba8e20094e36e0f948718dc688dba4a9d78c3adde52b9e6c2299", size = 1442865 },
    { url = "https://files.pythonhosted.org/packages/21/d4/7518c72262468430ead45cf22bd86c883a6448b9eb43672765d69a8f1248/black-25.1.0-cp311-cp311-manylinux_2_17_x86_64.manylinux2014_x86_64.manylinux_2_28_x86_64.whl", hash = "sha256:bce2e264d59c91e52d8000d507eb20a9aca4a778731a08cfff7e5ac4a4bb7096", size = 1749699 },
    { url = "https://files.pythonhosted.org/packages/58/db/4f5beb989b547f79096e035c4981ceb36ac2b552d0ac5f2620e941501c99/black-25.1.0-cp311-cp311-win_amd64.whl", hash = "sha256:172b1dbff09f86ce6f4eb8edf9dede08b1fce58ba194c87d7a4f1a5aa2f5b3c2", size = 1428028 },
    { url = "https://files.pythonhosted.org/packages/09/71/54e999902aed72baf26bca0d50781b01838251a462612966e9fc4891eadd/black-25.1.0-py3-none-any.whl", hash = "sha256:95e8176dae143ba9097f351d174fdaf0ccd29efb414b362ae3fd72bf0f710717", size = 207646 },
]

[[package]]
name = "blake3"
version = "1.0.5"
source = { registry = "https://pypi.org/simple" }
sdist = { url = "https://files.pythonhosted.org/packages/e7/08/22b6326dbe002ca77c92082b37b14a935003897b0e3eed025da92c700751/blake3-1.0.5.tar.gz", hash = "sha256:7bac73f393a67ea6d5ac32e4a45d39c184487c89c712ab3ed839c1a51ed82259", size = 115140 }
wheels = [
    { url = "https://files.pythonhosted.org/packages/6f/33/6c03c1082da982f7c6ed550eb6db2a89eeb3cc4a10d9311f0bbaa57aa314/blake3-1.0.5-cp311-cp311-macosx_10_12_x86_64.whl", hash = "sha256:75a17094007f7bbed0b1b82f7985c2008b691c7375b21dfc0e9197eae2e622a3", size = 349325 },
    { url = "https://files.pythonhosted.org/packages/d6/3c/3fc09f05849f060cd3065eb90b1abe7455fccece86e6ff096d558b75861a/blake3-1.0.5-cp311-cp311-macosx_11_0_arm64.whl", hash = "sha256:94e514468492e8f7eaaa885702db1d365e05214fec3219f3df120b45c7ac86f3", size = 332342 },
    { url = "https://files.pythonhosted.org/packages/d4/b8/416afb5942c31230c119a7456f05532d38544a801be29b39079635116e5e/blake3-1.0.5-cp311-cp311-manylinux_2_17_aarch64.manylinux2014_aarch64.whl", hash = "sha256:78a8628d060e46787094e0178def67b4a71df30e71022ff33441481dab7d2dba", size = 375303 },
    { url = "https://files.pythonhosted.org/packages/83/fc/aef6f20b7f37fd0ef09ecf3c7e22889a94c4d624006d1b60b18602dd7343/blake3-1.0.5-cp311-cp311-manylinux_2_17_armv7l.manylinux2014_armv7l.whl", hash = "sha256:3f8ab3f6914ec5267079197e6438d2e05ba37f323658fc18e6d3fc1b3e4ca732", size = 376350 },
    { url = "https://files.pythonhosted.org/packages/78/8a/0abecd381ea68661c2325066feeee3c6ce2bafb90cfdd748b67b2a199b6b/blake3-1.0.5-cp311-cp311-manylinux_2_17_i686.manylinux2014_i686.whl", hash = "sha256:8bf416d9d435a3b804c6df1dc9603388f0df261f1a45962f6d6be5079ff8c7d8", size = 447406 },
    { url = "https://files.pythonhosted.org/packages/f6/52/0780e0386e88c50416082a48618cb91084ea1f3bfe6bcae005f00141ff3f/blake3-1.0.5-cp311-cp311-manylinux_2_17_ppc64le.manylinux2014_ppc64le.whl", hash = "sha256:975fe08ed27e0c4d8ae21e8154afff996fc1b140703b14b8fe5987e8fb1e23d6", size = 510865 },
    { url = "https://files.pythonhosted.org/packages/ad/e8/021316b0ad48ca09f388c2b2228a3a5f5327cb8fefcc68c63a902886e093/blake3-1.0.5-cp311-cp311-manylinux_2_17_s390x.manylinux2014_s390x.whl", hash = "sha256:a11b5227f6b64bb1f6f497fc2878d0d4ee1cb22ae5fad67b0560c8a59d562b02", size = 395253 },
    { url = "https://files.pythonhosted.org/packages/63/fc/d9a91e69e52f8ddabbad30a68a4185644c30fd26e33605120a185438c458/blake3-1.0.5-cp311-cp311-manylinux_2_17_x86_64.manylinux2014_x86_64.whl", hash = "sha256:0e9708095242ebb83297c5a3d4ae030799d679a73b1f3116cfe09ba6db6e36e6", size = 385498 },
    { url = "https://files.pythonhosted.org/packages/f7/a8/9668b4c1ab88fc5776952b39cd6b0f5840c6e8ff42037f4a8806caf5ee0e/blake3-1.0.5-cp311-cp311-musllinux_1_1_aarch64.whl", hash = "sha256:6c195195feceef51282a232195b2684cdf6c9d0684b3cbcd2162334c0921b21a", size = 551534 },
    { url = "https://files.pythonhosted.org/packages/0b/e3/910661b716d877c3bad7713d2d1b062699aa95808a36dd5a1af7cbe67dee/blake3-1.0.5-cp311-cp311-musllinux_1_1_x86_64.whl", hash = "sha256:b5734d527edd6a8841b8056fb9a45683eb4388c55fd7b31949e4c904a149b1cc", size = 556656 },
    { url = "https://files.pythonhosted.org/packages/dd/22/5dd64c001baf5aa8278e7b12cbbfad3622b745797acf277d6c6b44ad52cf/blake3-1.0.5-cp311-cp311-win32.whl", hash = "sha256:9cba19637499955aa91aefa42e5da42314867c2e0d2d32620b47c224c12df1ba", size = 234543 },
    { url = "https://files.pythonhosted.org/packages/0c/10/4a31b9f46ef4c3622720984d66f05065ddac09caa74bf8014d2f059ce86d/blake3-1.0.5-cp311-cp311-win_amd64.whl", hash = "sha256:a2749ee55babd303aaf916038a84f2bc5a395950c3566aa8d5df8652483c81d0", size = 222407 },
]

[[package]]
name = "boto3"
version = "1.38.44"
source = { registry = "https://pypi.org/simple" }
dependencies = [
    { name = "botocore" },
    { name = "jmespath" },
    { name = "s3transfer" },
]
sdist = { url = "https://files.pythonhosted.org/packages/7b/7f/ea50e25a049072c0078045437d25fc9c8eaec4bd58f2cc340e6ed52e55cd/boto3-1.38.44.tar.gz", hash = "sha256:af1769dfb2a8a30eec24d0b74a8c17db2accc5a6224d4fab39dd36df6590f741", size = 111899 }
wheels = [
    { url = "https://files.pythonhosted.org/packages/17/73/4a1bbd696e492f17064e7404c49d4d3bafcc8b50239ec6624c10ea824dd1/boto3-1.38.44-py3-none-any.whl", hash = "sha256:73fcb2f8c7bec25d17e3f1940a1776c515b458b3da77ad3a31a177479591028b", size = 139923 },
]

[[package]]
name = "botocore"
version = "1.38.44"
source = { registry = "https://pypi.org/simple" }
dependencies = [
    { name = "jmespath" },
    { name = "python-dateutil" },
    { name = "urllib3" },
]
sdist = { url = "https://files.pythonhosted.org/packages/31/06/c6e652e8b449837218d83cedda9c54104cfd5d38dc97762044a40116b209/botocore-1.38.44.tar.gz", hash = "sha256:8d54795a084204e4cd7885d9307e4bfaccc96411dc0384f6ba240b515c45bf54", size = 14050056 }
wheels = [
    { url = "https://files.pythonhosted.org/packages/ad/85/e3cd7bf4237af134a90290c8e37bf7f786c5e58b9ff98eeb0495615e3985/botocore-1.38.44-py3-none-any.whl", hash = "sha256:d0171ac6ec0bfdf86083b41c801f212e2b2d5756a61ea1d45af2051f21dbf886", size = 13710700 },
]

[[package]]
name = "cachetools"
version = "5.5.2"
source = { registry = "https://pypi.org/simple" }
sdist = { url = "https://files.pythonhosted.org/packages/6c/81/3747dad6b14fa2cf53fcf10548cf5aea6913e96fab41a3c198676f8948a5/cachetools-5.5.2.tar.gz", hash = "sha256:1a661caa9175d26759571b2e19580f9d6393969e5dfca11fdb1f947a23e640d4", size = 28380 }
wheels = [
    { url = "https://files.pythonhosted.org/packages/72/76/20fa66124dbe6be5cafeb312ece67de6b61dd91a0247d1ea13db4ebb33c2/cachetools-5.5.2-py3-none-any.whl", hash = "sha256:d26a22bcc62eb95c3beabd9f1ee5e820d3d2704fe2967cbe350e20c8ffcd3f0a", size = 10080 },
]

[[package]]
name = "certifi"
version = "2025.6.15"
source = { registry = "https://pypi.org/simple" }
sdist = { url = "https://files.pythonhosted.org/packages/73/f7/f14b46d4bcd21092d7d3ccef689615220d8a08fb25e564b65d20738e672e/certifi-2025.6.15.tar.gz", hash = "sha256:d747aa5a8b9bbbb1bb8c22bb13e22bd1f18e9796defa16bab421f7f7a317323b", size = 158753 }
wheels = [
    { url = "https://files.pythonhosted.org/packages/84/ae/320161bd181fc06471eed047ecce67b693fd7515b16d495d8932db763426/certifi-2025.6.15-py3-none-any.whl", hash = "sha256:2e0c7ce7cb5d8f8634ca55d2ba7e6ec2689a2fd6537d8dec1296a477a4910057", size = 157650 },
]

[[package]]
name = "cffi"
version = "1.17.1"
source = { registry = "https://pypi.org/simple" }
dependencies = [
    { name = "pycparser" },
]
sdist = { url = "https://files.pythonhosted.org/packages/fc/97/c783634659c2920c3fc70419e3af40972dbaf758daa229a7d6ea6135c90d/cffi-1.17.1.tar.gz", hash = "sha256:1c39c6016c32bc48dd54561950ebd6836e1670f2ae46128f67cf49e789c52824", size = 516621 }
wheels = [
    { url = "https://files.pythonhosted.org/packages/6b/f4/927e3a8899e52a27fa57a48607ff7dc91a9ebe97399b357b85a0c7892e00/cffi-1.17.1-cp311-cp311-macosx_10_9_x86_64.whl", hash = "sha256:a45e3c6913c5b87b3ff120dcdc03f6131fa0065027d0ed7ee6190736a74cd401", size = 182264 },
    { url = "https://files.pythonhosted.org/packages/6c/f5/6c3a8efe5f503175aaddcbea6ad0d2c96dad6f5abb205750d1b3df44ef29/cffi-1.17.1-cp311-cp311-macosx_11_0_arm64.whl", hash = "sha256:30c5e0cb5ae493c04c8b42916e52ca38079f1b235c2f8ae5f4527b963c401caf", size = 178651 },
    { url = "https://files.pythonhosted.org/packages/94/dd/a3f0118e688d1b1a57553da23b16bdade96d2f9bcda4d32e7d2838047ff7/cffi-1.17.1-cp311-cp311-manylinux_2_12_i686.manylinux2010_i686.manylinux_2_17_i686.manylinux2014_i686.whl", hash = "sha256:f75c7ab1f9e4aca5414ed4d8e5c0e303a34f4421f8a0d47a4d019ceff0ab6af4", size = 445259 },
    { url = "https://files.pythonhosted.org/packages/2e/ea/70ce63780f096e16ce8588efe039d3c4f91deb1dc01e9c73a287939c79a6/cffi-1.17.1-cp311-cp311-manylinux_2_17_aarch64.manylinux2014_aarch64.whl", hash = "sha256:a1ed2dd2972641495a3ec98445e09766f077aee98a1c896dcb4ad0d303628e41", size = 469200 },
    { url = "https://files.pythonhosted.org/packages/1c/a0/a4fa9f4f781bda074c3ddd57a572b060fa0df7655d2a4247bbe277200146/cffi-1.17.1-cp311-cp311-manylinux_2_17_ppc64le.manylinux2014_ppc64le.whl", hash = "sha256:46bf43160c1a35f7ec506d254e5c890f3c03648a4dbac12d624e4490a7046cd1", size = 477235 },
    { url = "https://files.pythonhosted.org/packages/62/12/ce8710b5b8affbcdd5c6e367217c242524ad17a02fe5beec3ee339f69f85/cffi-1.17.1-cp311-cp311-manylinux_2_17_s390x.manylinux2014_s390x.whl", hash = "sha256:a24ed04c8ffd54b0729c07cee15a81d964e6fee0e3d4d342a27b020d22959dc6", size = 459721 },
    { url = "https://files.pythonhosted.org/packages/ff/6b/d45873c5e0242196f042d555526f92aa9e0c32355a1be1ff8c27f077fd37/cffi-1.17.1-cp311-cp311-manylinux_2_17_x86_64.manylinux2014_x86_64.whl", hash = "sha256:610faea79c43e44c71e1ec53a554553fa22321b65fae24889706c0a84d4ad86d", size = 467242 },
    { url = "https://files.pythonhosted.org/packages/1a/52/d9a0e523a572fbccf2955f5abe883cfa8bcc570d7faeee06336fbd50c9fc/cffi-1.17.1-cp311-cp311-musllinux_1_1_aarch64.whl", hash = "sha256:a9b15d491f3ad5d692e11f6b71f7857e7835eb677955c00cc0aefcd0669adaf6", size = 477999 },
    { url = "https://files.pythonhosted.org/packages/44/74/f2a2460684a1a2d00ca799ad880d54652841a780c4c97b87754f660c7603/cffi-1.17.1-cp311-cp311-musllinux_1_1_i686.whl", hash = "sha256:de2ea4b5833625383e464549fec1bc395c1bdeeb5f25c4a3a82b5a8c756ec22f", size = 454242 },
    { url = "https://files.pythonhosted.org/packages/f8/4a/34599cac7dfcd888ff54e801afe06a19c17787dfd94495ab0c8d35fe99fb/cffi-1.17.1-cp311-cp311-musllinux_1_1_x86_64.whl", hash = "sha256:fc48c783f9c87e60831201f2cce7f3b2e4846bf4d8728eabe54d60700b318a0b", size = 478604 },
    { url = "https://files.pythonhosted.org/packages/34/33/e1b8a1ba29025adbdcda5fb3a36f94c03d771c1b7b12f726ff7fef2ebe36/cffi-1.17.1-cp311-cp311-win32.whl", hash = "sha256:85a950a4ac9c359340d5963966e3e0a94a676bd6245a4b55bc43949eee26a655", size = 171727 },
    { url = "https://files.pythonhosted.org/packages/3d/97/50228be003bb2802627d28ec0627837ac0bf35c90cf769812056f235b2d1/cffi-1.17.1-cp311-cp311-win_amd64.whl", hash = "sha256:caaf0640ef5f5517f49bc275eca1406b0ffa6aa184892812030f04c2abf589a0", size = 181400 },
]

[[package]]
name = "charset-normalizer"
version = "3.4.2"
source = { registry = "https://pypi.org/simple" }
sdist = { url = "https://files.pythonhosted.org/packages/e4/33/89c2ced2b67d1c2a61c19c6751aa8902d46ce3dacb23600a283619f5a12d/charset_normalizer-3.4.2.tar.gz", hash = "sha256:5baececa9ecba31eff645232d59845c07aa030f0c81ee70184a90d35099a0e63", size = 126367 }
wheels = [
    { url = "https://files.pythonhosted.org/packages/05/85/4c40d00dcc6284a1c1ad5de5e0996b06f39d8232f1031cd23c2f5c07ee86/charset_normalizer-3.4.2-cp311-cp311-macosx_10_9_universal2.whl", hash = "sha256:be1e352acbe3c78727a16a455126d9ff83ea2dfdcbc83148d2982305a04714c2", size = 198794 },
    { url = "https://files.pythonhosted.org/packages/41/d9/7a6c0b9db952598e97e93cbdfcb91bacd89b9b88c7c983250a77c008703c/charset_normalizer-3.4.2-cp311-cp311-manylinux_2_17_aarch64.manylinux2014_aarch64.whl", hash = "sha256:aa88ca0b1932e93f2d961bf3addbb2db902198dca337d88c89e1559e066e7645", size = 142846 },
    { url = "https://files.pythonhosted.org/packages/66/82/a37989cda2ace7e37f36c1a8ed16c58cf48965a79c2142713244bf945c89/charset_normalizer-3.4.2-cp311-cp311-manylinux_2_17_ppc64le.manylinux2014_ppc64le.whl", hash = "sha256:d524ba3f1581b35c03cb42beebab4a13e6cdad7b36246bd22541fa585a56cccd", size = 153350 },
    { url = "https://files.pythonhosted.org/packages/df/68/a576b31b694d07b53807269d05ec3f6f1093e9545e8607121995ba7a8313/charset_normalizer-3.4.2-cp311-cp311-manylinux_2_17_s390x.manylinux2014_s390x.whl", hash = "sha256:28a1005facc94196e1fb3e82a3d442a9d9110b8434fc1ded7a24a2983c9888d8", size = 145657 },
    { url = "https://files.pythonhosted.org/packages/92/9b/ad67f03d74554bed3aefd56fe836e1623a50780f7c998d00ca128924a499/charset_normalizer-3.4.2-cp311-cp311-manylinux_2_17_x86_64.manylinux2014_x86_64.whl", hash = "sha256:fdb20a30fe1175ecabed17cbf7812f7b804b8a315a25f24678bcdf120a90077f", size = 147260 },
    { url = "https://files.pythonhosted.org/packages/a6/e6/8aebae25e328160b20e31a7e9929b1578bbdc7f42e66f46595a432f8539e/charset_normalizer-3.4.2-cp311-cp311-manylinux_2_5_i686.manylinux1_i686.manylinux_2_17_i686.manylinux2014_i686.whl", hash = "sha256:0f5d9ed7f254402c9e7d35d2f5972c9bbea9040e99cd2861bd77dc68263277c7", size = 149164 },
    { url = "https://files.pythonhosted.org/packages/8b/f2/b3c2f07dbcc248805f10e67a0262c93308cfa149a4cd3d1fe01f593e5fd2/charset_normalizer-3.4.2-cp311-cp311-musllinux_1_2_aarch64.whl", hash = "sha256:efd387a49825780ff861998cd959767800d54f8308936b21025326de4b5a42b9", size = 144571 },
    { url = "https://files.pythonhosted.org/packages/60/5b/c3f3a94bc345bc211622ea59b4bed9ae63c00920e2e8f11824aa5708e8b7/charset_normalizer-3.4.2-cp311-cp311-musllinux_1_2_i686.whl", hash = "sha256:f0aa37f3c979cf2546b73e8222bbfa3dc07a641585340179d768068e3455e544", size = 151952 },
    { url = "https://files.pythonhosted.org/packages/e2/4d/ff460c8b474122334c2fa394a3f99a04cf11c646da895f81402ae54f5c42/charset_normalizer-3.4.2-cp311-cp311-musllinux_1_2_ppc64le.whl", hash = "sha256:e70e990b2137b29dc5564715de1e12701815dacc1d056308e2b17e9095372a82", size = 155959 },
    { url = "https://files.pythonhosted.org/packages/a2/2b/b964c6a2fda88611a1fe3d4c400d39c66a42d6c169c924818c848f922415/charset_normalizer-3.4.2-cp311-cp311-musllinux_1_2_s390x.whl", hash = "sha256:0c8c57f84ccfc871a48a47321cfa49ae1df56cd1d965a09abe84066f6853b9c0", size = 153030 },
    { url = "https://files.pythonhosted.org/packages/59/2e/d3b9811db26a5ebf444bc0fa4f4be5aa6d76fc6e1c0fd537b16c14e849b6/charset_normalizer-3.4.2-cp311-cp311-musllinux_1_2_x86_64.whl", hash = "sha256:6b66f92b17849b85cad91259efc341dce9c1af48e2173bf38a85c6329f1033e5", size = 148015 },
    { url = "https://files.pythonhosted.org/packages/90/07/c5fd7c11eafd561bb51220d600a788f1c8d77c5eef37ee49454cc5c35575/charset_normalizer-3.4.2-cp311-cp311-win32.whl", hash = "sha256:daac4765328a919a805fa5e2720f3e94767abd632ae410a9062dff5412bae65a", size = 98106 },
    { url = "https://files.pythonhosted.org/packages/a8/05/5e33dbef7e2f773d672b6d79f10ec633d4a71cd96db6673625838a4fd532/charset_normalizer-3.4.2-cp311-cp311-win_amd64.whl", hash = "sha256:e53efc7c7cee4c1e70661e2e112ca46a575f90ed9ae3fef200f2a25e954f4b28", size = 105402 },
    { url = "https://files.pythonhosted.org/packages/20/94/c5790835a017658cbfabd07f3bfb549140c3ac458cfc196323996b10095a/charset_normalizer-3.4.2-py3-none-any.whl", hash = "sha256:7f56930ab0abd1c45cd15be65cc741c28b1c9a34876ce8c17a2fa107810c0af0", size = 52626 },
]

[[package]]
name = "click"
version = "8.2.1"
source = { registry = "https://pypi.org/simple" }
dependencies = [
    { name = "colorama", marker = "sys_platform == 'win32'" },
]
sdist = { url = "https://files.pythonhosted.org/packages/60/6c/8ca2efa64cf75a977a0d7fac081354553ebe483345c734fb6b6515d96bbc/click-8.2.1.tar.gz", hash = "sha256:27c491cc05d968d271d5a1db13e3b5a184636d9d930f148c50b038f0d0646202", size = 286342 }
wheels = [
    { url = "https://files.pythonhosted.org/packages/85/32/10bb5764d90a8eee674e9dc6f4db6a0ab47c8c4d0d83c27f7c39ac415a4d/click-8.2.1-py3-none-any.whl", hash = "sha256:61a3265b914e850b85317d0b3109c7f8cd35a670f963866005d6ef1d5175a12b", size = 102215 },
]

[[package]]
name = "cloudpickle"
version = "3.1.1"
source = { registry = "https://pypi.org/simple" }
sdist = { url = "https://files.pythonhosted.org/packages/52/39/069100b84d7418bc358d81669d5748efb14b9cceacd2f9c75f550424132f/cloudpickle-3.1.1.tar.gz", hash = "sha256:b216fa8ae4019d5482a8ac3c95d8f6346115d8835911fd4aefd1a445e4242c64", size = 22113 }
wheels = [
    { url = "https://files.pythonhosted.org/packages/7e/e8/64c37fadfc2816a7701fa8a6ed8d87327c7d54eacfbfb6edab14a2f2be75/cloudpickle-3.1.1-py3-none-any.whl", hash = "sha256:c8c5a44295039331ee9dad40ba100a9c7297b6f988e50e87ccdf3765a668350e", size = 20992 },
]

[[package]]
name = "cohere"
version = "5.15.0"
source = { registry = "https://pypi.org/simple" }
dependencies = [
    { name = "fastavro" },
    { name = "httpx" },
    { name = "httpx-sse" },
    { name = "pydantic" },
    { name = "pydantic-core" },
    { name = "requests" },
    { name = "tokenizers" },
    { name = "types-requests" },
    { name = "typing-extensions" },
]
sdist = { url = "https://files.pythonhosted.org/packages/a1/33/69c7d1b25a20eafef4197a1444c7f87d5241e936194e54876ea8996157e6/cohere-5.15.0.tar.gz", hash = "sha256:e802d4718ddb0bb655654382ebbce002756a3800faac30296cde7f1bdc6ff2cc", size = 135021 }
wheels = [
    { url = "https://files.pythonhosted.org/packages/c7/87/94694db7fe6df979fbc03286eaabdfa98f1c8fa532960e5afdf965e10960/cohere-5.15.0-py3-none-any.whl", hash = "sha256:22ff867c2a6f2fc2b585360c6072f584f11f275ef6d9242bac24e0fa2df1dfb5", size = 259522 },
]

[[package]]
name = "colorama"
version = "0.4.6"
source = { registry = "https://pypi.org/simple" }
sdist = { url = "https://files.pythonhosted.org/packages/d8/53/6f443c9a4a8358a93a6792e2acffb9d9d5cb0a5cfd8802644b7b1c9a02e4/colorama-0.4.6.tar.gz", hash = "sha256:08695f5cb7ed6e0531a20572697297273c47b8cae5a63ffc6d6ed5c201be6e44", size = 27697 }
wheels = [
    { url = "https://files.pythonhosted.org/packages/d1/d6/3965ed04c63042e047cb6a3e6ed1a63a35087b6a609aa3a15ed8ac56c221/colorama-0.4.6-py2.py3-none-any.whl", hash = "sha256:4f1d9991f5acc0ca119f9d443620b77f9d6b33703e51011c16baf57afb285fc6", size = 25335 },
]

[[package]]
name = "compressed-tensors"
version = "0.10.1"
source = { registry = "https://pypi.org/simple" }
dependencies = [
    { name = "pydantic" },
    { name = "torch" },
    { name = "transformers" },
]
sdist = { url = "https://files.pythonhosted.org/packages/40/eb/2229523a539e8074b238c225d168f734f6f056ab4ea2278eefe752f4a6f3/compressed_tensors-0.10.1.tar.gz", hash = "sha256:f99ce620ddcf8a657eaa7995daf5faa8e988d4b4cadc595bf2c4ff9346c2c19a", size = 126778 }
wheels = [
    { url = "https://files.pythonhosted.org/packages/5b/07/e70a0b9efc24a32740396c404e7213c62b8aeb4a577ed5a3f191f8d7806b/compressed_tensors-0.10.1-py3-none-any.whl", hash = "sha256:b8890735522c119900e8d4192cced0b0f70a98440ae070448cb699165c404659", size = 116998 },
]

[[package]]
name = "contourpy"
version = "1.3.2"
source = { registry = "https://pypi.org/simple" }
dependencies = [
    { name = "numpy" },
]
sdist = { url = "https://files.pythonhosted.org/packages/66/54/eb9bfc647b19f2009dd5c7f5ec51c4e6ca831725f1aea7a993034f483147/contourpy-1.3.2.tar.gz", hash = "sha256:b6945942715a034c671b7fc54f9588126b0b8bf23db2696e3ca8328f3ff0ab54", size = 13466130 }
wheels = [
    { url = "https://files.pythonhosted.org/packages/b3/b9/ede788a0b56fc5b071639d06c33cb893f68b1178938f3425debebe2dab78/contourpy-1.3.2-cp311-cp311-macosx_10_9_x86_64.whl", hash = "sha256:6a37a2fb93d4df3fc4c0e363ea4d16f83195fc09c891bc8ce072b9d084853445", size = 269636 },
    { url = "https://files.pythonhosted.org/packages/e6/75/3469f011d64b8bbfa04f709bfc23e1dd71be54d05b1b083be9f5b22750d1/contourpy-1.3.2-cp311-cp311-macosx_11_0_arm64.whl", hash = "sha256:b7cd50c38f500bbcc9b6a46643a40e0913673f869315d8e70de0438817cb7773", size = 254636 },
    { url = "https://files.pythonhosted.org/packages/8d/2f/95adb8dae08ce0ebca4fd8e7ad653159565d9739128b2d5977806656fcd2/contourpy-1.3.2-cp311-cp311-manylinux_2_17_aarch64.manylinux2014_aarch64.whl", hash = "sha256:d6658ccc7251a4433eebd89ed2672c2ed96fba367fd25ca9512aa92a4b46c4f1", size = 313053 },
    { url = "https://files.pythonhosted.org/packages/c3/a6/8ccf97a50f31adfa36917707fe39c9a0cbc24b3bbb58185577f119736cc9/contourpy-1.3.2-cp311-cp311-manylinux_2_17_ppc64le.manylinux2014_ppc64le.whl", hash = "sha256:70771a461aaeb335df14deb6c97439973d253ae70660ca085eec25241137ef43", size = 352985 },
    { url = "https://files.pythonhosted.org/packages/1d/b6/7925ab9b77386143f39d9c3243fdd101621b4532eb126743201160ffa7e6/contourpy-1.3.2-cp311-cp311-manylinux_2_17_s390x.manylinux2014_s390x.whl", hash = "sha256:65a887a6e8c4cd0897507d814b14c54a8c2e2aa4ac9f7686292f9769fcf9a6ab", size = 323750 },
    { url = "https://files.pythonhosted.org/packages/c2/f3/20c5d1ef4f4748e52d60771b8560cf00b69d5c6368b5c2e9311bcfa2a08b/contourpy-1.3.2-cp311-cp311-manylinux_2_17_x86_64.manylinux2014_x86_64.whl", hash = "sha256:3859783aefa2b8355697f16642695a5b9792e7a46ab86da1118a4a23a51a33d7", size = 326246 },
    { url = "https://files.pythonhosted.org/packages/8c/e5/9dae809e7e0b2d9d70c52b3d24cba134dd3dad979eb3e5e71f5df22ed1f5/contourpy-1.3.2-cp311-cp311-musllinux_1_2_aarch64.whl", hash = "sha256:eab0f6db315fa4d70f1d8ab514e527f0366ec021ff853d7ed6a2d33605cf4b83", size = 1308728 },
    { url = "https://files.pythonhosted.org/packages/e2/4a/0058ba34aeea35c0b442ae61a4f4d4ca84d6df8f91309bc2d43bb8dd248f/contourpy-1.3.2-cp311-cp311-musllinux_1_2_x86_64.whl", hash = "sha256:d91a3ccc7fea94ca0acab82ceb77f396d50a1f67412efe4c526f5d20264e6ecd", size = 1375762 },
    { url = "https://files.pythonhosted.org/packages/09/33/7174bdfc8b7767ef2c08ed81244762d93d5c579336fc0b51ca57b33d1b80/contourpy-1.3.2-cp311-cp311-win32.whl", hash = "sha256:1c48188778d4d2f3d48e4643fb15d8608b1d01e4b4d6b0548d9b336c28fc9b6f", size = 178196 },
    { url = "https://files.pythonhosted.org/packages/5e/fe/4029038b4e1c4485cef18e480b0e2cd2d755448bb071eb9977caac80b77b/contourpy-1.3.2-cp311-cp311-win_amd64.whl", hash = "sha256:5ebac872ba09cb8f2131c46b8739a7ff71de28a24c869bcad554477eb089a878", size = 222017 },
    { url = "https://files.pythonhosted.org/packages/ff/c0/91f1215d0d9f9f343e4773ba6c9b89e8c0cc7a64a6263f21139da639d848/contourpy-1.3.2-pp311-pypy311_pp73-macosx_10_15_x86_64.whl", hash = "sha256:5f5964cdad279256c084b69c3f412b7801e15356b16efa9d78aa974041903da0", size = 266807 },
    { url = "https://files.pythonhosted.org/packages/d4/79/6be7e90c955c0487e7712660d6cead01fa17bff98e0ea275737cc2bc8e71/contourpy-1.3.2-pp311-pypy311_pp73-manylinux_2_17_x86_64.manylinux2014_x86_64.whl", hash = "sha256:49b65a95d642d4efa8f64ba12558fcb83407e58a2dfba9d796d77b63ccfcaff5", size = 318729 },
    { url = "https://files.pythonhosted.org/packages/87/68/7f46fb537958e87427d98a4074bcde4b67a70b04900cfc5ce29bc2f556c1/contourpy-1.3.2-pp311-pypy311_pp73-win_amd64.whl", hash = "sha256:8c5acb8dddb0752bf252e01a3035b21443158910ac16a3b0d20e7fed7d534ce5", size = 221791 },
]

[[package]]
name = "contourpy"
version = "1.3.2"
source = { registry = "https://pypi.org/simple" }
dependencies = [
    { name = "numpy" },
]
sdist = { url = "https://files.pythonhosted.org/packages/66/54/eb9bfc647b19f2009dd5c7f5ec51c4e6ca831725f1aea7a993034f483147/contourpy-1.3.2.tar.gz", hash = "sha256:b6945942715a034c671b7fc54f9588126b0b8bf23db2696e3ca8328f3ff0ab54", size = 13466130, upload-time = "2025-04-15T17:47:53.79Z" }
wheels = [
    { url = "https://files.pythonhosted.org/packages/b3/b9/ede788a0b56fc5b071639d06c33cb893f68b1178938f3425debebe2dab78/contourpy-1.3.2-cp311-cp311-macosx_10_9_x86_64.whl", hash = "sha256:6a37a2fb93d4df3fc4c0e363ea4d16f83195fc09c891bc8ce072b9d084853445", size = 269636, upload-time = "2025-04-15T17:35:54.473Z" },
    { url = "https://files.pythonhosted.org/packages/e6/75/3469f011d64b8bbfa04f709bfc23e1dd71be54d05b1b083be9f5b22750d1/contourpy-1.3.2-cp311-cp311-macosx_11_0_arm64.whl", hash = "sha256:b7cd50c38f500bbcc9b6a46643a40e0913673f869315d8e70de0438817cb7773", size = 254636, upload-time = "2025-04-15T17:35:58.283Z" },
    { url = "https://files.pythonhosted.org/packages/8d/2f/95adb8dae08ce0ebca4fd8e7ad653159565d9739128b2d5977806656fcd2/contourpy-1.3.2-cp311-cp311-manylinux_2_17_aarch64.manylinux2014_aarch64.whl", hash = "sha256:d6658ccc7251a4433eebd89ed2672c2ed96fba367fd25ca9512aa92a4b46c4f1", size = 313053, upload-time = "2025-04-15T17:36:03.235Z" },
    { url = "https://files.pythonhosted.org/packages/c3/a6/8ccf97a50f31adfa36917707fe39c9a0cbc24b3bbb58185577f119736cc9/contourpy-1.3.2-cp311-cp311-manylinux_2_17_ppc64le.manylinux2014_ppc64le.whl", hash = "sha256:70771a461aaeb335df14deb6c97439973d253ae70660ca085eec25241137ef43", size = 352985, upload-time = "2025-04-15T17:36:08.275Z" },
    { url = "https://files.pythonhosted.org/packages/1d/b6/7925ab9b77386143f39d9c3243fdd101621b4532eb126743201160ffa7e6/contourpy-1.3.2-cp311-cp311-manylinux_2_17_s390x.manylinux2014_s390x.whl", hash = "sha256:65a887a6e8c4cd0897507d814b14c54a8c2e2aa4ac9f7686292f9769fcf9a6ab", size = 323750, upload-time = "2025-04-15T17:36:13.29Z" },
    { url = "https://files.pythonhosted.org/packages/c2/f3/20c5d1ef4f4748e52d60771b8560cf00b69d5c6368b5c2e9311bcfa2a08b/contourpy-1.3.2-cp311-cp311-manylinux_2_17_x86_64.manylinux2014_x86_64.whl", hash = "sha256:3859783aefa2b8355697f16642695a5b9792e7a46ab86da1118a4a23a51a33d7", size = 326246, upload-time = "2025-04-15T17:36:18.329Z" },
    { url = "https://files.pythonhosted.org/packages/8c/e5/9dae809e7e0b2d9d70c52b3d24cba134dd3dad979eb3e5e71f5df22ed1f5/contourpy-1.3.2-cp311-cp311-musllinux_1_2_aarch64.whl", hash = "sha256:eab0f6db315fa4d70f1d8ab514e527f0366ec021ff853d7ed6a2d33605cf4b83", size = 1308728, upload-time = "2025-04-15T17:36:33.878Z" },
    { url = "https://files.pythonhosted.org/packages/e2/4a/0058ba34aeea35c0b442ae61a4f4d4ca84d6df8f91309bc2d43bb8dd248f/contourpy-1.3.2-cp311-cp311-musllinux_1_2_x86_64.whl", hash = "sha256:d91a3ccc7fea94ca0acab82ceb77f396d50a1f67412efe4c526f5d20264e6ecd", size = 1375762, upload-time = "2025-04-15T17:36:51.295Z" },
    { url = "https://files.pythonhosted.org/packages/09/33/7174bdfc8b7767ef2c08ed81244762d93d5c579336fc0b51ca57b33d1b80/contourpy-1.3.2-cp311-cp311-win32.whl", hash = "sha256:1c48188778d4d2f3d48e4643fb15d8608b1d01e4b4d6b0548d9b336c28fc9b6f", size = 178196, upload-time = "2025-04-15T17:36:55.002Z" },
    { url = "https://files.pythonhosted.org/packages/5e/fe/4029038b4e1c4485cef18e480b0e2cd2d755448bb071eb9977caac80b77b/contourpy-1.3.2-cp311-cp311-win_amd64.whl", hash = "sha256:5ebac872ba09cb8f2131c46b8739a7ff71de28a24c869bcad554477eb089a878", size = 222017, upload-time = "2025-04-15T17:36:58.576Z" },
    { url = "https://files.pythonhosted.org/packages/ff/c0/91f1215d0d9f9f343e4773ba6c9b89e8c0cc7a64a6263f21139da639d848/contourpy-1.3.2-pp311-pypy311_pp73-macosx_10_15_x86_64.whl", hash = "sha256:5f5964cdad279256c084b69c3f412b7801e15356b16efa9d78aa974041903da0", size = 266807, upload-time = "2025-04-15T17:45:15.535Z" },
    { url = "https://files.pythonhosted.org/packages/d4/79/6be7e90c955c0487e7712660d6cead01fa17bff98e0ea275737cc2bc8e71/contourpy-1.3.2-pp311-pypy311_pp73-manylinux_2_17_x86_64.manylinux2014_x86_64.whl", hash = "sha256:49b65a95d642d4efa8f64ba12558fcb83407e58a2dfba9d796d77b63ccfcaff5", size = 318729, upload-time = "2025-04-15T17:45:20.166Z" },
    { url = "https://files.pythonhosted.org/packages/87/68/7f46fb537958e87427d98a4074bcde4b67a70b04900cfc5ce29bc2f556c1/contourpy-1.3.2-pp311-pypy311_pp73-win_amd64.whl", hash = "sha256:8c5acb8dddb0752bf252e01a3035b21443158910ac16a3b0d20e7fed7d534ce5", size = 221791, upload-time = "2025-04-15T17:45:24.794Z" },
]

[[package]]
name = "cryptography"
version = "45.0.4"
source = { registry = "https://pypi.org/simple" }
dependencies = [
    { name = "cffi", marker = "platform_python_implementation != 'PyPy'" },
]
sdist = { url = "https://files.pythonhosted.org/packages/fe/c8/a2a376a8711c1e11708b9c9972e0c3223f5fc682552c82d8db844393d6ce/cryptography-45.0.4.tar.gz", hash = "sha256:7405ade85c83c37682c8fe65554759800a4a8c54b2d96e0f8ad114d31b808d57", size = 744890 }
wheels = [
    { url = "https://files.pythonhosted.org/packages/cc/1c/92637793de053832523b410dbe016d3f5c11b41d0cf6eef8787aabb51d41/cryptography-45.0.4-cp311-abi3-macosx_10_9_universal2.whl", hash = "sha256:425a9a6ac2823ee6e46a76a21a4e8342d8fa5c01e08b823c1f19a8b74f096069", size = 7055712 },
    { url = "https://files.pythonhosted.org/packages/ba/14/93b69f2af9ba832ad6618a03f8a034a5851dc9a3314336a3d71c252467e1/cryptography-45.0.4-cp311-abi3-manylinux2014_aarch64.manylinux_2_17_aarch64.whl", hash = "sha256:680806cf63baa0039b920f4976f5f31b10e772de42f16310a6839d9f21a26b0d", size = 4205335 },
    { url = "https://files.pythonhosted.org/packages/67/30/fae1000228634bf0b647fca80403db5ca9e3933b91dd060570689f0bd0f7/cryptography-45.0.4-cp311-abi3-manylinux2014_x86_64.manylinux_2_17_x86_64.whl", hash = "sha256:4ca0f52170e821bc8da6fc0cc565b7bb8ff8d90d36b5e9fdd68e8a86bdf72036", size = 4431487 },
    { url = "https://files.pythonhosted.org/packages/6d/5a/7dffcf8cdf0cb3c2430de7404b327e3db64735747d641fc492539978caeb/cryptography-45.0.4-cp311-abi3-manylinux_2_28_aarch64.whl", hash = "sha256:f3fe7a5ae34d5a414957cc7f457e2b92076e72938423ac64d215722f6cf49a9e", size = 4208922 },
    { url = "https://files.pythonhosted.org/packages/c6/f3/528729726eb6c3060fa3637253430547fbaaea95ab0535ea41baa4a6fbd8/cryptography-45.0.4-cp311-abi3-manylinux_2_28_armv7l.manylinux_2_31_armv7l.whl", hash = "sha256:25eb4d4d3e54595dc8adebc6bbd5623588991d86591a78c2548ffb64797341e2", size = 3900433 },
    { url = "https://files.pythonhosted.org/packages/d9/4a/67ba2e40f619e04d83c32f7e1d484c1538c0800a17c56a22ff07d092ccc1/cryptography-45.0.4-cp311-abi3-manylinux_2_28_x86_64.whl", hash = "sha256:ce1678a2ccbe696cf3af15a75bb72ee008d7ff183c9228592ede9db467e64f1b", size = 4464163 },
    { url = "https://files.pythonhosted.org/packages/7e/9a/b4d5aa83661483ac372464809c4b49b5022dbfe36b12fe9e323ca8512420/cryptography-45.0.4-cp311-abi3-manylinux_2_34_aarch64.whl", hash = "sha256:49fe9155ab32721b9122975e168a6760d8ce4cffe423bcd7ca269ba41b5dfac1", size = 4208687 },
    { url = "https://files.pythonhosted.org/packages/db/b7/a84bdcd19d9c02ec5807f2ec2d1456fd8451592c5ee353816c09250e3561/cryptography-45.0.4-cp311-abi3-manylinux_2_34_x86_64.whl", hash = "sha256:2882338b2a6e0bd337052e8b9007ced85c637da19ef9ecaf437744495c8c2999", size = 4463623 },
    { url = "https://files.pythonhosted.org/packages/d8/84/69707d502d4d905021cac3fb59a316344e9f078b1da7fb43ecde5e10840a/cryptography-45.0.4-cp311-abi3-musllinux_1_2_aarch64.whl", hash = "sha256:23b9c3ea30c3ed4db59e7b9619272e94891f8a3a5591d0b656a7582631ccf750", size = 4332447 },
    { url = "https://files.pythonhosted.org/packages/f3/ee/d4f2ab688e057e90ded24384e34838086a9b09963389a5ba6854b5876598/cryptography-45.0.4-cp311-abi3-musllinux_1_2_x86_64.whl", hash = "sha256:b0a97c927497e3bc36b33987abb99bf17a9a175a19af38a892dc4bbb844d7ee2", size = 4572830 },
    { url = "https://files.pythonhosted.org/packages/70/d4/994773a261d7ff98034f72c0e8251fe2755eac45e2265db4c866c1c6829c/cryptography-45.0.4-cp311-abi3-win32.whl", hash = "sha256:e00a6c10a5c53979d6242f123c0a97cff9f3abed7f064fc412c36dc521b5f257", size = 2932769 },
    { url = "https://files.pythonhosted.org/packages/5a/42/c80bd0b67e9b769b364963b5252b17778a397cefdd36fa9aa4a5f34c599a/cryptography-45.0.4-cp311-abi3-win_amd64.whl", hash = "sha256:817ee05c6c9f7a69a16200f0c90ab26d23a87701e2a284bd15156783e46dbcc8", size = 3410441 },
    { url = "https://files.pythonhosted.org/packages/ce/0b/2488c89f3a30bc821c9d96eeacfcab6ff3accc08a9601ba03339c0fd05e5/cryptography-45.0.4-cp37-abi3-macosx_10_9_universal2.whl", hash = "sha256:964bcc28d867e0f5491a564b7debb3ffdd8717928d315d12e0d7defa9e43b723", size = 7031836 },
    { url = "https://files.pythonhosted.org/packages/fe/51/8c584ed426093aac257462ae62d26ad61ef1cbf5b58d8b67e6e13c39960e/cryptography-45.0.4-cp37-abi3-manylinux2014_aarch64.manylinux_2_17_aarch64.whl", hash = "sha256:6a5bf57554e80f75a7db3d4b1dacaa2764611ae166ab42ea9a72bcdb5d577637", size = 4195746 },
    { url = "https://files.pythonhosted.org/packages/5c/7d/4b0ca4d7af95a704eef2f8f80a8199ed236aaf185d55385ae1d1610c03c2/cryptography-45.0.4-cp37-abi3-manylinux2014_x86_64.manylinux_2_17_x86_64.whl", hash = "sha256:46cf7088bf91bdc9b26f9c55636492c1cce3e7aaf8041bbf0243f5e5325cfb2d", size = 4424456 },
    { url = "https://files.pythonhosted.org/packages/1d/45/5fabacbc6e76ff056f84d9f60eeac18819badf0cefc1b6612ee03d4ab678/cryptography-45.0.4-cp37-abi3-manylinux_2_28_aarch64.whl", hash = "sha256:7bedbe4cc930fa4b100fc845ea1ea5788fcd7ae9562e669989c11618ae8d76ee", size = 4198495 },
    { url = "https://files.pythonhosted.org/packages/55/b7/ffc9945b290eb0a5d4dab9b7636706e3b5b92f14ee5d9d4449409d010d54/cryptography-45.0.4-cp37-abi3-manylinux_2_28_armv7l.manylinux_2_31_armv7l.whl", hash = "sha256:eaa3e28ea2235b33220b949c5a0d6cf79baa80eab2eb5607ca8ab7525331b9ff", size = 3885540 },
    { url = "https://files.pythonhosted.org/packages/7f/e3/57b010282346980475e77d414080acdcb3dab9a0be63071efc2041a2c6bd/cryptography-45.0.4-cp37-abi3-manylinux_2_28_x86_64.whl", hash = "sha256:7ef2dde4fa9408475038fc9aadfc1fb2676b174e68356359632e980c661ec8f6", size = 4452052 },
    { url = "https://files.pythonhosted.org/packages/37/e6/ddc4ac2558bf2ef517a358df26f45bc774a99bf4653e7ee34b5e749c03e3/cryptography-45.0.4-cp37-abi3-manylinux_2_34_aarch64.whl", hash = "sha256:6a3511ae33f09094185d111160fd192c67aa0a2a8d19b54d36e4c78f651dc5ad", size = 4198024 },
    { url = "https://files.pythonhosted.org/packages/3a/c0/85fa358ddb063ec588aed4a6ea1df57dc3e3bc1712d87c8fa162d02a65fc/cryptography-45.0.4-cp37-abi3-manylinux_2_34_x86_64.whl", hash = "sha256:06509dc70dd71fa56eaa138336244e2fbaf2ac164fc9b5e66828fccfd2b680d6", size = 4451442 },
    { url = "https://files.pythonhosted.org/packages/33/67/362d6ec1492596e73da24e669a7fbbaeb1c428d6bf49a29f7a12acffd5dc/cryptography-45.0.4-cp37-abi3-musllinux_1_2_aarch64.whl", hash = "sha256:5f31e6b0a5a253f6aa49be67279be4a7e5a4ef259a9f33c69f7d1b1191939872", size = 4325038 },
    { url = "https://files.pythonhosted.org/packages/53/75/82a14bf047a96a1b13ebb47fb9811c4f73096cfa2e2b17c86879687f9027/cryptography-45.0.4-cp37-abi3-musllinux_1_2_x86_64.whl", hash = "sha256:944e9ccf67a9594137f942d5b52c8d238b1b4e46c7a0c2891b7ae6e01e7c80a4", size = 4560964 },
    { url = "https://files.pythonhosted.org/packages/cd/37/1a3cba4c5a468ebf9b95523a5ef5651244693dc712001e276682c278fc00/cryptography-45.0.4-cp37-abi3-win32.whl", hash = "sha256:c22fe01e53dc65edd1945a2e6f0015e887f84ced233acecb64b4daadb32f5c97", size = 2924557 },
    { url = "https://files.pythonhosted.org/packages/2a/4b/3256759723b7e66380397d958ca07c59cfc3fb5c794fb5516758afd05d41/cryptography-45.0.4-cp37-abi3-win_amd64.whl", hash = "sha256:627ba1bc94f6adf0b0a2e35d87020285ead22d9f648c7e75bb64f367375f3b22", size = 3395508 },
    { url = "https://files.pythonhosted.org/packages/ea/ba/cf442ae99ef363855ed84b39e0fb3c106ac66b7a7703f3c9c9cfe05412cb/cryptography-45.0.4-pp311-pypy311_pp73-macosx_10_9_x86_64.whl", hash = "sha256:4828190fb6c4bcb6ebc6331f01fe66ae838bb3bd58e753b59d4b22eb444b996c", size = 3590512 },
    { url = "https://files.pythonhosted.org/packages/28/9a/a7d5bb87d149eb99a5abdc69a41e4e47b8001d767e5f403f78bfaafc7aa7/cryptography-45.0.4-pp311-pypy311_pp73-manylinux_2_28_aarch64.whl", hash = "sha256:03dbff8411206713185b8cebe31bc5c0eb544799a50c09035733716b386e61a4", size = 4146899 },
    { url = "https://files.pythonhosted.org/packages/17/11/9361c2c71c42cc5c465cf294c8030e72fb0c87752bacbd7a3675245e3db3/cryptography-45.0.4-pp311-pypy311_pp73-manylinux_2_28_x86_64.whl", hash = "sha256:51dfbd4d26172d31150d84c19bbe06c68ea4b7f11bbc7b3a5e146b367c311349", size = 4388900 },
    { url = "https://files.pythonhosted.org/packages/c0/76/f95b83359012ee0e670da3e41c164a0c256aeedd81886f878911581d852f/cryptography-45.0.4-pp311-pypy311_pp73-manylinux_2_34_aarch64.whl", hash = "sha256:0339a692de47084969500ee455e42c58e449461e0ec845a34a6a9b9bf7df7fb8", size = 4146422 },
    { url = "https://files.pythonhosted.org/packages/09/ad/5429fcc4def93e577a5407988f89cf15305e64920203d4ac14601a9dc876/cryptography-45.0.4-pp311-pypy311_pp73-manylinux_2_34_x86_64.whl", hash = "sha256:0cf13c77d710131d33e63626bd55ae7c0efb701ebdc2b3a7952b9b23a0412862", size = 4388475 },
    { url = "https://files.pythonhosted.org/packages/99/49/0ab9774f64555a1b50102757811508f5ace451cf5dc0a2d074a4b9deca6a/cryptography-45.0.4-pp311-pypy311_pp73-win_amd64.whl", hash = "sha256:bbc505d1dc469ac12a0a064214879eac6294038d6b24ae9f71faae1448a9608d", size = 3337594 },
]

[[package]]
name = "cupy-cuda12x"
version = "13.4.1"
source = { registry = "https://pypi.org/simple" }
dependencies = [
    { name = "fastrlock", marker = "sys_platform != 'darwin'" },
    { name = "numpy", marker = "sys_platform != 'darwin'" },
]
wheels = [
    { url = "https://files.pythonhosted.org/packages/25/b5/d6e149e5bcc17110e14b965ac5c9458046513645ecef9a305f34413668f4/cupy_cuda12x-13.4.1-cp311-cp311-manylinux2014_aarch64.whl", hash = "sha256:aaa81533a0367fd42fa5af30ba60e604d9f0bed5f75ae388df0ff6b906627ab1", size = 119061973 },
    { url = "https://files.pythonhosted.org/packages/09/b2/0c75292a027e1a60b5d83389657bce3fa5b79955c6fb79d1988ad0cf9466/cupy_cuda12x-13.4.1-cp311-cp311-manylinux2014_x86_64.whl", hash = "sha256:081f543178a118d08f00e7f9caea77839e37912cbfc6542ecc4245fe6580c4ce", size = 105424326 },
    { url = "https://files.pythonhosted.org/packages/1c/a0/5b1923d9a6840a5566e0bd8b0ed1aeabc06e6fa8cf0fb1c872ef0f89eca2/cupy_cuda12x-13.4.1-cp311-cp311-win_amd64.whl", hash = "sha256:fabe024270f1d0b3f3db48a58d8def81bf4bd108e211354571a65546183a8085", size = 82165257 },
]

[[package]]
name = "cycler"
version = "0.12.1"
source = { registry = "https://pypi.org/simple" }
sdist = { url = "https://files.pythonhosted.org/packages/a9/95/a3dbbb5028f35eafb79008e7522a75244477d2838f38cbb722248dabc2a8/cycler-0.12.1.tar.gz", hash = "sha256:88bb128f02ba341da8ef447245a9e138fae777f6a23943da4540077d3601eb1c", size = 7615 }
wheels = [
    { url = "https://files.pythonhosted.org/packages/e7/05/c19819d5e3d95294a6f5947fb9b9629efb316b96de511b418c53d245aae6/cycler-0.12.1-py3-none-any.whl", hash = "sha256:85cef7cff222d8644161529808465972e51340599459b8ac3ccbac5a854e0d30", size = 8321 },
]

[[package]]
name = "cycler"
version = "0.12.1"
source = { registry = "https://pypi.org/simple" }
sdist = { url = "https://files.pythonhosted.org/packages/a9/95/a3dbbb5028f35eafb79008e7522a75244477d2838f38cbb722248dabc2a8/cycler-0.12.1.tar.gz", hash = "sha256:88bb128f02ba341da8ef447245a9e138fae777f6a23943da4540077d3601eb1c", size = 7615, upload-time = "2023-10-07T05:32:18.335Z" }
wheels = [
    { url = "https://files.pythonhosted.org/packages/e7/05/c19819d5e3d95294a6f5947fb9b9629efb316b96de511b418c53d245aae6/cycler-0.12.1-py3-none-any.whl", hash = "sha256:85cef7cff222d8644161529808465972e51340599459b8ac3ccbac5a854e0d30", size = 8321, upload-time = "2023-10-07T05:32:16.783Z" },
]

[[package]]
name = "dashscope"
version = "1.23.6"
source = { registry = "https://pypi.org/simple" }
dependencies = [
    { name = "aiohttp" },
    { name = "requests" },
    { name = "websocket-client" },
]
wheels = [
    { url = "https://files.pythonhosted.org/packages/17/52/acf3b2ace5aec0a66ee51ac7f441522b82601a0a936658fb196032835ab0/dashscope-1.23.6-py3-none-any.whl", hash = "sha256:aadf9fd0e1648f8b492e060e857b1be025a4ecb9ec440c36129633cd60b54a23", size = 1288417 },
]

[[package]]
name = "datamodel-code-generator"
version = "0.25.7"
source = { registry = "https://pypi.org/simple" }
dependencies = [
    { name = "argcomplete" },
    { name = "black" },
    { name = "genson" },
    { name = "inflect" },
    { name = "isort" },
    { name = "jinja2" },
    { name = "packaging" },
    { name = "pydantic", extra = ["email"] },
    { name = "pyyaml" },
]
sdist = { url = "https://files.pythonhosted.org/packages/6b/2e/e4622a10da4cd26bcbd7ad7acf5669c309331bf773073a38cba6c5cd81f8/datamodel_code_generator-0.25.7.tar.gz", hash = "sha256:975079cb3776f10a71d6aa9914b73149c3fdf4c71825b0977951a959fefc77f6", size = 86628 }
wheels = [
    { url = "https://files.pythonhosted.org/packages/9f/da/047d2e14ecc04000881ed5dabae9ac51591721bd9ff67d6e9742f474fc1b/datamodel_code_generator-0.25.7-py3-none-any.whl", hash = "sha256:0b890a0c2bfe8c250f1ddc9656fabeb85db289d4d497a616c19bd80db004dd9a", size = 108588 },
]

[[package]]
name = "deprecated"
version = "1.2.18"
source = { registry = "https://pypi.org/simple" }
dependencies = [
    { name = "wrapt" },
]
sdist = { url = "https://files.pythonhosted.org/packages/98/97/06afe62762c9a8a86af0cfb7bfdab22a43ad17138b07af5b1a58442690a2/deprecated-1.2.18.tar.gz", hash = "sha256:422b6f6d859da6f2ef57857761bfb392480502a64c3028ca9bbe86085d72115d", size = 2928744 }
wheels = [
    { url = "https://files.pythonhosted.org/packages/6e/c6/ac0b6c1e2d138f1002bcf799d330bd6d85084fece321e662a14223794041/Deprecated-1.2.18-py2.py3-none-any.whl", hash = "sha256:bd5011788200372a32418f888e326a09ff80d0214bd961147cfed01b5c018eec", size = 9998 },
]

[[package]]
name = "depyf"
version = "0.18.0"
source = { registry = "https://pypi.org/simple" }
dependencies = [
    { name = "astor" },
    { name = "dill" },
]
sdist = { url = "https://files.pythonhosted.org/packages/f9/ee/43a4cbba615abfc1eb2e5ff5eed3f80f38d58645b4d13d0ea06b9ca1909d/depyf-0.18.0.tar.gz", hash = "sha256:b99f0c383be949ae45d5d606fe444c71f375b55a57b8d6b20e7856670d52130d", size = 43050 }
wheels = [
    { url = "https://files.pythonhosted.org/packages/e7/d8/efc291d5c69a9905515055d23977643dd0d482ebfeb0dbabef1947ee75d8/depyf-0.18.0-py3-none-any.whl", hash = "sha256:007294d5bac19a38a0767d747be0f49b9ffdcea0394a822644142df22b33a3e1", size = 38839 },
]

[[package]]
name = "dill"
version = "0.4.0"
source = { registry = "https://pypi.org/simple" }
sdist = { url = "https://files.pythonhosted.org/packages/12/80/630b4b88364e9a8c8c5797f4602d0f76ef820909ee32f0bacb9f90654042/dill-0.4.0.tar.gz", hash = "sha256:0633f1d2df477324f53a895b02c901fb961bdbf65a17122586ea7019292cbcf0", size = 186976 }
wheels = [
    { url = "https://files.pythonhosted.org/packages/50/3d/9373ad9c56321fdab5b41197068e1d8c25883b3fea29dd361f9b55116869/dill-0.4.0-py3-none-any.whl", hash = "sha256:44f54bf6412c2c8464c14e8243eb163690a9800dbe2c367330883b19c7561049", size = 119668 },
]

[[package]]
name = "diskcache"
version = "5.6.3"
source = { registry = "https://pypi.org/simple" }
sdist = { url = "https://files.pythonhosted.org/packages/3f/21/1c1ffc1a039ddcc459db43cc108658f32c57d271d7289a2794e401d0fdb6/diskcache-5.6.3.tar.gz", hash = "sha256:2c3a3fa2743d8535d832ec61c2054a1641f41775aa7c556758a109941e33e4fc", size = 67916 }
wheels = [
    { url = "https://files.pythonhosted.org/packages/3f/27/4570e78fc0bf5ea0ca45eb1de3818a23787af9b390c0b0a0033a1b8236f9/diskcache-5.6.3-py3-none-any.whl", hash = "sha256:5e31b2d5fbad117cc363ebaf6b689474db18a1f6438bc82358b024abd4c2ca19", size = 45550 },
]

[[package]]
name = "distro"
version = "1.9.0"
source = { registry = "https://pypi.org/simple" }
sdist = { url = "https://files.pythonhosted.org/packages/fc/f8/98eea607f65de6527f8a2e8885fc8015d3e6f5775df186e443e0964a11c3/distro-1.9.0.tar.gz", hash = "sha256:2fa77c6fd8940f116ee1d6b94a2f90b13b5ea8d019b98bc8bafdcabcdd9bdbed", size = 60722 }
wheels = [
    { url = "https://files.pythonhosted.org/packages/12/b3/231ffd4ab1fc9d679809f356cebee130ac7daa00d6d6f3206dd4fd137e9e/distro-1.9.0-py3-none-any.whl", hash = "sha256:7bffd925d65168f85027d8da9af6bddab658135b840670a223589bc0c8ef02b2", size = 20277 },
]

[[package]]
name = "dnspython"
version = "2.7.0"
source = { registry = "https://pypi.org/simple" }
sdist = { url = "https://files.pythonhosted.org/packages/b5/4a/263763cb2ba3816dd94b08ad3a33d5fdae34ecb856678773cc40a3605829/dnspython-2.7.0.tar.gz", hash = "sha256:ce9c432eda0dc91cf618a5cedf1a4e142651196bbcd2c80e89ed5a907e5cfaf1", size = 345197 }
wheels = [
    { url = "https://files.pythonhosted.org/packages/68/1b/e0a87d256e40e8c888847551b20a017a6b98139178505dc7ffb96f04e954/dnspython-2.7.0-py3-none-any.whl", hash = "sha256:b4c34b7d10b51bcc3a5071e7b8dee77939f1e878477eeecc965e9835f63c6c86", size = 313632 },
]

[[package]]
name = "docstring-parser"
version = "0.16"
source = { registry = "https://pypi.org/simple" }
sdist = { url = "https://files.pythonhosted.org/packages/08/12/9c22a58c0b1e29271051222d8906257616da84135af9ed167c9e28f85cb3/docstring_parser-0.16.tar.gz", hash = "sha256:538beabd0af1e2db0146b6bd3caa526c35a34d61af9fd2887f3a8a27a739aa6e", size = 26565 }
wheels = [
    { url = "https://files.pythonhosted.org/packages/d5/7c/e9fcff7623954d86bdc17782036cbf715ecab1bec4847c008557affe1ca8/docstring_parser-0.16-py3-none-any.whl", hash = "sha256:bf0a1387354d3691d102edef7ec124f219ef639982d096e26e3b60aeffa90637", size = 36533 },
]

[[package]]
name = "einops"
version = "0.8.1"
source = { registry = "https://pypi.org/simple" }
sdist = { url = "https://files.pythonhosted.org/packages/e5/81/df4fbe24dff8ba3934af99044188e20a98ed441ad17a274539b74e82e126/einops-0.8.1.tar.gz", hash = "sha256:de5d960a7a761225532e0f1959e5315ebeafc0cd43394732f103ca44b9837e84", size = 54805 }
wheels = [
    { url = "https://files.pythonhosted.org/packages/87/62/9773de14fe6c45c23649e98b83231fffd7b9892b6cf863251dc2afa73643/einops-0.8.1-py3-none-any.whl", hash = "sha256:919387eb55330f5757c6bea9165c5ff5cfe63a642682ea788a6d472576d81737", size = 64359 },
]

[[package]]
name = "email-validator"
version = "2.2.0"
source = { registry = "https://pypi.org/simple" }
dependencies = [
    { name = "dnspython" },
    { name = "idna" },
]
sdist = { url = "https://files.pythonhosted.org/packages/48/ce/13508a1ec3f8bb981ae4ca79ea40384becc868bfae97fd1c942bb3a001b1/email_validator-2.2.0.tar.gz", hash = "sha256:cb690f344c617a714f22e66ae771445a1ceb46821152df8e165c5f9a364582b7", size = 48967 }
wheels = [
    { url = "https://files.pythonhosted.org/packages/d7/ee/bf0adb559ad3c786f12bcbc9296b3f5675f529199bef03e2df281fa1fadb/email_validator-2.2.0-py3-none-any.whl", hash = "sha256:561977c2d73ce3611850a06fa56b414621e0c8faa9d66f2611407d87465da631", size = 33521 },
]

[[package]]
name = "entmax"
version = "1.3"
source = { registry = "https://pypi.org/simple" }
dependencies = [
    { name = "torch" },
]
wheels = [
    { url = "https://files.pythonhosted.org/packages/06/a0/71747f0d98e441d0670b06205afd24d832e88c0ee62129ca47ce88505304/entmax-1.3-py3-none-any.whl", hash = "sha256:41bb1edbd497a1b53b1f0fc80befd543499dc704b4e5436ddf6c5728a2d00546", size = 13359 },
]

[[package]]
name = "eval-type-backport"
version = "0.2.2"
source = { registry = "https://pypi.org/simple" }
sdist = { url = "https://files.pythonhosted.org/packages/30/ea/8b0ac4469d4c347c6a385ff09dc3c048c2d021696664e26c7ee6791631b5/eval_type_backport-0.2.2.tar.gz", hash = "sha256:f0576b4cf01ebb5bd358d02314d31846af5e07678387486e2c798af0e7d849c1", size = 9079 }
wheels = [
    { url = "https://files.pythonhosted.org/packages/ce/31/55cd413eaccd39125368be33c46de24a1f639f2e12349b0361b4678f3915/eval_type_backport-0.2.2-py3-none-any.whl", hash = "sha256:cb6ad7c393517f476f96d456d0412ea80f0a8cf96f6892834cd9340149111b0a", size = 5830 },
]

[[package]]
name = "fastapi"
version = "0.115.13"
source = { registry = "https://pypi.org/simple" }
dependencies = [
    { name = "pydantic" },
    { name = "starlette" },
    { name = "typing-extensions" },
]
sdist = { url = "https://files.pythonhosted.org/packages/20/64/ec0788201b5554e2a87c49af26b77a4d132f807a0fa9675257ac92c6aa0e/fastapi-0.115.13.tar.gz", hash = "sha256:55d1d25c2e1e0a0a50aceb1c8705cd932def273c102bff0b1c1da88b3c6eb307", size = 295680 }
wheels = [
    { url = "https://files.pythonhosted.org/packages/59/4a/e17764385382062b0edbb35a26b7cf76d71e27e456546277a42ba6545c6e/fastapi-0.115.13-py3-none-any.whl", hash = "sha256:0a0cab59afa7bab22f5eb347f8c9864b681558c278395e94035a741fc10cd865", size = 95315 },
]

[package.optional-dependencies]
standard = [
    { name = "email-validator" },
    { name = "fastapi-cli", extra = ["standard"] },
    { name = "httpx" },
    { name = "jinja2" },
    { name = "python-multipart" },
    { name = "uvicorn", extra = ["standard"] },
]

[[package]]
name = "fastapi-cli"
version = "0.0.7"
source = { registry = "https://pypi.org/simple" }
dependencies = [
    { name = "rich-toolkit" },
    { name = "typer" },
    { name = "uvicorn", extra = ["standard"] },
]
sdist = { url = "https://files.pythonhosted.org/packages/fe/73/82a5831fbbf8ed75905bacf5b2d9d3dfd6f04d6968b29fe6f72a5ae9ceb1/fastapi_cli-0.0.7.tar.gz", hash = "sha256:02b3b65956f526412515907a0793c9094abd4bfb5457b389f645b0ea6ba3605e", size = 16753 }
wheels = [
    { url = "https://files.pythonhosted.org/packages/a1/e6/5daefc851b514ce2287d8f5d358ae4341089185f78f3217a69d0ce3a390c/fastapi_cli-0.0.7-py3-none-any.whl", hash = "sha256:d549368ff584b2804336c61f192d86ddea080c11255f375959627911944804f4", size = 10705 },
]

[package.optional-dependencies]
standard = [
    { name = "uvicorn", extra = ["standard"] },
]

[[package]]
name = "fastavro"
version = "1.11.1"
source = { registry = "https://pypi.org/simple" }
sdist = { url = "https://files.pythonhosted.org/packages/48/8f/32664a3245247b13702d13d2657ea534daf64e58a3f72a3a2d10598d6916/fastavro-1.11.1.tar.gz", hash = "sha256:bf6acde5ee633a29fb8dfd6dfea13b164722bc3adc05a0e055df080549c1c2f8", size = 1016250 }
wheels = [
    { url = "https://files.pythonhosted.org/packages/8e/63/f33d6fd50d8711f305f07ad8c7b4a25f2092288f376f484c979dcf277b07/fastavro-1.11.1-cp311-cp311-macosx_10_9_universal2.whl", hash = "sha256:3573340e4564e8962e22f814ac937ffe0d4be5eabbd2250f77738dc47e3c8fe9", size = 957526 },
    { url = "https://files.pythonhosted.org/packages/f4/09/a57ad9d8cb9b8affb2e43c29d8fb8cbdc0f1156f8496067a0712c944bacc/fastavro-1.11.1-cp311-cp311-manylinux_2_17_aarch64.manylinux2014_aarch64.whl", hash = "sha256:7291cf47735b8bd6ff5d9b33120e6e0974f52fd5dff90cd24151b22018e7fd29", size = 3322808 },
    { url = "https://files.pythonhosted.org/packages/86/70/d6df59309d3754d6d4b0c7beca45b9b1a957d6725aed8da3aca247db3475/fastavro-1.11.1-cp311-cp311-manylinux_2_17_x86_64.manylinux2014_x86_64.whl", hash = "sha256:bf3bb065d657d5bac8b2cb39945194aa086a9b3354f2da7f89c30e4dc20e08e2", size = 3330870 },
    { url = "https://files.pythonhosted.org/packages/ad/ea/122315154d2a799a2787058435ef0d4d289c0e8e575245419436e9b702ca/fastavro-1.11.1-cp311-cp311-musllinux_1_2_aarch64.whl", hash = "sha256:8758317c85296b848698132efb13bc44a4fbd6017431cc0f26eaeb0d6fa13d35", size = 3343369 },
    { url = "https://files.pythonhosted.org/packages/62/12/7800de5fec36d55a818adf3db3b085b1a033c4edd60323cf6ca0754cf8cb/fastavro-1.11.1-cp311-cp311-musllinux_1_2_x86_64.whl", hash = "sha256:ad99d57228f83bf3e2214d183fbf6e2fda97fd649b2bdaf8e9110c36cbb02624", size = 3430629 },
    { url = "https://files.pythonhosted.org/packages/48/65/2b74ccfeba9dcc3f7dbe64907307386b4a0af3f71d2846f63254df0f1e1d/fastavro-1.11.1-cp311-cp311-win_amd64.whl", hash = "sha256:9134090178bdbf9eefd467717ced3dc151e27a7e7bfc728260ce512697efe5a4", size = 451621 },
]

[[package]]
name = "fastrlock"
version = "0.8.3"
source = { registry = "https://pypi.org/simple" }
sdist = { url = "https://files.pythonhosted.org/packages/73/b1/1c3d635d955f2b4bf34d45abf8f35492e04dbd7804e94ce65d9f928ef3ec/fastrlock-0.8.3.tar.gz", hash = "sha256:4af6734d92eaa3ab4373e6c9a1dd0d5ad1304e172b1521733c6c3b3d73c8fa5d", size = 79327 }
wheels = [
    { url = "https://files.pythonhosted.org/packages/be/91/5f3afba7d14b8b7d60ac651375f50fff9220d6ccc3bef233d2bd74b73ec7/fastrlock-0.8.3-cp311-cp311-manylinux_2_17_aarch64.manylinux2014_aarch64.manylinux_2_24_aarch64.whl", hash = "sha256:55d42f6286b9d867370af4c27bc70d04ce2d342fe450c4a4fcce14440514e695", size = 48911 },
    { url = "https://files.pythonhosted.org/packages/d5/7a/e37bd72d7d70a8a551b3b4610d028bd73ff5d6253201d5d3cf6296468bee/fastrlock-0.8.3-cp311-cp311-manylinux_2_5_i686.manylinux1_i686.manylinux_2_24_i686.whl", hash = "sha256:bbc3bf96dcbd68392366c477f78c9d5c47e5d9290cb115feea19f20a43ef6d05", size = 50357 },
    { url = "https://files.pythonhosted.org/packages/0d/ef/a13b8bab8266840bf38831d7bf5970518c02603d00a548a678763322d5bf/fastrlock-0.8.3-cp311-cp311-manylinux_2_5_x86_64.manylinux1_x86_64.manylinux_2_24_x86_64.whl", hash = "sha256:77ab8a98417a1f467dafcd2226718f7ca0cf18d4b64732f838b8c2b3e4b55cb5", size = 50222 },
    { url = "https://files.pythonhosted.org/packages/01/e2/5e5515562b2e9a56d84659377176aef7345da2c3c22909a1897fe27e14dd/fastrlock-0.8.3-cp311-cp311-manylinux_2_5_x86_64.manylinux1_x86_64.manylinux_2_28_x86_64.whl", hash = "sha256:04bb5eef8f460d13b8c0084ea5a9d3aab2c0573991c880c0a34a56bb14951d30", size = 54553 },
    { url = "https://files.pythonhosted.org/packages/c0/8f/65907405a8cdb2fc8beaf7d09a9a07bb58deff478ff391ca95be4f130b70/fastrlock-0.8.3-cp311-cp311-musllinux_1_1_aarch64.whl", hash = "sha256:8c9d459ce344c21ff03268212a1845aa37feab634d242131bc16c2a2355d5f65", size = 53362 },
    { url = "https://files.pythonhosted.org/packages/ec/b9/ae6511e52738ba4e3a6adb7c6a20158573fbc98aab448992ece25abb0b07/fastrlock-0.8.3-cp311-cp311-musllinux_1_1_x86_64.whl", hash = "sha256:33e6fa4af4f3af3e9c747ec72d1eadc0b7ba2035456c2afb51c24d9e8a56f8fd", size = 52836 },
    { url = "https://files.pythonhosted.org/packages/88/3e/c26f8192c93e8e43b426787cec04bb46ac36e72b1033b7fe5a9267155fdf/fastrlock-0.8.3-cp311-cp311-win_amd64.whl", hash = "sha256:5e5f1665d8e70f4c5b4a67f2db202f354abc80a321ce5a26ac1493f055e3ae2c", size = 31046 },
]

[[package]]
name = "filelock"
version = "3.18.0"
source = { registry = "https://pypi.org/simple" }
sdist = { url = "https://files.pythonhosted.org/packages/0a/10/c23352565a6544bdc5353e0b15fc1c563352101f30e24bf500207a54df9a/filelock-3.18.0.tar.gz", hash = "sha256:adbc88eabb99d2fec8c9c1b229b171f18afa655400173ddc653d5d01501fb9f2", size = 18075 }
wheels = [
    { url = "https://files.pythonhosted.org/packages/4d/36/2a115987e2d8c300a974597416d9de88f2444426de9571f4b59b2cca3acc/filelock-3.18.0-py3-none-any.whl", hash = "sha256:c401f4f8377c4464e6db25fff06205fd89bdd83b65eb0488ed1b160f780e21de", size = 16215 },
]

[[package]]
name = "fonttools"
version = "4.58.5"
source = { registry = "https://pypi.org/simple" }
sdist = { url = "https://files.pythonhosted.org/packages/52/97/5735503e58d3816b0989955ef9b2df07e4c99b246469bd8b3823a14095da/fonttools-4.58.5.tar.gz", hash = "sha256:b2a35b0a19f1837284b3a23dd64fd7761b8911d50911ecd2bdbaf5b2d1b5df9c", size = 3526243 }
wheels = [
    { url = "https://files.pythonhosted.org/packages/14/50/26c683bf6f30dcbde6955c8e07ec6af23764aab86ff06b36383654ab6739/fonttools-4.58.5-cp311-cp311-macosx_10_9_universal2.whl", hash = "sha256:cda226253bf14c559bc5a17c570d46abd70315c9a687d91c0e01147f87736182", size = 2769557 },
    { url = "https://files.pythonhosted.org/packages/b1/00/c3c75fb6196b9ff9988e6a82319ae23f4ae7098e1c01e2408e58d2e7d9c7/fonttools-4.58.5-cp311-cp311-macosx_10_9_x86_64.whl", hash = "sha256:83a96e4a4e65efd6c098da549ec34f328f08963acd2d7bc910ceba01d2dc73e6", size = 2329367 },
    { url = "https://files.pythonhosted.org/packages/59/e9/6946366c8e88650c199da9b284559de5d47a6e66ed6d175a166953347959/fonttools-4.58.5-cp311-cp311-manylinux2014_aarch64.manylinux_2_17_aarch64.manylinux_2_28_aarch64.whl", hash = "sha256:2d172b92dff59ef8929b4452d5a7b19b8e92081aa87bfb2d82b03b1ff14fc667", size = 5019491 },
    { url = "https://files.pythonhosted.org/packages/76/12/2f3f7d09bba7a93bd48dcb54b170fba665f0b7e80e959ac831b907d40785/fonttools-4.58.5-cp311-cp311-manylinux2014_x86_64.manylinux_2_17_x86_64.whl", hash = "sha256:0bfddfd09aafbbfb3bd98ae67415fbe51eccd614c17db0c8844fe724fbc5d43d", size = 4961579 },
    { url = "https://files.pythonhosted.org/packages/2c/95/87e84071189e51c714074646dfac8275b2e9c6b2b118600529cc74f7451e/fonttools-4.58.5-cp311-cp311-musllinux_1_2_aarch64.whl", hash = "sha256:cfde5045f1bc92ad11b4b7551807564045a1b38cb037eb3c2bc4e737cd3a8d0f", size = 4997792 },
    { url = "https://files.pythonhosted.org/packages/73/47/5c4df7473ecbeb8aa4e01373e4f614ca33f53227fe13ae673c6d5ca99be7/fonttools-4.58.5-cp311-cp311-musllinux_1_2_x86_64.whl", hash = "sha256:3515ac47a9a5ac025d2899d195198314023d89492340ba86e4ba79451f7518a8", size = 5109361 },
    { url = "https://files.pythonhosted.org/packages/06/00/31406853c570210232b845e08e5a566e15495910790381566ffdbdc7f9a2/fonttools-4.58.5-cp311-cp311-win32.whl", hash = "sha256:9f7e2ab9c10b6811b4f12a0768661325a48e664ec0a0530232c1605896a598db", size = 2201369 },
    { url = "https://files.pythonhosted.org/packages/c5/90/ac0facb57962cef53a5734d0be5d2f2936e55aa5c62647c38ca3497263d8/fonttools-4.58.5-cp311-cp311-win_amd64.whl", hash = "sha256:126c16ec4a672c9cb5c1c255dc438d15436b470afc8e9cac25a2d39dd2dc26eb", size = 2249021 },
    { url = "https://files.pythonhosted.org/packages/d7/d4/1d85a1996b6188cd2713230e002d79a6f3a289bb17cef600cba385848b72/fonttools-4.58.5-py3-none-any.whl", hash = "sha256:e48a487ed24d9b611c5c4b25db1e50e69e9854ca2670e39a3486ffcd98863ec4", size = 1115318 },
]

[[package]]
name = "fonttools"
version = "4.58.5"
source = { registry = "https://pypi.org/simple" }
sdist = { url = "https://files.pythonhosted.org/packages/52/97/5735503e58d3816b0989955ef9b2df07e4c99b246469bd8b3823a14095da/fonttools-4.58.5.tar.gz", hash = "sha256:b2a35b0a19f1837284b3a23dd64fd7761b8911d50911ecd2bdbaf5b2d1b5df9c", size = 3526243, upload-time = "2025-07-03T14:04:47.736Z" }
wheels = [
    { url = "https://files.pythonhosted.org/packages/14/50/26c683bf6f30dcbde6955c8e07ec6af23764aab86ff06b36383654ab6739/fonttools-4.58.5-cp311-cp311-macosx_10_9_universal2.whl", hash = "sha256:cda226253bf14c559bc5a17c570d46abd70315c9a687d91c0e01147f87736182", size = 2769557, upload-time = "2025-07-03T14:03:35.383Z" },
    { url = "https://files.pythonhosted.org/packages/b1/00/c3c75fb6196b9ff9988e6a82319ae23f4ae7098e1c01e2408e58d2e7d9c7/fonttools-4.58.5-cp311-cp311-macosx_10_9_x86_64.whl", hash = "sha256:83a96e4a4e65efd6c098da549ec34f328f08963acd2d7bc910ceba01d2dc73e6", size = 2329367, upload-time = "2025-07-03T14:03:37.322Z" },
    { url = "https://files.pythonhosted.org/packages/59/e9/6946366c8e88650c199da9b284559de5d47a6e66ed6d175a166953347959/fonttools-4.58.5-cp311-cp311-manylinux2014_aarch64.manylinux_2_17_aarch64.manylinux_2_28_aarch64.whl", hash = "sha256:2d172b92dff59ef8929b4452d5a7b19b8e92081aa87bfb2d82b03b1ff14fc667", size = 5019491, upload-time = "2025-07-03T14:03:39.759Z" },
    { url = "https://files.pythonhosted.org/packages/76/12/2f3f7d09bba7a93bd48dcb54b170fba665f0b7e80e959ac831b907d40785/fonttools-4.58.5-cp311-cp311-manylinux2014_x86_64.manylinux_2_17_x86_64.whl", hash = "sha256:0bfddfd09aafbbfb3bd98ae67415fbe51eccd614c17db0c8844fe724fbc5d43d", size = 4961579, upload-time = "2025-07-03T14:03:41.611Z" },
    { url = "https://files.pythonhosted.org/packages/2c/95/87e84071189e51c714074646dfac8275b2e9c6b2b118600529cc74f7451e/fonttools-4.58.5-cp311-cp311-musllinux_1_2_aarch64.whl", hash = "sha256:cfde5045f1bc92ad11b4b7551807564045a1b38cb037eb3c2bc4e737cd3a8d0f", size = 4997792, upload-time = "2025-07-03T14:03:44.529Z" },
    { url = "https://files.pythonhosted.org/packages/73/47/5c4df7473ecbeb8aa4e01373e4f614ca33f53227fe13ae673c6d5ca99be7/fonttools-4.58.5-cp311-cp311-musllinux_1_2_x86_64.whl", hash = "sha256:3515ac47a9a5ac025d2899d195198314023d89492340ba86e4ba79451f7518a8", size = 5109361, upload-time = "2025-07-03T14:03:46.693Z" },
    { url = "https://files.pythonhosted.org/packages/06/00/31406853c570210232b845e08e5a566e15495910790381566ffdbdc7f9a2/fonttools-4.58.5-cp311-cp311-win32.whl", hash = "sha256:9f7e2ab9c10b6811b4f12a0768661325a48e664ec0a0530232c1605896a598db", size = 2201369, upload-time = "2025-07-03T14:03:48.885Z" },
    { url = "https://files.pythonhosted.org/packages/c5/90/ac0facb57962cef53a5734d0be5d2f2936e55aa5c62647c38ca3497263d8/fonttools-4.58.5-cp311-cp311-win_amd64.whl", hash = "sha256:126c16ec4a672c9cb5c1c255dc438d15436b470afc8e9cac25a2d39dd2dc26eb", size = 2249021, upload-time = "2025-07-03T14:03:51.232Z" },
    { url = "https://files.pythonhosted.org/packages/d7/d4/1d85a1996b6188cd2713230e002d79a6f3a289bb17cef600cba385848b72/fonttools-4.58.5-py3-none-any.whl", hash = "sha256:e48a487ed24d9b611c5c4b25db1e50e69e9854ca2670e39a3486ffcd98863ec4", size = 1115318, upload-time = "2025-07-03T14:04:45.378Z" },
]

[[package]]
name = "frozenlist"
version = "1.7.0"
source = { registry = "https://pypi.org/simple" }
sdist = { url = "https://files.pythonhosted.org/packages/79/b1/b64018016eeb087db503b038296fd782586432b9c077fc5c7839e9cb6ef6/frozenlist-1.7.0.tar.gz", hash = "sha256:2e310d81923c2437ea8670467121cc3e9b0f76d3043cc1d2331d56c7fb7a3a8f", size = 45078 }
wheels = [
    { url = "https://files.pythonhosted.org/packages/34/7e/803dde33760128acd393a27eb002f2020ddb8d99d30a44bfbaab31c5f08a/frozenlist-1.7.0-cp311-cp311-macosx_10_9_universal2.whl", hash = "sha256:aa51e147a66b2d74de1e6e2cf5921890de6b0f4820b257465101d7f37b49fb5a", size = 82251 },
    { url = "https://files.pythonhosted.org/packages/75/a9/9c2c5760b6ba45eae11334db454c189d43d34a4c0b489feb2175e5e64277/frozenlist-1.7.0-cp311-cp311-macosx_10_9_x86_64.whl", hash = "sha256:9b35db7ce1cd71d36ba24f80f0c9e7cff73a28d7a74e91fe83e23d27c7828750", size = 48183 },
    { url = "https://files.pythonhosted.org/packages/47/be/4038e2d869f8a2da165f35a6befb9158c259819be22eeaf9c9a8f6a87771/frozenlist-1.7.0-cp311-cp311-macosx_11_0_arm64.whl", hash = "sha256:34a69a85e34ff37791e94542065c8416c1afbf820b68f720452f636d5fb990cd", size = 47107 },
    { url = "https://files.pythonhosted.org/packages/79/26/85314b8a83187c76a37183ceed886381a5f992975786f883472fcb6dc5f2/frozenlist-1.7.0-cp311-cp311-manylinux_2_17_aarch64.manylinux2014_aarch64.whl", hash = "sha256:4a646531fa8d82c87fe4bb2e596f23173caec9185bfbca5d583b4ccfb95183e2", size = 237333 },
    { url = "https://files.pythonhosted.org/packages/1f/fd/e5b64f7d2c92a41639ffb2ad44a6a82f347787abc0c7df5f49057cf11770/frozenlist-1.7.0-cp311-cp311-manylinux_2_17_armv7l.manylinux2014_armv7l.manylinux_2_31_armv7l.whl", hash = "sha256:79b2ffbba483f4ed36a0f236ccb85fbb16e670c9238313709638167670ba235f", size = 231724 },
    { url = "https://files.pythonhosted.org/packages/20/fb/03395c0a43a5976af4bf7534759d214405fbbb4c114683f434dfdd3128ef/frozenlist-1.7.0-cp311-cp311-manylinux_2_17_ppc64le.manylinux2014_ppc64le.whl", hash = "sha256:a26f205c9ca5829cbf82bb2a84b5c36f7184c4316617d7ef1b271a56720d6b30", size = 245842 },
    { url = "https://files.pythonhosted.org/packages/d0/15/c01c8e1dffdac5d9803507d824f27aed2ba76b6ed0026fab4d9866e82f1f/frozenlist-1.7.0-cp311-cp311-manylinux_2_17_s390x.manylinux2014_s390x.whl", hash = "sha256:bcacfad3185a623fa11ea0e0634aac7b691aa925d50a440f39b458e41c561d98", size = 239767 },
    { url = "https://files.pythonhosted.org/packages/14/99/3f4c6fe882c1f5514b6848aa0a69b20cb5e5d8e8f51a339d48c0e9305ed0/frozenlist-1.7.0-cp311-cp311-manylinux_2_5_i686.manylinux1_i686.manylinux_2_17_i686.manylinux2014_i686.whl", hash = "sha256:72c1b0fe8fe451b34f12dce46445ddf14bd2a5bcad7e324987194dc8e3a74c86", size = 224130 },
    { url = "https://files.pythonhosted.org/packages/4d/83/220a374bd7b2aeba9d0725130665afe11de347d95c3620b9b82cc2fcab97/frozenlist-1.7.0-cp311-cp311-manylinux_2_5_x86_64.manylinux1_x86_64.manylinux_2_17_x86_64.manylinux2014_x86_64.whl", hash = "sha256:61d1a5baeaac6c0798ff6edfaeaa00e0e412d49946c53fae8d4b8e8b3566c4ae", size = 235301 },
    { url = "https://files.pythonhosted.org/packages/03/3c/3e3390d75334a063181625343e8daab61b77e1b8214802cc4e8a1bb678fc/frozenlist-1.7.0-cp311-cp311-musllinux_1_2_aarch64.whl", hash = "sha256:7edf5c043c062462f09b6820de9854bf28cc6cc5b6714b383149745e287181a8", size = 234606 },
    { url = "https://files.pythonhosted.org/packages/23/1e/58232c19608b7a549d72d9903005e2d82488f12554a32de2d5fb59b9b1ba/frozenlist-1.7.0-cp311-cp311-musllinux_1_2_armv7l.whl", hash = "sha256:d50ac7627b3a1bd2dcef6f9da89a772694ec04d9a61b66cf87f7d9446b4a0c31", size = 248372 },
    { url = "https://files.pythonhosted.org/packages/c0/a4/e4a567e01702a88a74ce8a324691e62a629bf47d4f8607f24bf1c7216e7f/frozenlist-1.7.0-cp311-cp311-musllinux_1_2_i686.whl", hash = "sha256:ce48b2fece5aeb45265bb7a58259f45027db0abff478e3077e12b05b17fb9da7", size = 229860 },
    { url = "https://files.pythonhosted.org/packages/73/a6/63b3374f7d22268b41a9db73d68a8233afa30ed164c46107b33c4d18ecdd/frozenlist-1.7.0-cp311-cp311-musllinux_1_2_ppc64le.whl", hash = "sha256:fe2365ae915a1fafd982c146754e1de6ab3478def8a59c86e1f7242d794f97d5", size = 245893 },
    { url = "https://files.pythonhosted.org/packages/6d/eb/d18b3f6e64799a79673c4ba0b45e4cfbe49c240edfd03a68be20002eaeaa/frozenlist-1.7.0-cp311-cp311-musllinux_1_2_s390x.whl", hash = "sha256:45a6f2fdbd10e074e8814eb98b05292f27bad7d1883afbe009d96abdcf3bc898", size = 246323 },
    { url = "https://files.pythonhosted.org/packages/5a/f5/720f3812e3d06cd89a1d5db9ff6450088b8f5c449dae8ffb2971a44da506/frozenlist-1.7.0-cp311-cp311-musllinux_1_2_x86_64.whl", hash = "sha256:21884e23cffabb157a9dd7e353779077bf5b8f9a58e9b262c6caad2ef5f80a56", size = 233149 },
    { url = "https://files.pythonhosted.org/packages/69/68/03efbf545e217d5db8446acfd4c447c15b7c8cf4dbd4a58403111df9322d/frozenlist-1.7.0-cp311-cp311-win32.whl", hash = "sha256:284d233a8953d7b24f9159b8a3496fc1ddc00f4db99c324bd5fb5f22d8698ea7", size = 39565 },
    { url = "https://files.pythonhosted.org/packages/58/17/fe61124c5c333ae87f09bb67186d65038834a47d974fc10a5fadb4cc5ae1/frozenlist-1.7.0-cp311-cp311-win_amd64.whl", hash = "sha256:387cbfdcde2f2353f19c2f66bbb52406d06ed77519ac7ee21be0232147c2592d", size = 44019 },
    { url = "https://files.pythonhosted.org/packages/ee/45/b82e3c16be2182bff01179db177fe144d58b5dc787a7d4492c6ed8b9317f/frozenlist-1.7.0-py3-none-any.whl", hash = "sha256:9a5af342e34f7e97caf8c995864c7a396418ae2859cc6fdf1b1073020d516a7e", size = 13106 },
]

[[package]]
name = "fsspec"
version = "2025.5.1"
source = { registry = "https://pypi.org/simple" }
sdist = { url = "https://files.pythonhosted.org/packages/00/f7/27f15d41f0ed38e8fcc488584b57e902b331da7f7c6dcda53721b15838fc/fsspec-2025.5.1.tar.gz", hash = "sha256:2e55e47a540b91843b755e83ded97c6e897fa0942b11490113f09e9c443c2475", size = 303033 }
wheels = [
    { url = "https://files.pythonhosted.org/packages/bb/61/78c7b3851add1481b048b5fdc29067397a1784e2910592bc81bb3f608635/fsspec-2025.5.1-py3-none-any.whl", hash = "sha256:24d3a2e663d5fc735ab256263c4075f374a174c3410c0b25e5bd1970bceaa462", size = 199052 },
]

[package.optional-dependencies]
http = [
    { name = "aiohttp" },
]

[[package]]
name = "fuzzywuzzy"
version = "0.18.0"
source = { registry = "https://pypi.org/simple" }
sdist = { url = "https://files.pythonhosted.org/packages/11/4b/0a002eea91be6048a2b5d53c5f1b4dafd57ba2e36eea961d05086d7c28ce/fuzzywuzzy-0.18.0.tar.gz", hash = "sha256:45016e92264780e58972dca1b3d939ac864b78437422beecebb3095f8efd00e8", size = 28888 }
wheels = [
    { url = "https://files.pythonhosted.org/packages/43/ff/74f23998ad2f93b945c0309f825be92e04e0348e062026998b5eefef4c33/fuzzywuzzy-0.18.0-py2.py3-none-any.whl", hash = "sha256:928244b28db720d1e0ee7587acf660ea49d7e4c632569cad4f1cd7e68a5f0993", size = 18272 },
]

[[package]]
name = "genson"
version = "1.3.0"
source = { registry = "https://pypi.org/simple" }
sdist = { url = "https://files.pythonhosted.org/packages/c5/cf/2303c8ad276dcf5ee2ad6cf69c4338fd86ef0f471a5207b069adf7a393cf/genson-1.3.0.tar.gz", hash = "sha256:e02db9ac2e3fd29e65b5286f7135762e2cd8a986537c075b06fc5f1517308e37", size = 34919 }
wheels = [
    { url = "https://files.pythonhosted.org/packages/f8/5c/e226de133afd8bb267ec27eead9ae3d784b95b39a287ed404caab39a5f50/genson-1.3.0-py3-none-any.whl", hash = "sha256:468feccd00274cc7e4c09e84b08704270ba8d95232aa280f65b986139cec67f7", size = 21470 },
]

[[package]]
name = "gguf"
version = "0.17.1"
source = { registry = "https://pypi.org/simple" }
dependencies = [
    { name = "numpy" },
    { name = "pyyaml" },
    { name = "tqdm" },
]
sdist = { url = "https://files.pythonhosted.org/packages/08/08/7de1ca4b71e7bf33b547f82bb22505e221b5fa42f67d635e200e0ad22ad6/gguf-0.17.1.tar.gz", hash = "sha256:36ad71aad900a3e75fc94ebe96ea6029f03a4e44be7627ef7ad3d03e8c7bcb53", size = 89338 }
wheels = [
    { url = "https://files.pythonhosted.org/packages/fc/31/6a93a887617ee7deeaa602ca3d02d1c12a6cb8a742a695de5d128f5fa46a/gguf-0.17.1-py3-none-any.whl", hash = "sha256:7bc5aa7eeb1931f7d39b48fdc5b38fda6b294b9dca75cf607ac69557840a3943", size = 96224 },
]

[[package]]
name = "gitdb"
version = "4.0.12"
source = { registry = "https://pypi.org/simple" }
dependencies = [
    { name = "smmap" },
]
sdist = { url = "https://files.pythonhosted.org/packages/72/94/63b0fc47eb32792c7ba1fe1b694daec9a63620db1e313033d18140c2320a/gitdb-4.0.12.tar.gz", hash = "sha256:5ef71f855d191a3326fcfbc0d5da835f26b13fbcba60c32c21091c349ffdb571", size = 394684 }
wheels = [
    { url = "https://files.pythonhosted.org/packages/a0/61/5c78b91c3143ed5c14207f463aecfc8f9dbb5092fb2869baf37c273b2705/gitdb-4.0.12-py3-none-any.whl", hash = "sha256:67073e15955400952c6565cc3e707c554a4eea2e428946f7a4c162fab9bd9bcf", size = 62794 },
]

[[package]]
name = "gitpython"
version = "3.1.44"
source = { registry = "https://pypi.org/simple" }
dependencies = [
    { name = "gitdb" },
]
sdist = { url = "https://files.pythonhosted.org/packages/c0/89/37df0b71473153574a5cdef8f242de422a0f5d26d7a9e231e6f169b4ad14/gitpython-3.1.44.tar.gz", hash = "sha256:c87e30b26253bf5418b01b0660f818967f3c503193838337fe5e573331249269", size = 214196 }
wheels = [
    { url = "https://files.pythonhosted.org/packages/1d/9a/4114a9057db2f1462d5c8f8390ab7383925fe1ac012eaa42402ad65c2963/GitPython-3.1.44-py3-none-any.whl", hash = "sha256:9e0e10cda9bed1ee64bc9a6de50e7e38a9c9943241cd7f585f6df3ed28011110", size = 207599 },
]

[[package]]
name = "google-ai-generativelanguage"
version = "0.6.15"
source = { registry = "https://pypi.org/simple" }
dependencies = [
    { name = "google-api-core", extra = ["grpc"] },
    { name = "google-auth" },
    { name = "proto-plus" },
    { name = "protobuf" },
]
sdist = { url = "https://files.pythonhosted.org/packages/11/d1/48fe5d7a43d278e9f6b5ada810b0a3530bbeac7ed7fcbcd366f932f05316/google_ai_generativelanguage-0.6.15.tar.gz", hash = "sha256:8f6d9dc4c12b065fe2d0289026171acea5183ebf2d0b11cefe12f3821e159ec3", size = 1375443 }
wheels = [
    { url = "https://files.pythonhosted.org/packages/7c/a3/67b8a6ff5001a1d8864922f2d6488dc2a14367ceb651bc3f09a947f2f306/google_ai_generativelanguage-0.6.15-py3-none-any.whl", hash = "sha256:5a03ef86377aa184ffef3662ca28f19eeee158733e45d7947982eb953c6ebb6c", size = 1327356 },
]

[[package]]
name = "google-api-core"
version = "2.25.1"
source = { registry = "https://pypi.org/simple" }
dependencies = [
    { name = "google-auth" },
    { name = "googleapis-common-protos" },
    { name = "proto-plus" },
    { name = "protobuf" },
    { name = "requests" },
]
sdist = { url = "https://files.pythonhosted.org/packages/dc/21/e9d043e88222317afdbdb567165fdbc3b0aad90064c7e0c9eb0ad9955ad8/google_api_core-2.25.1.tar.gz", hash = "sha256:d2aaa0b13c78c61cb3f4282c464c046e45fbd75755683c9c525e6e8f7ed0a5e8", size = 165443 }
wheels = [
    { url = "https://files.pythonhosted.org/packages/14/4b/ead00905132820b623732b175d66354e9d3e69fcf2a5dcdab780664e7896/google_api_core-2.25.1-py3-none-any.whl", hash = "sha256:8a2a56c1fef82987a524371f99f3bd0143702fecc670c72e600c1cda6bf8dbb7", size = 160807 },
]

[package.optional-dependencies]
grpc = [
    { name = "grpcio" },
    { name = "grpcio-status" },
]

[[package]]
name = "google-api-python-client"
version = "2.174.0"
source = { registry = "https://pypi.org/simple" }
dependencies = [
    { name = "google-api-core" },
    { name = "google-auth" },
    { name = "google-auth-httplib2" },
    { name = "httplib2" },
    { name = "uritemplate" },
]
sdist = { url = "https://files.pythonhosted.org/packages/1a/fd/860fef0cf3edbad828e2ab4d2ddee5dfe8e595b6da748ac6c77e95bc7bef/google_api_python_client-2.174.0.tar.gz", hash = "sha256:9eb7616a820b38a9c12c5486f9b9055385c7feb18b20cbafc5c5a688b14f3515", size = 13127872 }
wheels = [
    { url = "https://files.pythonhosted.org/packages/16/2d/4250b81e8f5309b58650660f403584db6f64067acac74475893a8f33348d/google_api_python_client-2.174.0-py3-none-any.whl", hash = "sha256:f695205ceec97bfaa1590a14282559c4109326c473b07352233a3584cdbf4b89", size = 13650466 },
]

[[package]]
name = "google-auth"
version = "2.40.3"
source = { registry = "https://pypi.org/simple" }
dependencies = [
    { name = "cachetools" },
    { name = "pyasn1-modules" },
    { name = "rsa" },
]
sdist = { url = "https://files.pythonhosted.org/packages/9e/9b/e92ef23b84fa10a64ce4831390b7a4c2e53c0132568d99d4ae61d04c8855/google_auth-2.40.3.tar.gz", hash = "sha256:500c3a29adedeb36ea9cf24b8d10858e152f2412e3ca37829b3fa18e33d63b77", size = 281029 }
wheels = [
    { url = "https://files.pythonhosted.org/packages/17/63/b19553b658a1692443c62bd07e5868adaa0ad746a0751ba62c59568cd45b/google_auth-2.40.3-py2.py3-none-any.whl", hash = "sha256:1370d4593e86213563547f97a92752fc658456fe4514c809544f330fed45a7ca", size = 216137 },
]

[[package]]
name = "google-auth-httplib2"
version = "0.2.0"
source = { registry = "https://pypi.org/simple" }
dependencies = [
    { name = "google-auth" },
    { name = "httplib2" },
]
sdist = { url = "https://files.pythonhosted.org/packages/56/be/217a598a818567b28e859ff087f347475c807a5649296fb5a817c58dacef/google-auth-httplib2-0.2.0.tar.gz", hash = "sha256:38aa7badf48f974f1eb9861794e9c0cb2a0511a4ec0679b1f886d108f5640e05", size = 10842 }
wheels = [
    { url = "https://files.pythonhosted.org/packages/be/8a/fe34d2f3f9470a27b01c9e76226965863f153d5fbe276f83608562e49c04/google_auth_httplib2-0.2.0-py2.py3-none-any.whl", hash = "sha256:b65a0a2123300dd71281a7bf6e64d65a0759287df52729bdd1ae2e47dc311a3d", size = 9253 },
]

[[package]]
name = "google-cloud-aiplatform"
version = "1.93.1"
source = { registry = "https://pypi.org/simple" }
dependencies = [
    { name = "docstring-parser" },
    { name = "google-api-core", extra = ["grpc"] },
    { name = "google-auth" },
    { name = "google-cloud-bigquery" },
    { name = "google-cloud-resource-manager" },
    { name = "google-cloud-storage" },
    { name = "google-genai" },
    { name = "packaging" },
    { name = "proto-plus" },
    { name = "protobuf" },
    { name = "pydantic" },
    { name = "shapely" },
    { name = "typing-extensions" },
]
sdist = { url = "https://files.pythonhosted.org/packages/08/5a/6d5133be24793262e28bcda1bd18d5c66b8ba3fcc77bf3ab0f20b622753b/google_cloud_aiplatform-1.93.1.tar.gz", hash = "sha256:b15dda9163d4c5d967290b5d23146888552340567cd8057cde11f8508b392f50", size = 9146090 }
wheels = [
    { url = "https://files.pythonhosted.org/packages/36/7d/d71497f7dc3a3a968550fa5f3a38d3287a4554745033ebdd3e281bce3e9c/google_cloud_aiplatform-1.93.1-py2.py3-none-any.whl", hash = "sha256:d46004d77c7eb950957ea541620d7191bc7bf3475d6cca228e85eadf239fd26e", size = 7634508 },
]

[[package]]
name = "google-cloud-bigquery"
version = "3.34.0"
source = { registry = "https://pypi.org/simple" }
dependencies = [
    { name = "google-api-core", extra = ["grpc"] },
    { name = "google-auth" },
    { name = "google-cloud-core" },
    { name = "google-resumable-media" },
    { name = "packaging" },
    { name = "python-dateutil" },
    { name = "requests" },
]
sdist = { url = "https://files.pythonhosted.org/packages/24/f9/e9da2d56d7028f05c0e2f5edf6ce43c773220c3172666c3dd925791d763d/google_cloud_bigquery-3.34.0.tar.gz", hash = "sha256:5ee1a78ba5c2ccb9f9a8b2bf3ed76b378ea68f49b6cac0544dc55cc97ff7c1ce", size = 489091 }
wheels = [
    { url = "https://files.pythonhosted.org/packages/b1/7e/7115c4f67ca0bc678f25bff1eab56cc37d06eb9a3978940b2ebd0705aa0a/google_cloud_bigquery-3.34.0-py3-none-any.whl", hash = "sha256:de20ded0680f8136d92ff5256270b5920dfe4fae479f5d0f73e90e5df30b1cf7", size = 253555 },
]

[[package]]
name = "google-cloud-core"
version = "2.4.3"
source = { registry = "https://pypi.org/simple" }
dependencies = [
    { name = "google-api-core" },
    { name = "google-auth" },
]
sdist = { url = "https://files.pythonhosted.org/packages/d6/b8/2b53838d2acd6ec6168fd284a990c76695e84c65deee79c9f3a4276f6b4f/google_cloud_core-2.4.3.tar.gz", hash = "sha256:1fab62d7102844b278fe6dead3af32408b1df3eb06f5c7e8634cbd40edc4da53", size = 35861 }
wheels = [
    { url = "https://files.pythonhosted.org/packages/40/86/bda7241a8da2d28a754aad2ba0f6776e35b67e37c36ae0c45d49370f1014/google_cloud_core-2.4.3-py2.py3-none-any.whl", hash = "sha256:5130f9f4c14b4fafdff75c79448f9495cfade0d8775facf1b09c3bf67e027f6e", size = 29348 },
]

[[package]]
name = "google-cloud-resource-manager"
version = "1.14.2"
source = { registry = "https://pypi.org/simple" }
dependencies = [
    { name = "google-api-core", extra = ["grpc"] },
    { name = "google-auth" },
    { name = "grpc-google-iam-v1" },
    { name = "proto-plus" },
    { name = "protobuf" },
]
sdist = { url = "https://files.pythonhosted.org/packages/6e/ca/a4648f5038cb94af4b3942815942a03aa9398f9fb0bef55b3f1585b9940d/google_cloud_resource_manager-1.14.2.tar.gz", hash = "sha256:962e2d904c550d7bac48372607904ff7bb3277e3bb4a36d80cc9a37e28e6eb74", size = 446370 }
wheels = [
    { url = "https://files.pythonhosted.org/packages/b1/ea/a92631c358da377af34d3a9682c97af83185c2d66363d5939ab4a1169a7f/google_cloud_resource_manager-1.14.2-py3-none-any.whl", hash = "sha256:d0fa954dedd1d2b8e13feae9099c01b8aac515b648e612834f9942d2795a9900", size = 394344 },
]

[[package]]
name = "google-cloud-storage"
version = "2.19.0"
source = { registry = "https://pypi.org/simple" }
dependencies = [
    { name = "google-api-core" },
    { name = "google-auth" },
    { name = "google-cloud-core" },
    { name = "google-crc32c" },
    { name = "google-resumable-media" },
    { name = "requests" },
]
sdist = { url = "https://files.pythonhosted.org/packages/36/76/4d965702e96bb67976e755bed9828fa50306dca003dbee08b67f41dd265e/google_cloud_storage-2.19.0.tar.gz", hash = "sha256:cd05e9e7191ba6cb68934d8eb76054d9be4562aa89dbc4236feee4d7d51342b2", size = 5535488 }
wheels = [
    { url = "https://files.pythonhosted.org/packages/d5/94/6db383d8ee1adf45dc6c73477152b82731fa4c4a46d9c1932cc8757e0fd4/google_cloud_storage-2.19.0-py2.py3-none-any.whl", hash = "sha256:aeb971b5c29cf8ab98445082cbfe7b161a1f48ed275822f59ed3f1524ea54fba", size = 131787 },
]

[[package]]
name = "google-crc32c"
version = "1.7.1"
source = { registry = "https://pypi.org/simple" }
sdist = { url = "https://files.pythonhosted.org/packages/19/ae/87802e6d9f9d69adfaedfcfd599266bf386a54d0be058b532d04c794f76d/google_crc32c-1.7.1.tar.gz", hash = "sha256:2bff2305f98846f3e825dbeec9ee406f89da7962accdb29356e4eadc251bd472", size = 14495 }
wheels = [
    { url = "https://files.pythonhosted.org/packages/f7/94/220139ea87822b6fdfdab4fb9ba81b3fff7ea2c82e2af34adc726085bffc/google_crc32c-1.7.1-cp311-cp311-macosx_12_0_arm64.whl", hash = "sha256:6fbab4b935989e2c3610371963ba1b86afb09537fd0c633049be82afe153ac06", size = 30468 },
    { url = "https://files.pythonhosted.org/packages/94/97/789b23bdeeb9d15dc2904660463ad539d0318286d7633fe2760c10ed0c1c/google_crc32c-1.7.1-cp311-cp311-macosx_12_0_x86_64.whl", hash = "sha256:ed66cbe1ed9cbaaad9392b5259b3eba4a9e565420d734e6238813c428c3336c9", size = 30313 },
    { url = "https://files.pythonhosted.org/packages/81/b8/976a2b843610c211e7ccb3e248996a61e87dbb2c09b1499847e295080aec/google_crc32c-1.7.1-cp311-cp311-manylinux_2_17_aarch64.manylinux2014_aarch64.whl", hash = "sha256:ee6547b657621b6cbed3562ea7826c3e11cab01cd33b74e1f677690652883e77", size = 33048 },
    { url = "https://files.pythonhosted.org/packages/c9/16/a3842c2cf591093b111d4a5e2bfb478ac6692d02f1b386d2a33283a19dc9/google_crc32c-1.7.1-cp311-cp311-manylinux_2_17_x86_64.manylinux2014_x86_64.whl", hash = "sha256:d68e17bad8f7dd9a49181a1f5a8f4b251c6dbc8cc96fb79f1d321dfd57d66f53", size = 32669 },
    { url = "https://files.pythonhosted.org/packages/04/17/ed9aba495916fcf5fe4ecb2267ceb851fc5f273c4e4625ae453350cfd564/google_crc32c-1.7.1-cp311-cp311-win_amd64.whl", hash = "sha256:6335de12921f06e1f774d0dd1fbea6bf610abe0887a1638f64d694013138be5d", size = 33476 },
    { url = "https://files.pythonhosted.org/packages/16/1b/1693372bf423ada422f80fd88260dbfd140754adb15cbc4d7e9a68b1cb8e/google_crc32c-1.7.1-pp311-pypy311_pp73-manylinux_2_17_aarch64.manylinux2014_aarch64.whl", hash = "sha256:85fef7fae11494e747c9fd1359a527e5970fc9603c90764843caabd3a16a0a48", size = 28241 },
    { url = "https://files.pythonhosted.org/packages/fd/3c/2a19a60a473de48717b4efb19398c3f914795b64a96cf3fbe82588044f78/google_crc32c-1.7.1-pp311-pypy311_pp73-manylinux_2_17_x86_64.manylinux2014_x86_64.whl", hash = "sha256:6efb97eb4369d52593ad6f75e7e10d053cf00c48983f7a973105bc70b0ac4d82", size = 28048 },
]

[[package]]
name = "google-genai"
version = "1.20.0"
source = { registry = "https://pypi.org/simple" }
dependencies = [
    { name = "anyio" },
    { name = "google-auth" },
    { name = "httpx" },
    { name = "pydantic" },
    { name = "requests" },
    { name = "typing-extensions" },
    { name = "websockets" },
]
sdist = { url = "https://files.pythonhosted.org/packages/19/12/ad9f08be2ca85122ca50ac69ae70454f18a3c7d840bcc4ed43f517ab47be/google_genai-1.20.0.tar.gz", hash = "sha256:dccca78f765233844b1bd4f1f7a2237d9a76fe6038cf9aa72c0cd991e3c107b5", size = 201550 }
wheels = [
    { url = "https://files.pythonhosted.org/packages/b9/b4/08f3ea414060a7e7d4436c08bb22d03dabef74cc05ef13ef8cd846156d5b/google_genai-1.20.0-py3-none-any.whl", hash = "sha256:ccd61d6ebcb14f5c778b817b8010e3955ae4f6ddfeaabf65f42f6d5e3e5a8125", size = 203039 },
]

[[package]]
name = "google-generativeai"
version = "0.8.5"
source = { registry = "https://pypi.org/simple" }
dependencies = [
    { name = "google-ai-generativelanguage" },
    { name = "google-api-core" },
    { name = "google-api-python-client" },
    { name = "google-auth" },
    { name = "protobuf" },
    { name = "pydantic" },
    { name = "tqdm" },
    { name = "typing-extensions" },
]
wheels = [
    { url = "https://files.pythonhosted.org/packages/6e/40/c42ff9ded9f09ec9392879a8e6538a00b2dc185e834a3392917626255419/google_generativeai-0.8.5-py3-none-any.whl", hash = "sha256:22b420817fb263f8ed520b33285f45976d5b21e904da32b80d4fd20c055123a2", size = 155427 },
]

[[package]]
name = "google-resumable-media"
version = "2.7.2"
source = { registry = "https://pypi.org/simple" }
dependencies = [
    { name = "google-crc32c" },
]
sdist = { url = "https://files.pythonhosted.org/packages/58/5a/0efdc02665dca14e0837b62c8a1a93132c264bd02054a15abb2218afe0ae/google_resumable_media-2.7.2.tar.gz", hash = "sha256:5280aed4629f2b60b847b0d42f9857fd4935c11af266744df33d8074cae92fe0", size = 2163099 }
wheels = [
    { url = "https://files.pythonhosted.org/packages/82/35/b8d3baf8c46695858cb9d8835a53baa1eeb9906ddaf2f728a5f5b640fd1e/google_resumable_media-2.7.2-py2.py3-none-any.whl", hash = "sha256:3ce7551e9fe6d99e9a126101d2536612bb73486721951e9562fee0f90c6ababa", size = 81251 },
]

[[package]]
name = "googleapis-common-protos"
version = "1.70.0"
source = { registry = "https://pypi.org/simple" }
dependencies = [
    { name = "protobuf" },
]
sdist = { url = "https://files.pythonhosted.org/packages/39/24/33db22342cf4a2ea27c9955e6713140fedd51e8b141b5ce5260897020f1a/googleapis_common_protos-1.70.0.tar.gz", hash = "sha256:0e1b44e0ea153e6594f9f394fef15193a68aaaea2d843f83e2742717ca753257", size = 145903 }
wheels = [
    { url = "https://files.pythonhosted.org/packages/86/f1/62a193f0227cf15a920390abe675f386dec35f7ae3ffe6da582d3ade42c7/googleapis_common_protos-1.70.0-py3-none-any.whl", hash = "sha256:b8bfcca8c25a2bb253e0e0b0adaf8c00773e5e6af6fd92397576680b807e0fd8", size = 294530 },
]

[package.optional-dependencies]
grpc = [
    { name = "grpcio" },
]

[[package]]
name = "greenlet"
version = "3.2.3"
source = { registry = "https://pypi.org/simple" }
sdist = { url = "https://files.pythonhosted.org/packages/c9/92/bb85bd6e80148a4d2e0c59f7c0c2891029f8fd510183afc7d8d2feeed9b6/greenlet-3.2.3.tar.gz", hash = "sha256:8b0dd8ae4c0d6f5e54ee55ba935eeb3d735a9b58a8a1e5b5cbab64e01a39f365", size = 185752 }
wheels = [
    { url = "https://files.pythonhosted.org/packages/fc/2e/d4fcb2978f826358b673f779f78fa8a32ee37df11920dc2bb5589cbeecef/greenlet-3.2.3-cp311-cp311-macosx_11_0_universal2.whl", hash = "sha256:784ae58bba89fa1fa5733d170d42486580cab9decda3484779f4759345b29822", size = 270219 },
    { url = "https://files.pythonhosted.org/packages/16/24/929f853e0202130e4fe163bc1d05a671ce8dcd604f790e14896adac43a52/greenlet-3.2.3-cp311-cp311-manylinux2014_aarch64.manylinux_2_17_aarch64.whl", hash = "sha256:0921ac4ea42a5315d3446120ad48f90c3a6b9bb93dd9b3cf4e4d84a66e42de83", size = 630383 },
    { url = "https://files.pythonhosted.org/packages/d1/b2/0320715eb61ae70c25ceca2f1d5ae620477d246692d9cc284c13242ec31c/greenlet-3.2.3-cp311-cp311-manylinux2014_ppc64le.manylinux_2_17_ppc64le.whl", hash = "sha256:d2971d93bb99e05f8c2c0c2f4aa9484a18d98c4c3bd3c62b65b7e6ae33dfcfaf", size = 642422 },
    { url = "https://files.pythonhosted.org/packages/bd/49/445fd1a210f4747fedf77615d941444349c6a3a4a1135bba9701337cd966/greenlet-3.2.3-cp311-cp311-manylinux2014_s390x.manylinux_2_17_s390x.whl", hash = "sha256:c667c0bf9d406b77a15c924ef3285e1e05250948001220368e039b6aa5b5034b", size = 638375 },
    { url = "https://files.pythonhosted.org/packages/7e/c8/ca19760cf6eae75fa8dc32b487e963d863b3ee04a7637da77b616703bc37/greenlet-3.2.3-cp311-cp311-manylinux2014_x86_64.manylinux_2_17_x86_64.whl", hash = "sha256:592c12fb1165be74592f5de0d70f82bc5ba552ac44800d632214b76089945147", size = 637627 },
    { url = "https://files.pythonhosted.org/packages/65/89/77acf9e3da38e9bcfca881e43b02ed467c1dedc387021fc4d9bd9928afb8/greenlet-3.2.3-cp311-cp311-manylinux_2_24_x86_64.manylinux_2_28_x86_64.whl", hash = "sha256:29e184536ba333003540790ba29829ac14bb645514fbd7e32af331e8202a62a5", size = 585502 },
    { url = "https://files.pythonhosted.org/packages/97/c6/ae244d7c95b23b7130136e07a9cc5aadd60d59b5951180dc7dc7e8edaba7/greenlet-3.2.3-cp311-cp311-musllinux_1_1_aarch64.whl", hash = "sha256:93c0bb79844a367782ec4f429d07589417052e621aa39a5ac1fb99c5aa308edc", size = 1114498 },
    { url = "https://files.pythonhosted.org/packages/89/5f/b16dec0cbfd3070658e0d744487919740c6d45eb90946f6787689a7efbce/greenlet-3.2.3-cp311-cp311-musllinux_1_1_x86_64.whl", hash = "sha256:751261fc5ad7b6705f5f76726567375bb2104a059454e0226e1eef6c756748ba", size = 1139977 },
    { url = "https://files.pythonhosted.org/packages/66/77/d48fb441b5a71125bcac042fc5b1494c806ccb9a1432ecaa421e72157f77/greenlet-3.2.3-cp311-cp311-win_amd64.whl", hash = "sha256:83a8761c75312361aa2b5b903b79da97f13f556164a7dd2d5448655425bd4c34", size = 297017 },
]

[[package]]
name = "grpc-google-iam-v1"
version = "0.14.2"
source = { registry = "https://pypi.org/simple" }
dependencies = [
    { name = "googleapis-common-protos", extra = ["grpc"] },
    { name = "grpcio" },
    { name = "protobuf" },
]
sdist = { url = "https://files.pythonhosted.org/packages/b9/4e/8d0ca3b035e41fe0b3f31ebbb638356af720335e5a11154c330169b40777/grpc_google_iam_v1-0.14.2.tar.gz", hash = "sha256:b3e1fc387a1a329e41672197d0ace9de22c78dd7d215048c4c78712073f7bd20", size = 16259 }
wheels = [
    { url = "https://files.pythonhosted.org/packages/66/6f/dd9b178aee7835b96c2e63715aba6516a9d50f6bebbd1cc1d32c82a2a6c3/grpc_google_iam_v1-0.14.2-py3-none-any.whl", hash = "sha256:a3171468459770907926d56a440b2bb643eec1d7ba215f48f3ecece42b4d8351", size = 19242 },
]

[[package]]
name = "grpcio"
version = "1.73.1"
source = { registry = "https://pypi.org/simple" }
sdist = { url = "https://files.pythonhosted.org/packages/79/e8/b43b851537da2e2f03fa8be1aef207e5cbfb1a2e014fbb6b40d24c177cd3/grpcio-1.73.1.tar.gz", hash = "sha256:7fce2cd1c0c1116cf3850564ebfc3264fba75d3c74a7414373f1238ea365ef87", size = 12730355 }
wheels = [
    { url = "https://files.pythonhosted.org/packages/e4/41/921565815e871d84043e73e2c0e748f0318dab6fa9be872cd042778f14a9/grpcio-1.73.1-cp311-cp311-linux_armv7l.whl", hash = "sha256:ba2cea9f7ae4bc21f42015f0ec98f69ae4179848ad744b210e7685112fa507a1", size = 5363853 },
    { url = "https://files.pythonhosted.org/packages/b0/cc/9c51109c71d068e4d474becf5f5d43c9d63038cec1b74112978000fa72f4/grpcio-1.73.1-cp311-cp311-macosx_11_0_universal2.whl", hash = "sha256:d74c3f4f37b79e746271aa6cdb3a1d7e4432aea38735542b23adcabaaee0c097", size = 10621476 },
    { url = "https://files.pythonhosted.org/packages/8f/d3/33d738a06f6dbd4943f4d377468f8299941a7c8c6ac8a385e4cef4dd3c93/grpcio-1.73.1-cp311-cp311-manylinux_2_17_aarch64.whl", hash = "sha256:5b9b1805a7d61c9e90541cbe8dfe0a593dfc8c5c3a43fe623701b6a01b01d710", size = 5807903 },
    { url = "https://files.pythonhosted.org/packages/5d/47/36deacd3c967b74e0265f4c608983e897d8bb3254b920f8eafdf60e4ad7e/grpcio-1.73.1-cp311-cp311-manylinux_2_17_i686.manylinux2014_i686.whl", hash = "sha256:b3215f69a0670a8cfa2ab53236d9e8026bfb7ead5d4baabe7d7dc11d30fda967", size = 6448172 },
    { url = "https://files.pythonhosted.org/packages/0e/64/12d6dc446021684ee1428ea56a3f3712048a18beeadbdefa06e6f8814a6e/grpcio-1.73.1-cp311-cp311-manylinux_2_17_x86_64.manylinux2014_x86_64.whl", hash = "sha256:bc5eccfd9577a5dc7d5612b2ba90cca4ad14c6d949216c68585fdec9848befb1", size = 6044226 },
    { url = "https://files.pythonhosted.org/packages/72/4b/6bae2d88a006000f1152d2c9c10ffd41d0131ca1198e0b661101c2e30ab9/grpcio-1.73.1-cp311-cp311-musllinux_1_1_aarch64.whl", hash = "sha256:dc7d7fd520614fce2e6455ba89791458020a39716951c7c07694f9dbae28e9c0", size = 6135690 },
    { url = "https://files.pythonhosted.org/packages/38/64/02c83b5076510784d1305025e93e0d78f53bb6a0213c8c84cfe8a00c5c48/grpcio-1.73.1-cp311-cp311-musllinux_1_1_i686.whl", hash = "sha256:105492124828911f85127e4825d1c1234b032cb9d238567876b5515d01151379", size = 6775867 },
    { url = "https://files.pythonhosted.org/packages/42/72/a13ff7ba6c68ccffa35dacdc06373a76c0008fd75777cba84d7491956620/grpcio-1.73.1-cp311-cp311-musllinux_1_1_x86_64.whl", hash = "sha256:610e19b04f452ba6f402ac9aa94eb3d21fbc94553368008af634812c4a85a99e", size = 6308380 },
    { url = "https://files.pythonhosted.org/packages/65/ae/d29d948021faa0070ec33245c1ae354e2aefabd97e6a9a7b6dcf0fb8ef6b/grpcio-1.73.1-cp311-cp311-win32.whl", hash = "sha256:d60588ab6ba0ac753761ee0e5b30a29398306401bfbceffe7d68ebb21193f9d4", size = 3679139 },
    { url = "https://files.pythonhosted.org/packages/af/66/e1bbb0c95ea222947f0829b3db7692c59b59bcc531df84442e413fa983d9/grpcio-1.73.1-cp311-cp311-win_amd64.whl", hash = "sha256:6957025a4608bb0a5ff42abd75bfbb2ed99eda29d5992ef31d691ab54b753643", size = 4342558 },
]

[[package]]
name = "grpcio-status"
version = "1.62.3"
source = { registry = "https://pypi.org/simple" }
dependencies = [
    { name = "googleapis-common-protos" },
    { name = "grpcio" },
    { name = "protobuf" },
]
sdist = { url = "https://files.pythonhosted.org/packages/7c/d7/013ef01c5a1c2fd0932c27c904934162f69f41ca0f28396d3ffe4d386123/grpcio-status-1.62.3.tar.gz", hash = "sha256:289bdd7b2459794a12cf95dc0cb727bd4a1742c37bd823f760236c937e53a485", size = 13063 }
wheels = [
    { url = "https://files.pythonhosted.org/packages/90/40/972271de05f9315c0d69f9f7ebbcadd83bc85322f538637d11bb8c67803d/grpcio_status-1.62.3-py3-none-any.whl", hash = "sha256:f9049b762ba8de6b1086789d8315846e094edac2c50beaf462338b301a8fd4b8", size = 14448 },
]

[[package]]
name = "h11"
version = "0.16.0"
source = { registry = "https://pypi.org/simple" }
sdist = { url = "https://files.pythonhosted.org/packages/01/ee/02a2c011bdab74c6fb3c75474d40b3052059d95df7e73351460c8588d963/h11-0.16.0.tar.gz", hash = "sha256:4e35b956cf45792e4caa5885e69fba00bdbc6ffafbfa020300e549b208ee5ff1", size = 101250 }
wheels = [
    { url = "https://files.pythonhosted.org/packages/04/4b/29cac41a4d98d144bf5f6d33995617b185d14b22401f75ca86f384e87ff1/h11-0.16.0-py3-none-any.whl", hash = "sha256:63cf8bbe7522de3bf65932fda1d9c2772064ffb3dae62d55932da54b31cb6c86", size = 37515 },
]

[[package]]
name = "hf-xet"
version = "1.1.5"
source = { registry = "https://pypi.org/simple" }
sdist = { url = "https://files.pythonhosted.org/packages/ed/d4/7685999e85945ed0d7f0762b686ae7015035390de1161dcea9d5276c134c/hf_xet-1.1.5.tar.gz", hash = "sha256:69ebbcfd9ec44fdc2af73441619eeb06b94ee34511bbcf57cd423820090f5694", size = 495969 }
wheels = [
    { url = "https://files.pythonhosted.org/packages/00/89/a1119eebe2836cb25758e7661d6410d3eae982e2b5e974bcc4d250be9012/hf_xet-1.1.5-cp37-abi3-macosx_10_12_x86_64.whl", hash = "sha256:f52c2fa3635b8c37c7764d8796dfa72706cc4eded19d638331161e82b0792e23", size = 2687929 },
    { url = "https://files.pythonhosted.org/packages/de/5f/2c78e28f309396e71ec8e4e9304a6483dcbc36172b5cea8f291994163425/hf_xet-1.1.5-cp37-abi3-macosx_11_0_arm64.whl", hash = "sha256:9fa6e3ee5d61912c4a113e0708eaaef987047616465ac7aa30f7121a48fc1af8", size = 2556338 },
    { url = "https://files.pythonhosted.org/packages/6d/2f/6cad7b5fe86b7652579346cb7f85156c11761df26435651cbba89376cd2c/hf_xet-1.1.5-cp37-abi3-manylinux_2_17_x86_64.manylinux2014_x86_64.whl", hash = "sha256:fc874b5c843e642f45fd85cda1ce599e123308ad2901ead23d3510a47ff506d1", size = 3102894 },
    { url = "https://files.pythonhosted.org/packages/d0/54/0fcf2b619720a26fbb6cc941e89f2472a522cd963a776c089b189559447f/hf_xet-1.1.5-cp37-abi3-manylinux_2_28_aarch64.whl", hash = "sha256:dbba1660e5d810bd0ea77c511a99e9242d920790d0e63c0e4673ed36c4022d18", size = 3002134 },
    { url = "https://files.pythonhosted.org/packages/f3/92/1d351ac6cef7c4ba8c85744d37ffbfac2d53d0a6c04d2cabeba614640a78/hf_xet-1.1.5-cp37-abi3-musllinux_1_2_aarch64.whl", hash = "sha256:ab34c4c3104133c495785d5d8bba3b1efc99de52c02e759cf711a91fd39d3a14", size = 3171009 },
    { url = "https://files.pythonhosted.org/packages/c9/65/4b2ddb0e3e983f2508528eb4501288ae2f84963586fbdfae596836d5e57a/hf_xet-1.1.5-cp37-abi3-musllinux_1_2_x86_64.whl", hash = "sha256:83088ecea236d5113de478acb2339f92c95b4fb0462acaa30621fac02f5a534a", size = 3279245 },
    { url = "https://files.pythonhosted.org/packages/f0/55/ef77a85ee443ae05a9e9cba1c9f0dd9241eb42da2aeba1dc50f51154c81a/hf_xet-1.1.5-cp37-abi3-win_amd64.whl", hash = "sha256:73e167d9807d166596b4b2f0b585c6d5bd84a26dea32843665a8b58f6edba245", size = 2738931 },
]

[[package]]
name = "httpcore"
version = "1.0.9"
source = { registry = "https://pypi.org/simple" }
dependencies = [
    { name = "certifi" },
    { name = "h11" },
]
sdist = { url = "https://files.pythonhosted.org/packages/06/94/82699a10bca87a5556c9c59b5963f2d039dbd239f25bc2a63907a05a14cb/httpcore-1.0.9.tar.gz", hash = "sha256:6e34463af53fd2ab5d807f399a9b45ea31c3dfa2276f15a2c3f00afff6e176e8", size = 85484 }
wheels = [
    { url = "https://files.pythonhosted.org/packages/7e/f5/f66802a942d491edb555dd61e3a9961140fd64c90bce1eafd741609d334d/httpcore-1.0.9-py3-none-any.whl", hash = "sha256:2d400746a40668fc9dec9810239072b40b4484b640a8c38fd654a024c7a1bf55", size = 78784 },
]

[[package]]
name = "httplib2"
version = "0.22.0"
source = { registry = "https://pypi.org/simple" }
dependencies = [
    { name = "pyparsing" },
]
sdist = { url = "https://files.pythonhosted.org/packages/3d/ad/2371116b22d616c194aa25ec410c9c6c37f23599dcd590502b74db197584/httplib2-0.22.0.tar.gz", hash = "sha256:d7a10bc5ef5ab08322488bde8c726eeee5c8618723fdb399597ec58f3d82df81", size = 351116 }
wheels = [
    { url = "https://files.pythonhosted.org/packages/a8/6c/d2fbdaaa5959339d53ba38e94c123e4e84b8fbc4b84beb0e70d7c1608486/httplib2-0.22.0-py3-none-any.whl", hash = "sha256:14ae0a53c1ba8f3d37e9e27cf37eabb0fb9980f435ba405d546948b009dd64dc", size = 96854 },
]

[[package]]
name = "httptools"
version = "0.6.4"
source = { registry = "https://pypi.org/simple" }
sdist = { url = "https://files.pythonhosted.org/packages/a7/9a/ce5e1f7e131522e6d3426e8e7a490b3a01f39a6696602e1c4f33f9e94277/httptools-0.6.4.tar.gz", hash = "sha256:4e93eee4add6493b59a5c514da98c939b244fce4a0d8879cd3f466562f4b7d5c", size = 240639 }
wheels = [
    { url = "https://files.pythonhosted.org/packages/7b/26/bb526d4d14c2774fe07113ca1db7255737ffbb119315839af2065abfdac3/httptools-0.6.4-cp311-cp311-macosx_10_9_universal2.whl", hash = "sha256:f47f8ed67cc0ff862b84a1189831d1d33c963fb3ce1ee0c65d3b0cbe7b711069", size = 199029 },
    { url = "https://files.pythonhosted.org/packages/a6/17/3e0d3e9b901c732987a45f4f94d4e2c62b89a041d93db89eafb262afd8d5/httptools-0.6.4-cp311-cp311-macosx_11_0_arm64.whl", hash = "sha256:0614154d5454c21b6410fdf5262b4a3ddb0f53f1e1721cfd59d55f32138c578a", size = 103492 },
    { url = "https://files.pythonhosted.org/packages/b7/24/0fe235d7b69c42423c7698d086d4db96475f9b50b6ad26a718ef27a0bce6/httptools-0.6.4-cp311-cp311-manylinux_2_17_aarch64.manylinux2014_aarch64.whl", hash = "sha256:f8787367fbdfccae38e35abf7641dafc5310310a5987b689f4c32cc8cc3ee975", size = 462891 },
    { url = "https://files.pythonhosted.org/packages/b1/2f/205d1f2a190b72da6ffb5f41a3736c26d6fa7871101212b15e9b5cd8f61d/httptools-0.6.4-cp311-cp311-manylinux_2_5_x86_64.manylinux1_x86_64.manylinux_2_17_x86_64.manylinux2014_x86_64.whl", hash = "sha256:40b0f7fe4fd38e6a507bdb751db0379df1e99120c65fbdc8ee6c1d044897a636", size = 459788 },
    { url = "https://files.pythonhosted.org/packages/6e/4c/d09ce0eff09057a206a74575ae8f1e1e2f0364d20e2442224f9e6612c8b9/httptools-0.6.4-cp311-cp311-musllinux_1_2_aarch64.whl", hash = "sha256:40a5ec98d3f49904b9fe36827dcf1aadfef3b89e2bd05b0e35e94f97c2b14721", size = 433214 },
    { url = "https://files.pythonhosted.org/packages/3e/d2/84c9e23edbccc4a4c6f96a1b8d99dfd2350289e94f00e9ccc7aadde26fb5/httptools-0.6.4-cp311-cp311-musllinux_1_2_x86_64.whl", hash = "sha256:dacdd3d10ea1b4ca9df97a0a303cbacafc04b5cd375fa98732678151643d4988", size = 434120 },
    { url = "https://files.pythonhosted.org/packages/d0/46/4d8e7ba9581416de1c425b8264e2cadd201eb709ec1584c381f3e98f51c1/httptools-0.6.4-cp311-cp311-win_amd64.whl", hash = "sha256:288cd628406cc53f9a541cfaf06041b4c71d751856bab45e3702191f931ccd17", size = 88565 },
]

[[package]]
name = "httpx"
version = "0.28.1"
source = { registry = "https://pypi.org/simple" }
dependencies = [
    { name = "anyio" },
    { name = "certifi" },
    { name = "httpcore" },
    { name = "idna" },
]
sdist = { url = "https://files.pythonhosted.org/packages/b1/df/48c586a5fe32a0f01324ee087459e112ebb7224f646c0b5023f5e79e9956/httpx-0.28.1.tar.gz", hash = "sha256:75e98c5f16b0f35b567856f597f06ff2270a374470a5c2392242528e3e3e42fc", size = 141406 }
wheels = [
    { url = "https://files.pythonhosted.org/packages/2a/39/e50c7c3a983047577ee07d2a9e53faf5a69493943ec3f6a384bdc792deb2/httpx-0.28.1-py3-none-any.whl", hash = "sha256:d909fcccc110f8c7faf814ca82a9a4d816bc5a6dbfea25d6591d6985b8ba59ad", size = 73517 },
]

[[package]]
name = "httpx-sse"
version = "0.4.0"
source = { registry = "https://pypi.org/simple" }
sdist = { url = "https://files.pythonhosted.org/packages/4c/60/8f4281fa9bbf3c8034fd54c0e7412e66edbab6bc74c4996bd616f8d0406e/httpx-sse-0.4.0.tar.gz", hash = "sha256:1e81a3a3070ce322add1d3529ed42eb5f70817f45ed6ec915ab753f961139721", size = 12624 }
wheels = [
    { url = "https://files.pythonhosted.org/packages/e1/9b/a181f281f65d776426002f330c31849b86b31fc9d848db62e16f03ff739f/httpx_sse-0.4.0-py3-none-any.whl", hash = "sha256:f329af6eae57eaa2bdfd962b42524764af68075ea87370a2de920af5341e318f", size = 7819 },
]

[[package]]
name = "huggingface-hub"
version = "0.33.1"
source = { registry = "https://pypi.org/simple" }
dependencies = [
    { name = "filelock" },
    { name = "fsspec" },
    { name = "hf-xet", marker = "platform_machine == 'aarch64' or platform_machine == 'amd64' or platform_machine == 'arm64' or platform_machine == 'x86_64'" },
    { name = "packaging" },
    { name = "pyyaml" },
    { name = "requests" },
    { name = "tqdm" },
    { name = "typing-extensions" },
]
sdist = { url = "https://files.pythonhosted.org/packages/a4/01/bfe0534a63ce7a2285e90dbb33e8a5b815ff096d8f7743b135c256916589/huggingface_hub-0.33.1.tar.gz", hash = "sha256:589b634f979da3ea4b8bdb3d79f97f547840dc83715918daf0b64209c0844c7b", size = 426728 }
wheels = [
    { url = "https://files.pythonhosted.org/packages/d0/fb/5307bd3612eb0f0e62c3a916ae531d3a31e58fb5c82b58e3ebf7fd6f47a1/huggingface_hub-0.33.1-py3-none-any.whl", hash = "sha256:ec8d7444628210c0ba27e968e3c4c973032d44dcea59ca0d78ef3f612196f095", size = 515377 },
]

[package.optional-dependencies]
hf-xet = [
    { name = "hf-xet" },
]

[[package]]
name = "idna"
version = "3.10"
source = { registry = "https://pypi.org/simple" }
sdist = { url = "https://files.pythonhosted.org/packages/f1/70/7703c29685631f5a7590aa73f1f1d3fa9a380e654b86af429e0934a32f7d/idna-3.10.tar.gz", hash = "sha256:12f65c9b470abda6dc35cf8e63cc574b1c52b11df2c86030af0ac09b01b13ea9", size = 190490 }
wheels = [
    { url = "https://files.pythonhosted.org/packages/76/c6/c88e154df9c4e1a2a66ccf0005a88dfb2650c1dffb6f5ce603dfbd452ce3/idna-3.10-py3-none-any.whl", hash = "sha256:946d195a0d259cbba61165e88e65941f16e9b36ea6ddb97f00452bae8b1287d3", size = 70442 },
]

[[package]]
name = "importlib-metadata"
version = "8.4.0"
source = { registry = "https://pypi.org/simple" }
dependencies = [
    { name = "zipp" },
]
sdist = { url = "https://files.pythonhosted.org/packages/c0/bd/fa8ce65b0a7d4b6d143ec23b0f5fd3f7ab80121078c465bc02baeaab22dc/importlib_metadata-8.4.0.tar.gz", hash = "sha256:9a547d3bc3608b025f93d403fdd1aae741c24fbb8314df4b155675742ce303c5", size = 54320 }
wheels = [
    { url = "https://files.pythonhosted.org/packages/c0/14/362d31bf1076b21e1bcdcb0dc61944822ff263937b804a79231df2774d28/importlib_metadata-8.4.0-py3-none-any.whl", hash = "sha256:66f342cc6ac9818fc6ff340576acd24d65ba0b3efabb2b4ac08b598965a4a2f1", size = 26269 },
]

[[package]]
name = "inflect"
version = "5.6.2"
source = { registry = "https://pypi.org/simple" }
sdist = { url = "https://files.pythonhosted.org/packages/cb/db/cae5d8524c4b5e574c281895b212062f3b06d0e14186904ed71c538b4e90/inflect-5.6.2.tar.gz", hash = "sha256:aadc7ed73928f5e014129794bbac03058cca35d0a973a5fc4eb45c7fa26005f9", size = 69378 }
wheels = [
    { url = "https://files.pythonhosted.org/packages/df/d8/3e1a32d305215166f5c32652c473aa766bd7809cd10b34c544dbc31facb5/inflect-5.6.2-py3-none-any.whl", hash = "sha256:b45d91a4a28a4e617ff1821117439b06eaa86e2a4573154af0149e9be6687238", size = 33704 },
]

[[package]]
name = "interegular"
version = "0.3.3"
source = { registry = "https://pypi.org/simple" }
sdist = { url = "https://files.pythonhosted.org/packages/dc/9d/8b6dde58a028a3962ce17e84d5fe73758df61378e00ef8ac3d85da34b0ff/interegular-0.3.3.tar.gz", hash = "sha256:d9b697b21b34884711399ba0f0376914b81899ce670032486d0d048344a76600", size = 24705 }
wheels = [
    { url = "https://files.pythonhosted.org/packages/c4/01/72d6472f80651673716d1deda2a5bbb633e563ecf94f4479da5519d69d25/interegular-0.3.3-py37-none-any.whl", hash = "sha256:b0c07007d48c89d6d19f7204972d369b2a77222722e126b6aa63aa721dc3b19c", size = 23635 },
]

[[package]]
name = "isort"
version = "5.13.2"
source = { registry = "https://pypi.org/simple" }
sdist = { url = "https://files.pythonhosted.org/packages/87/f9/c1eb8635a24e87ade2efce21e3ce8cd6b8630bb685ddc9cdaca1349b2eb5/isort-5.13.2.tar.gz", hash = "sha256:48fdfcb9face5d58a4f6dde2e72a1fb8dcaf8ab26f95ab49fab84c2ddefb0109", size = 175303 }
wheels = [
    { url = "https://files.pythonhosted.org/packages/d1/b3/8def84f539e7d2289a02f0524b944b15d7c75dab7628bedf1c4f0992029c/isort-5.13.2-py3-none-any.whl", hash = "sha256:8ca5e72a8d85860d5a3fa69b8745237f2939afe12dbf656afbcb47fe72d947a6", size = 92310 },
]

[[package]]
name = "jinja2"
version = "3.1.6"
source = { registry = "https://pypi.org/simple" }
dependencies = [
    { name = "markupsafe" },
]
sdist = { url = "https://files.pythonhosted.org/packages/df/bf/f7da0350254c0ed7c72f3e33cef02e048281fec7ecec5f032d4aac52226b/jinja2-3.1.6.tar.gz", hash = "sha256:0137fb05990d35f1275a587e9aee6d56da821fc83491a0fb838183be43f66d6d", size = 245115 }
wheels = [
    { url = "https://files.pythonhosted.org/packages/62/a1/3d680cbfd5f4b8f15abc1d571870c5fc3e594bb582bc3b64ea099db13e56/jinja2-3.1.6-py3-none-any.whl", hash = "sha256:85ece4451f492d0c13c5dd7c13a64681a86afae63a5f347908daf103ce6d2f67", size = 134899 },
]

[[package]]
name = "jiter"
version = "0.10.0"
source = { registry = "https://pypi.org/simple" }
sdist = { url = "https://files.pythonhosted.org/packages/ee/9d/ae7ddb4b8ab3fb1b51faf4deb36cb48a4fbbd7cb36bad6a5fca4741306f7/jiter-0.10.0.tar.gz", hash = "sha256:07a7142c38aacc85194391108dc91b5b57093c978a9932bd86a36862759d9500", size = 162759 }
wheels = [
    { url = "https://files.pythonhosted.org/packages/1b/dd/6cefc6bd68b1c3c979cecfa7029ab582b57690a31cd2f346c4d0ce7951b6/jiter-0.10.0-cp311-cp311-macosx_10_12_x86_64.whl", hash = "sha256:3bebe0c558e19902c96e99217e0b8e8b17d570906e72ed8a87170bc290b1e978", size = 317473 },
    { url = "https://files.pythonhosted.org/packages/be/cf/fc33f5159ce132be1d8dd57251a1ec7a631c7df4bd11e1cd198308c6ae32/jiter-0.10.0-cp311-cp311-macosx_11_0_arm64.whl", hash = "sha256:558cc7e44fd8e507a236bee6a02fa17199ba752874400a0ca6cd6e2196cdb7dc", size = 321971 },
    { url = "https://files.pythonhosted.org/packages/68/a4/da3f150cf1d51f6c472616fb7650429c7ce053e0c962b41b68557fdf6379/jiter-0.10.0-cp311-cp311-manylinux_2_17_aarch64.manylinux2014_aarch64.whl", hash = "sha256:4d613e4b379a07d7c8453c5712ce7014e86c6ac93d990a0b8e7377e18505e98d", size = 345574 },
    { url = "https://files.pythonhosted.org/packages/84/34/6e8d412e60ff06b186040e77da5f83bc158e9735759fcae65b37d681f28b/jiter-0.10.0-cp311-cp311-manylinux_2_17_armv7l.manylinux2014_armv7l.whl", hash = "sha256:f62cf8ba0618eda841b9bf61797f21c5ebd15a7a1e19daab76e4e4b498d515b2", size = 371028 },
    { url = "https://files.pythonhosted.org/packages/fb/d9/9ee86173aae4576c35a2f50ae930d2ccb4c4c236f6cb9353267aa1d626b7/jiter-0.10.0-cp311-cp311-manylinux_2_17_ppc64le.manylinux2014_ppc64le.whl", hash = "sha256:919d139cdfa8ae8945112398511cb7fca58a77382617d279556b344867a37e61", size = 491083 },
    { url = "https://files.pythonhosted.org/packages/d9/2c/f955de55e74771493ac9e188b0f731524c6a995dffdcb8c255b89c6fb74b/jiter-0.10.0-cp311-cp311-manylinux_2_17_s390x.manylinux2014_s390x.whl", hash = "sha256:13ddbc6ae311175a3b03bd8994881bc4635c923754932918e18da841632349db", size = 388821 },
    { url = "https://files.pythonhosted.org/packages/81/5a/0e73541b6edd3f4aada586c24e50626c7815c561a7ba337d6a7eb0a915b4/jiter-0.10.0-cp311-cp311-manylinux_2_17_x86_64.manylinux2014_x86_64.whl", hash = "sha256:4c440ea003ad10927a30521a9062ce10b5479592e8a70da27f21eeb457b4a9c5", size = 352174 },
    { url = "https://files.pythonhosted.org/packages/1c/c0/61eeec33b8c75b31cae42be14d44f9e6fe3ac15a4e58010256ac3abf3638/jiter-0.10.0-cp311-cp311-manylinux_2_5_i686.manylinux1_i686.whl", hash = "sha256:dc347c87944983481e138dea467c0551080c86b9d21de6ea9306efb12ca8f606", size = 391869 },
    { url = "https://files.pythonhosted.org/packages/41/22/5beb5ee4ad4ef7d86f5ea5b4509f680a20706c4a7659e74344777efb7739/jiter-0.10.0-cp311-cp311-musllinux_1_1_aarch64.whl", hash = "sha256:13252b58c1f4d8c5b63ab103c03d909e8e1e7842d302473f482915d95fefd605", size = 523741 },
    { url = "https://files.pythonhosted.org/packages/ea/10/768e8818538e5817c637b0df52e54366ec4cebc3346108a4457ea7a98f32/jiter-0.10.0-cp311-cp311-musllinux_1_1_x86_64.whl", hash = "sha256:7d1bbf3c465de4a24ab12fb7766a0003f6f9bce48b8b6a886158c4d569452dc5", size = 514527 },
    { url = "https://files.pythonhosted.org/packages/73/6d/29b7c2dc76ce93cbedabfd842fc9096d01a0550c52692dfc33d3cc889815/jiter-0.10.0-cp311-cp311-win32.whl", hash = "sha256:db16e4848b7e826edca4ccdd5b145939758dadf0dc06e7007ad0e9cfb5928ae7", size = 210765 },
    { url = "https://files.pythonhosted.org/packages/c2/c9/d394706deb4c660137caf13e33d05a031d734eb99c051142e039d8ceb794/jiter-0.10.0-cp311-cp311-win_amd64.whl", hash = "sha256:9c9c1d5f10e18909e993f9641f12fe1c77b3e9b533ee94ffa970acc14ded3812", size = 209234 },
]

[[package]]
name = "jmespath"
version = "1.0.1"
source = { registry = "https://pypi.org/simple" }
sdist = { url = "https://files.pythonhosted.org/packages/00/2a/e867e8531cf3e36b41201936b7fa7ba7b5702dbef42922193f05c8976cd6/jmespath-1.0.1.tar.gz", hash = "sha256:90261b206d6defd58fdd5e85f478bf633a2901798906be2ad389150c5c60edbe", size = 25843 }
wheels = [
    { url = "https://files.pythonhosted.org/packages/31/b4/b9b800c45527aadd64d5b442f9b932b00648617eb5d63d2c7a6587b7cafc/jmespath-1.0.1-py3-none-any.whl", hash = "sha256:02e2e4cc71b5bcab88332eebf907519190dd9e6e82107fa7f83b1003a6252980", size = 20256 },
]

[[package]]
name = "joblib"
version = "1.5.1"
source = { registry = "https://pypi.org/simple" }
sdist = { url = "https://files.pythonhosted.org/packages/dc/fe/0f5a938c54105553436dbff7a61dc4fed4b1b2c98852f8833beaf4d5968f/joblib-1.5.1.tar.gz", hash = "sha256:f4f86e351f39fe3d0d32a9f2c3d8af1ee4cec285aafcb27003dda5205576b444", size = 330475, upload-time = "2025-05-23T12:04:37.097Z" }
wheels = [
    { url = "https://files.pythonhosted.org/packages/7d/4f/1195bbac8e0c2acc5f740661631d8d750dc38d4a32b23ee5df3cde6f4e0d/joblib-1.5.1-py3-none-any.whl", hash = "sha256:4719a31f054c7d766948dcd83e9613686b27114f190f717cec7eaa2084f8a74a", size = 307746, upload-time = "2025-05-23T12:04:35.124Z" },
]

[[package]]
name = "json5"
version = "0.12.0"
source = { registry = "https://pypi.org/simple" }
sdist = { url = "https://files.pythonhosted.org/packages/12/be/c6c745ec4c4539b25a278b70e29793f10382947df0d9efba2fa09120895d/json5-0.12.0.tar.gz", hash = "sha256:0b4b6ff56801a1c7dc817b0241bca4ce474a0e6a163bfef3fc594d3fd263ff3a", size = 51907 }
wheels = [
    { url = "https://files.pythonhosted.org/packages/41/9f/3500910d5a98549e3098807493851eeef2b89cdd3032227558a104dfe926/json5-0.12.0-py3-none-any.whl", hash = "sha256:6d37aa6c08b0609f16e1ec5ff94697e2cbbfbad5ac112afa05794da9ab7810db", size = 36079 },
]

[[package]]
name = "jsonargparse"
version = "3.13.1"
source = { registry = "https://pypi.org/simple" }
dependencies = [
    { name = "pyyaml" },
]
sdist = { url = "https://files.pythonhosted.org/packages/c9/e1/e29e07574a63ddb6942b5ee16dcbc927744073774c9795d544ca84920469/jsonargparse-3.13.1.tar.gz", hash = "sha256:705693e9911223bf928fe4a7ed9538f24d9229c55ef5c3d3e9a8bad0e7982cf2", size = 116692 }
wheels = [
    { url = "https://files.pythonhosted.org/packages/04/cf/b8bdb5d6b631766a2332dca19cb2b214620a65c398636012dde69b71f36f/jsonargparse-3.13.1-py3-none-any.whl", hash = "sha256:b58188b98f2ac2b1f5007ece7ea821628883ce3f3ee448eb17c72d9d3b8ec893", size = 101364 },
]

[[package]]
name = "jsonlines"
version = "4.0.0"
source = { registry = "https://pypi.org/simple" }
dependencies = [
    { name = "attrs" },
]
sdist = { url = "https://files.pythonhosted.org/packages/35/87/bcda8e46c88d0e34cad2f09ee2d0c7f5957bccdb9791b0b934ec84d84be4/jsonlines-4.0.0.tar.gz", hash = "sha256:0c6d2c09117550c089995247f605ae4cf77dd1533041d366351f6f298822ea74", size = 11359 }
wheels = [
    { url = "https://files.pythonhosted.org/packages/f8/62/d9ba6323b9202dd2fe166beab8a86d29465c41a0288cbe229fac60c1ab8d/jsonlines-4.0.0-py3-none-any.whl", hash = "sha256:185b334ff2ca5a91362993f42e83588a360cf95ce4b71a73548502bda52a7c55", size = 8701 },
]

[[package]]
name = "jsonpatch"
version = "1.33"
source = { registry = "https://pypi.org/simple" }
dependencies = [
    { name = "jsonpointer" },
]
sdist = { url = "https://files.pythonhosted.org/packages/42/78/18813351fe5d63acad16aec57f94ec2b70a09e53ca98145589e185423873/jsonpatch-1.33.tar.gz", hash = "sha256:9fcd4009c41e6d12348b4a0ff2563ba56a2923a7dfee731d004e212e1ee5030c", size = 21699 }
wheels = [
    { url = "https://files.pythonhosted.org/packages/73/07/02e16ed01e04a374e644b575638ec7987ae846d25ad97bcc9945a3ee4b0e/jsonpatch-1.33-py2.py3-none-any.whl", hash = "sha256:0ae28c0cd062bbd8b8ecc26d7d164fbbea9652a1a3693f3b956c1eae5145dade", size = 12898 },
]

[[package]]
name = "jsonpointer"
version = "3.0.0"
source = { registry = "https://pypi.org/simple" }
sdist = { url = "https://files.pythonhosted.org/packages/6a/0a/eebeb1fa92507ea94016a2a790b93c2ae41a7e18778f85471dc54475ed25/jsonpointer-3.0.0.tar.gz", hash = "sha256:2b2d729f2091522d61c3b31f82e11870f60b68f43fbc705cb76bf4b832af59ef", size = 9114 }
wheels = [
    { url = "https://files.pythonhosted.org/packages/71/92/5e77f98553e9e75130c78900d000368476aed74276eb8ae8796f65f00918/jsonpointer-3.0.0-py2.py3-none-any.whl", hash = "sha256:13e088adc14fca8b6aa8177c044e12701e6ad4b28ff10e65f2267a90109c9942", size = 7595 },
]

[[package]]
name = "jsonschema"
version = "4.24.0"
source = { registry = "https://pypi.org/simple" }
dependencies = [
    { name = "attrs" },
    { name = "jsonschema-specifications" },
    { name = "referencing" },
    { name = "rpds-py" },
]
sdist = { url = "https://files.pythonhosted.org/packages/bf/d3/1cf5326b923a53515d8f3a2cd442e6d7e94fcc444716e879ea70a0ce3177/jsonschema-4.24.0.tar.gz", hash = "sha256:0b4e8069eb12aedfa881333004bccaec24ecef5a8a6a4b6df142b2cc9599d196", size = 353480 }
wheels = [
    { url = "https://files.pythonhosted.org/packages/a2/3d/023389198f69c722d039351050738d6755376c8fd343e91dc493ea485905/jsonschema-4.24.0-py3-none-any.whl", hash = "sha256:a462455f19f5faf404a7902952b6f0e3ce868f3ee09a359b05eca6673bd8412d", size = 88709 },
]

[[package]]
name = "jsonschema-specifications"
version = "2025.4.1"
source = { registry = "https://pypi.org/simple" }
dependencies = [
    { name = "referencing" },
]
sdist = { url = "https://files.pythonhosted.org/packages/bf/ce/46fbd9c8119cfc3581ee5643ea49464d168028cfb5caff5fc0596d0cf914/jsonschema_specifications-2025.4.1.tar.gz", hash = "sha256:630159c9f4dbea161a6a2205c3011cc4f18ff381b189fff48bb39b9bf26ae608", size = 15513 }
wheels = [
    { url = "https://files.pythonhosted.org/packages/01/0e/b27cdbaccf30b890c40ed1da9fd4a3593a5cf94dae54fb34f8a4b74fcd3f/jsonschema_specifications-2025.4.1-py3-none-any.whl", hash = "sha256:4653bffbd6584f7de83a67e0d620ef16900b390ddc7939d56684d6c81e33f1af", size = 18437 },
]

[[package]]
name = "kiwisolver"
version = "1.4.8"
source = { registry = "https://pypi.org/simple" }
sdist = { url = "https://files.pythonhosted.org/packages/82/59/7c91426a8ac292e1cdd53a63b6d9439abd573c875c3f92c146767dd33faf/kiwisolver-1.4.8.tar.gz", hash = "sha256:23d5f023bdc8c7e54eb65f03ca5d5bb25b601eac4d7f1a042888a1f45237987e", size = 97538 }
wheels = [
    { url = "https://files.pythonhosted.org/packages/da/ed/c913ee28936c371418cb167b128066ffb20bbf37771eecc2c97edf8a6e4c/kiwisolver-1.4.8-cp311-cp311-macosx_10_9_universal2.whl", hash = "sha256:a4d3601908c560bdf880f07d94f31d734afd1bb71e96585cace0e38ef44c6d84", size = 124635 },
    { url = "https://files.pythonhosted.org/packages/4c/45/4a7f896f7467aaf5f56ef093d1f329346f3b594e77c6a3c327b2d415f521/kiwisolver-1.4.8-cp311-cp311-macosx_10_9_x86_64.whl", hash = "sha256:856b269c4d28a5c0d5e6c1955ec36ebfd1651ac00e1ce0afa3e28da95293b561", size = 66717 },
    { url = "https://files.pythonhosted.org/packages/5f/b4/c12b3ac0852a3a68f94598d4c8d569f55361beef6159dce4e7b624160da2/kiwisolver-1.4.8-cp311-cp311-macosx_11_0_arm64.whl", hash = "sha256:c2b9a96e0f326205af81a15718a9073328df1173a2619a68553decb7097fd5d7", size = 65413 },
    { url = "https://files.pythonhosted.org/packages/a9/98/1df4089b1ed23d83d410adfdc5947245c753bddfbe06541c4aae330e9e70/kiwisolver-1.4.8-cp311-cp311-manylinux_2_12_i686.manylinux2010_i686.manylinux_2_17_i686.manylinux2014_i686.whl", hash = "sha256:c5020c83e8553f770cb3b5fc13faac40f17e0b205bd237aebd21d53d733adb03", size = 1343994 },
    { url = "https://files.pythonhosted.org/packages/8d/bf/b4b169b050c8421a7c53ea1ea74e4ef9c335ee9013216c558a047f162d20/kiwisolver-1.4.8-cp311-cp311-manylinux_2_17_aarch64.manylinux2014_aarch64.whl", hash = "sha256:dace81d28c787956bfbfbbfd72fdcef014f37d9b48830829e488fdb32b49d954", size = 1434804 },
    { url = "https://files.pythonhosted.org/packages/66/5a/e13bd341fbcf73325ea60fdc8af752addf75c5079867af2e04cc41f34434/kiwisolver-1.4.8-cp311-cp311-manylinux_2_17_ppc64le.manylinux2014_ppc64le.whl", hash = "sha256:11e1022b524bd48ae56c9b4f9296bce77e15a2e42a502cceba602f804b32bb79", size = 1450690 },
    { url = "https://files.pythonhosted.org/packages/9b/4f/5955dcb376ba4a830384cc6fab7d7547bd6759fe75a09564910e9e3bb8ea/kiwisolver-1.4.8-cp311-cp311-manylinux_2_17_s390x.manylinux2014_s390x.whl", hash = "sha256:3b9b4d2892fefc886f30301cdd80debd8bb01ecdf165a449eb6e78f79f0fabd6", size = 1376839 },
    { url = "https://files.pythonhosted.org/packages/3a/97/5edbed69a9d0caa2e4aa616ae7df8127e10f6586940aa683a496c2c280b9/kiwisolver-1.4.8-cp311-cp311-manylinux_2_17_x86_64.manylinux2014_x86_64.whl", hash = "sha256:3a96c0e790ee875d65e340ab383700e2b4891677b7fcd30a699146f9384a2bb0", size = 1435109 },
    { url = "https://files.pythonhosted.org/packages/13/fc/e756382cb64e556af6c1809a1bbb22c141bbc2445049f2da06b420fe52bf/kiwisolver-1.4.8-cp311-cp311-musllinux_1_2_aarch64.whl", hash = "sha256:23454ff084b07ac54ca8be535f4174170c1094a4cff78fbae4f73a4bcc0d4dab", size = 2245269 },
    { url = "https://files.pythonhosted.org/packages/76/15/e59e45829d7f41c776d138245cabae6515cb4eb44b418f6d4109c478b481/kiwisolver-1.4.8-cp311-cp311-musllinux_1_2_i686.whl", hash = "sha256:87b287251ad6488e95b4f0b4a79a6d04d3ea35fde6340eb38fbd1ca9cd35bbbc", size = 2393468 },
    { url = "https://files.pythonhosted.org/packages/e9/39/483558c2a913ab8384d6e4b66a932406f87c95a6080112433da5ed668559/kiwisolver-1.4.8-cp311-cp311-musllinux_1_2_ppc64le.whl", hash = "sha256:b21dbe165081142b1232a240fc6383fd32cdd877ca6cc89eab93e5f5883e1c25", size = 2355394 },
    { url = "https://files.pythonhosted.org/packages/01/aa/efad1fbca6570a161d29224f14b082960c7e08268a133fe5dc0f6906820e/kiwisolver-1.4.8-cp311-cp311-musllinux_1_2_s390x.whl", hash = "sha256:768cade2c2df13db52475bd28d3a3fac8c9eff04b0e9e2fda0f3760f20b3f7fc", size = 2490901 },
    { url = "https://files.pythonhosted.org/packages/c9/4f/15988966ba46bcd5ab9d0c8296914436720dd67fca689ae1a75b4ec1c72f/kiwisolver-1.4.8-cp311-cp311-musllinux_1_2_x86_64.whl", hash = "sha256:d47cfb2650f0e103d4bf68b0b5804c68da97272c84bb12850d877a95c056bd67", size = 2312306 },
    { url = "https://files.pythonhosted.org/packages/2d/27/bdf1c769c83f74d98cbc34483a972f221440703054894a37d174fba8aa68/kiwisolver-1.4.8-cp311-cp311-win_amd64.whl", hash = "sha256:ed33ca2002a779a2e20eeb06aea7721b6e47f2d4b8a8ece979d8ba9e2a167e34", size = 71966 },
    { url = "https://files.pythonhosted.org/packages/4a/c9/9642ea855604aeb2968a8e145fc662edf61db7632ad2e4fb92424be6b6c0/kiwisolver-1.4.8-cp311-cp311-win_arm64.whl", hash = "sha256:16523b40aab60426ffdebe33ac374457cf62863e330a90a0383639ce14bf44b2", size = 65311 },
]

[[package]]
name = "kiwisolver"
version = "1.4.8"
source = { registry = "https://pypi.org/simple" }
sdist = { url = "https://files.pythonhosted.org/packages/82/59/7c91426a8ac292e1cdd53a63b6d9439abd573c875c3f92c146767dd33faf/kiwisolver-1.4.8.tar.gz", hash = "sha256:23d5f023bdc8c7e54eb65f03ca5d5bb25b601eac4d7f1a042888a1f45237987e", size = 97538, upload-time = "2024-12-24T18:30:51.519Z" }
wheels = [
    { url = "https://files.pythonhosted.org/packages/da/ed/c913ee28936c371418cb167b128066ffb20bbf37771eecc2c97edf8a6e4c/kiwisolver-1.4.8-cp311-cp311-macosx_10_9_universal2.whl", hash = "sha256:a4d3601908c560bdf880f07d94f31d734afd1bb71e96585cace0e38ef44c6d84", size = 124635, upload-time = "2024-12-24T18:28:51.826Z" },
    { url = "https://files.pythonhosted.org/packages/4c/45/4a7f896f7467aaf5f56ef093d1f329346f3b594e77c6a3c327b2d415f521/kiwisolver-1.4.8-cp311-cp311-macosx_10_9_x86_64.whl", hash = "sha256:856b269c4d28a5c0d5e6c1955ec36ebfd1651ac00e1ce0afa3e28da95293b561", size = 66717, upload-time = "2024-12-24T18:28:54.256Z" },
    { url = "https://files.pythonhosted.org/packages/5f/b4/c12b3ac0852a3a68f94598d4c8d569f55361beef6159dce4e7b624160da2/kiwisolver-1.4.8-cp311-cp311-macosx_11_0_arm64.whl", hash = "sha256:c2b9a96e0f326205af81a15718a9073328df1173a2619a68553decb7097fd5d7", size = 65413, upload-time = "2024-12-24T18:28:55.184Z" },
    { url = "https://files.pythonhosted.org/packages/a9/98/1df4089b1ed23d83d410adfdc5947245c753bddfbe06541c4aae330e9e70/kiwisolver-1.4.8-cp311-cp311-manylinux_2_12_i686.manylinux2010_i686.manylinux_2_17_i686.manylinux2014_i686.whl", hash = "sha256:c5020c83e8553f770cb3b5fc13faac40f17e0b205bd237aebd21d53d733adb03", size = 1343994, upload-time = "2024-12-24T18:28:57.493Z" },
    { url = "https://files.pythonhosted.org/packages/8d/bf/b4b169b050c8421a7c53ea1ea74e4ef9c335ee9013216c558a047f162d20/kiwisolver-1.4.8-cp311-cp311-manylinux_2_17_aarch64.manylinux2014_aarch64.whl", hash = "sha256:dace81d28c787956bfbfbbfd72fdcef014f37d9b48830829e488fdb32b49d954", size = 1434804, upload-time = "2024-12-24T18:29:00.077Z" },
    { url = "https://files.pythonhosted.org/packages/66/5a/e13bd341fbcf73325ea60fdc8af752addf75c5079867af2e04cc41f34434/kiwisolver-1.4.8-cp311-cp311-manylinux_2_17_ppc64le.manylinux2014_ppc64le.whl", hash = "sha256:11e1022b524bd48ae56c9b4f9296bce77e15a2e42a502cceba602f804b32bb79", size = 1450690, upload-time = "2024-12-24T18:29:01.401Z" },
    { url = "https://files.pythonhosted.org/packages/9b/4f/5955dcb376ba4a830384cc6fab7d7547bd6759fe75a09564910e9e3bb8ea/kiwisolver-1.4.8-cp311-cp311-manylinux_2_17_s390x.manylinux2014_s390x.whl", hash = "sha256:3b9b4d2892fefc886f30301cdd80debd8bb01ecdf165a449eb6e78f79f0fabd6", size = 1376839, upload-time = "2024-12-24T18:29:02.685Z" },
    { url = "https://files.pythonhosted.org/packages/3a/97/5edbed69a9d0caa2e4aa616ae7df8127e10f6586940aa683a496c2c280b9/kiwisolver-1.4.8-cp311-cp311-manylinux_2_17_x86_64.manylinux2014_x86_64.whl", hash = "sha256:3a96c0e790ee875d65e340ab383700e2b4891677b7fcd30a699146f9384a2bb0", size = 1435109, upload-time = "2024-12-24T18:29:04.113Z" },
    { url = "https://files.pythonhosted.org/packages/13/fc/e756382cb64e556af6c1809a1bbb22c141bbc2445049f2da06b420fe52bf/kiwisolver-1.4.8-cp311-cp311-musllinux_1_2_aarch64.whl", hash = "sha256:23454ff084b07ac54ca8be535f4174170c1094a4cff78fbae4f73a4bcc0d4dab", size = 2245269, upload-time = "2024-12-24T18:29:05.488Z" },
    { url = "https://files.pythonhosted.org/packages/76/15/e59e45829d7f41c776d138245cabae6515cb4eb44b418f6d4109c478b481/kiwisolver-1.4.8-cp311-cp311-musllinux_1_2_i686.whl", hash = "sha256:87b287251ad6488e95b4f0b4a79a6d04d3ea35fde6340eb38fbd1ca9cd35bbbc", size = 2393468, upload-time = "2024-12-24T18:29:06.79Z" },
    { url = "https://files.pythonhosted.org/packages/e9/39/483558c2a913ab8384d6e4b66a932406f87c95a6080112433da5ed668559/kiwisolver-1.4.8-cp311-cp311-musllinux_1_2_ppc64le.whl", hash = "sha256:b21dbe165081142b1232a240fc6383fd32cdd877ca6cc89eab93e5f5883e1c25", size = 2355394, upload-time = "2024-12-24T18:29:08.24Z" },
    { url = "https://files.pythonhosted.org/packages/01/aa/efad1fbca6570a161d29224f14b082960c7e08268a133fe5dc0f6906820e/kiwisolver-1.4.8-cp311-cp311-musllinux_1_2_s390x.whl", hash = "sha256:768cade2c2df13db52475bd28d3a3fac8c9eff04b0e9e2fda0f3760f20b3f7fc", size = 2490901, upload-time = "2024-12-24T18:29:09.653Z" },
    { url = "https://files.pythonhosted.org/packages/c9/4f/15988966ba46bcd5ab9d0c8296914436720dd67fca689ae1a75b4ec1c72f/kiwisolver-1.4.8-cp311-cp311-musllinux_1_2_x86_64.whl", hash = "sha256:d47cfb2650f0e103d4bf68b0b5804c68da97272c84bb12850d877a95c056bd67", size = 2312306, upload-time = "2024-12-24T18:29:12.644Z" },
    { url = "https://files.pythonhosted.org/packages/2d/27/bdf1c769c83f74d98cbc34483a972f221440703054894a37d174fba8aa68/kiwisolver-1.4.8-cp311-cp311-win_amd64.whl", hash = "sha256:ed33ca2002a779a2e20eeb06aea7721b6e47f2d4b8a8ece979d8ba9e2a167e34", size = 71966, upload-time = "2024-12-24T18:29:14.089Z" },
    { url = "https://files.pythonhosted.org/packages/4a/c9/9642ea855604aeb2968a8e145fc662edf61db7632ad2e4fb92424be6b6c0/kiwisolver-1.4.8-cp311-cp311-win_arm64.whl", hash = "sha256:16523b40aab60426ffdebe33ac374457cf62863e330a90a0383639ce14bf44b2", size = 65311, upload-time = "2024-12-24T18:29:15.892Z" },
]

[[package]]
name = "langchain"
version = "0.3.26"
source = { registry = "https://pypi.org/simple" }
dependencies = [
    { name = "langchain-core" },
    { name = "langchain-text-splitters" },
    { name = "langsmith" },
    { name = "pydantic" },
    { name = "pyyaml" },
    { name = "requests" },
    { name = "sqlalchemy" },
]
sdist = { url = "https://files.pythonhosted.org/packages/7f/13/a9931800ee42bbe0f8850dd540de14e80dda4945e7ee36e20b5d5964286e/langchain-0.3.26.tar.gz", hash = "sha256:8ff034ee0556d3e45eff1f1e96d0d745ced57858414dba7171c8ebdbeb5580c9", size = 10226808 }
wheels = [
    { url = "https://files.pythonhosted.org/packages/f1/f2/c09a2e383283e3af1db669ab037ac05a45814f4b9c472c48dc24c0cef039/langchain-0.3.26-py3-none-any.whl", hash = "sha256:361bb2e61371024a8c473da9f9c55f4ee50f269c5ab43afdb2b1309cb7ac36cf", size = 1012336 },
]

[[package]]
name = "langchain-core"
version = "0.3.66"
source = { registry = "https://pypi.org/simple" }
dependencies = [
    { name = "jsonpatch" },
    { name = "langsmith" },
    { name = "packaging" },
    { name = "pydantic" },
    { name = "pyyaml" },
    { name = "tenacity" },
    { name = "typing-extensions" },
]
sdist = { url = "https://files.pythonhosted.org/packages/f0/63/470aa84393bad5d51749417af58522a691174f8b2d05843f5633d473faa0/langchain_core-0.3.66.tar.gz", hash = "sha256:350c92e792ec1401f4b740d759b95f297710a50de29e1be9fbfff8676ef62117", size = 560102 }
wheels = [
    { url = "https://files.pythonhosted.org/packages/c0/c3/8080431fd7567a340d3a42e36c0bb3970a8d00d5e27bf3ca2103b3b55996/langchain_core-0.3.66-py3-none-any.whl", hash = "sha256:65cd6c3659afa4f91de7aa681397a0c53ff9282425c281e53646dd7faf16099e", size = 438874 },
]

[[package]]
name = "langchain-text-splitters"
version = "0.3.8"
source = { registry = "https://pypi.org/simple" }
dependencies = [
    { name = "langchain-core" },
]
sdist = { url = "https://files.pythonhosted.org/packages/e7/ac/b4a25c5716bb0103b1515f1f52cc69ffb1035a5a225ee5afe3aed28bf57b/langchain_text_splitters-0.3.8.tar.gz", hash = "sha256:116d4b9f2a22dda357d0b79e30acf005c5518177971c66a9f1ab0edfdb0f912e", size = 42128 }
wheels = [
    { url = "https://files.pythonhosted.org/packages/8b/a3/3696ff2444658053c01b6b7443e761f28bb71217d82bb89137a978c5f66f/langchain_text_splitters-0.3.8-py3-none-any.whl", hash = "sha256:e75cc0f4ae58dcf07d9f18776400cf8ade27fadd4ff6d264df6278bb302f6f02", size = 32440 },
]

[[package]]
name = "langsmith"
version = "0.4.2"
source = { registry = "https://pypi.org/simple" }
dependencies = [
    { name = "httpx" },
    { name = "orjson", marker = "platform_python_implementation != 'PyPy'" },
    { name = "packaging" },
    { name = "pydantic" },
    { name = "requests" },
    { name = "requests-toolbelt" },
    { name = "zstandard" },
]
sdist = { url = "https://files.pythonhosted.org/packages/8a/b6/0ebc396baf6b69aeb9eb466bbeaccd504c901615e744b0ecf33b0d39a8a5/langsmith-0.4.2.tar.gz", hash = "sha256:51df086a9ae17ffa16538f52ef3bb8b3d85b0e52c84958980553cb6cadd9e565", size = 352208 }
wheels = [
    { url = "https://files.pythonhosted.org/packages/58/06/fdcc2e8de8934595e7fd7b3f7c93065ff25c03ddeda566823882379b66b2/langsmith-0.4.2-py3-none-any.whl", hash = "sha256:2b1a3f889e134546dc5d67e23e5e8c6be5f91fd86827276ac874e3a25a04498a", size = 367715 },
]

[[package]]
name = "lark"
version = "1.2.2"
source = { registry = "https://pypi.org/simple" }
sdist = { url = "https://files.pythonhosted.org/packages/af/60/bc7622aefb2aee1c0b4ba23c1446d3e30225c8770b38d7aedbfb65ca9d5a/lark-1.2.2.tar.gz", hash = "sha256:ca807d0162cd16cef15a8feecb862d7319e7a09bdb13aef927968e45040fed80", size = 252132 }
wheels = [
    { url = "https://files.pythonhosted.org/packages/2d/00/d90b10b962b4277f5e64a78b6609968859ff86889f5b898c1a778c06ec00/lark-1.2.2-py3-none-any.whl", hash = "sha256:c2276486b02f0f1b90be155f2c8ba4a8e194d42775786db622faccd652d8e80c", size = 111036 },
]

[[package]]
name = "levenshtein"
version = "0.27.1"
source = { registry = "https://pypi.org/simple" }
dependencies = [
    { name = "rapidfuzz" },
]
sdist = { url = "https://files.pythonhosted.org/packages/7e/b3/b5f8011483ba9083a0bc74c4d58705e9cf465fbe55c948a1b1357d0a2aa8/levenshtein-0.27.1.tar.gz", hash = "sha256:3e18b73564cfc846eec94dd13fab6cb006b5d2e0cc56bad1fd7d5585881302e3", size = 382571 }
wheels = [
    { url = "https://files.pythonhosted.org/packages/22/84/110136e740655779aceb0da2399977362f21b2dbf3ea3646557f9c2237c4/levenshtein-0.27.1-cp311-cp311-macosx_10_9_x86_64.whl", hash = "sha256:2e6f1760108319a108dceb2f02bc7cdb78807ad1f9c673c95eaa1d0fe5dfcaae", size = 174555 },
    { url = "https://files.pythonhosted.org/packages/19/5b/176d96959f5c5969f356d8856f8e20d2e72f7e4879f6d1cda8e5c2ac2614/levenshtein-0.27.1-cp311-cp311-macosx_11_0_arm64.whl", hash = "sha256:c4ed8400d94ab348099395e050b8ed9dd6a5d6b5b9e75e78b2b3d0b5f5b10f38", size = 156286 },
    { url = "https://files.pythonhosted.org/packages/2a/2d/a75abaafc8a46b0dc52ab14dc96708989a31799a02a4914f9210c3415f04/levenshtein-0.27.1-cp311-cp311-manylinux_2_17_aarch64.manylinux2014_aarch64.whl", hash = "sha256:7826efe51be8ff58bc44a633e022fdd4b9fc07396375a6dbc4945a3bffc7bf8f", size = 152413 },
    { url = "https://files.pythonhosted.org/packages/9a/5f/533f4adf964b10817a1d0ecca978b3542b3b9915c96172d20162afe18bed/levenshtein-0.27.1-cp311-cp311-manylinux_2_17_ppc64le.manylinux2014_ppc64le.whl", hash = "sha256:ff5afb78719659d353055863c7cb31599fbea6865c0890b2d840ee40214b3ddb", size = 184236 },
    { url = "https://files.pythonhosted.org/packages/02/79/e698623795e36e0d166a3aa1eac6fe1e446cac3a5c456664a95c351571d1/levenshtein-0.27.1-cp311-cp311-manylinux_2_17_s390x.manylinux2014_s390x.whl", hash = "sha256:201dafd5c004cd52018560cf3213da799534d130cf0e4db839b51f3f06771de0", size = 185502 },
    { url = "https://files.pythonhosted.org/packages/ac/94/76b64762f4af6e20bbab79713c4c48783240e6e502b2f52e5037ddda688a/levenshtein-0.27.1-cp311-cp311-manylinux_2_17_x86_64.manylinux2014_x86_64.whl", hash = "sha256:e5ddd59f3cfaec216811ee67544779d9e2d6ed33f79337492a248245d6379e3d", size = 161749 },
    { url = "https://files.pythonhosted.org/packages/56/d0/d10eff9224c94a478078a469aaeb43471fdeddad035f443091224c7544b8/levenshtein-0.27.1-cp311-cp311-manylinux_2_5_i686.manylinux1_i686.manylinux_2_17_i686.manylinux2014_i686.whl", hash = "sha256:6afc241d27ecf5b921063b796812c55b0115423ca6fa4827aa4b1581643d0a65", size = 246686 },
    { url = "https://files.pythonhosted.org/packages/b2/8a/ebbeff74461da3230d00e8a8197480a2ea1a9bbb7dbc273214d7ea3896cb/levenshtein-0.27.1-cp311-cp311-musllinux_1_2_aarch64.whl", hash = "sha256:ee2e766277cceb8ca9e584ea03b8dc064449ba588d3e24c1923e4b07576db574", size = 1116616 },
    { url = "https://files.pythonhosted.org/packages/1d/9b/e7323684f833ede13113fba818c3afe665a78b47d720afdeb2e530c1ecb3/levenshtein-0.27.1-cp311-cp311-musllinux_1_2_i686.whl", hash = "sha256:920b23d6109453913ce78ec451bc402ff19d020ee8be4722e9d11192ec2fac6f", size = 1401483 },
    { url = "https://files.pythonhosted.org/packages/ef/1d/9b6ab30ff086a33492d6f7de86a07050b15862ccf0d9feeccfbe26af52d8/levenshtein-0.27.1-cp311-cp311-musllinux_1_2_ppc64le.whl", hash = "sha256:560d7edba126e2eea3ac3f2f12e7bd8bc9c6904089d12b5b23b6dfa98810b209", size = 1225805 },
    { url = "https://files.pythonhosted.org/packages/1b/07/ae2f31e87ff65ba4857e25192646f1f3c8cca83c2ac1c27e551215b7e1b6/levenshtein-0.27.1-cp311-cp311-musllinux_1_2_s390x.whl", hash = "sha256:8d5362b6c7aa4896dc0cb1e7470a4ad3c06124e0af055dda30d81d3c5549346b", size = 1419860 },
    { url = "https://files.pythonhosted.org/packages/43/d2/dfcc5c22c07bab9be99f3f47a907be583bcd37bfd2eec57a205e59671019/levenshtein-0.27.1-cp311-cp311-musllinux_1_2_x86_64.whl", hash = "sha256:65ba880815b0f80a80a293aeebac0fab8069d03ad2d6f967a886063458f9d7a1", size = 1188823 },
    { url = "https://files.pythonhosted.org/packages/8b/96/713335623f8ab50eba0627c8685618dc3a985aedaaea9f492986b9443551/levenshtein-0.27.1-cp311-cp311-win32.whl", hash = "sha256:fcc08effe77fec0bc5b0f6f10ff20b9802b961c4a69047b5499f383119ddbe24", size = 88156 },
    { url = "https://files.pythonhosted.org/packages/aa/ae/444d6e8ba9a35379a56926716f18bb2e77c6cf69e5324521fbe6885f14f6/levenshtein-0.27.1-cp311-cp311-win_amd64.whl", hash = "sha256:0ed402d8902be7df212ac598fc189f9b2d520817fdbc6a05e2ce44f7f3ef6857", size = 100399 },
    { url = "https://files.pythonhosted.org/packages/80/c0/ff226897a238a2deb2ca2c00d658755a1aa01884b0ddc8f5d406cb5f2b0d/levenshtein-0.27.1-cp311-cp311-win_arm64.whl", hash = "sha256:7fdaab29af81a8eb981043737f42450efca64b9761ca29385487b29c506da5b5", size = 88033 },
    { url = "https://files.pythonhosted.org/packages/7d/44/c5955d0b6830925559b00617d80c9f6e03a9b00c451835ee4da7010e71cd/levenshtein-0.27.1-pp311-pypy311_pp73-macosx_10_15_x86_64.whl", hash = "sha256:909b7b6bce27a4ec90576c9a9bd9af5a41308dfecf364b410e80b58038277bbe", size = 170533 },
    { url = "https://files.pythonhosted.org/packages/e7/3f/858572d68b33e13a9c154b99f153317efe68381bf63cc4e986e820935fc3/levenshtein-0.27.1-pp311-pypy311_pp73-macosx_11_0_arm64.whl", hash = "sha256:d193a7f97b8c6a350e36ec58e41a627c06fa4157c3ce4b2b11d90cfc3c2ebb8f", size = 153119 },
    { url = "https://files.pythonhosted.org/packages/d1/60/2bd8d001ea4eb53ca16faa7a649d56005ba22b1bcc2a4f1617ab27ed7e48/levenshtein-0.27.1-pp311-pypy311_pp73-manylinux_2_17_aarch64.manylinux2014_aarch64.whl", hash = "sha256:614be316e3c06118705fae1f717f9072d35108e5fd4e66a7dd0e80356135340b", size = 149576 },
    { url = "https://files.pythonhosted.org/packages/e4/db/0580797e1e4ac26cf67761a235b29b49f62d2b175dbbc609882f2aecd4e4/levenshtein-0.27.1-pp311-pypy311_pp73-manylinux_2_17_x86_64.manylinux2014_x86_64.whl", hash = "sha256:31fc0a5bb070722bdabb6f7e14955a294a4a968c68202d294699817f21545d22", size = 157445 },
    { url = "https://files.pythonhosted.org/packages/f4/de/9c171c96d1f15c900086d7212b5543a85539e767689fc4933d14048ba1ec/levenshtein-0.27.1-pp311-pypy311_pp73-manylinux_2_5_i686.manylinux1_i686.manylinux_2_17_i686.manylinux2014_i686.whl", hash = "sha256:9415aa5257227af543be65768a80c7a75e266c3c818468ce6914812f88f9c3df", size = 243141 },
    { url = "https://files.pythonhosted.org/packages/dc/1e/408fd10217eac0e43aea0604be22b4851a09e03d761d44d4ea12089dd70e/levenshtein-0.27.1-pp311-pypy311_pp73-win_amd64.whl", hash = "sha256:7987ef006a3cf56a4532bd4c90c2d3b7b4ca9ad3bf8ae1ee5713c4a3bdfda913", size = 98045 },
]

[[package]]
name = "lightning-utilities"
version = "0.14.3"
source = { registry = "https://pypi.org/simple" }
dependencies = [
    { name = "packaging" },
    { name = "setuptools" },
    { name = "typing-extensions" },
]
sdist = { url = "https://files.pythonhosted.org/packages/0f/bb/63a6a8c9e7a96b6ba92647fa5b1595c2dbee29f8178705adb4704d82ecba/lightning_utilities-0.14.3.tar.gz", hash = "sha256:37e2f83f273890052955a44054382c211a303012ee577619efbaa5df9e65e9f5", size = 30346 }
wheels = [
    { url = "https://files.pythonhosted.org/packages/1a/c1/31b3184cba7b257a4a3b5ca5b88b9204ccb7aa02fe3c992280899293ed54/lightning_utilities-0.14.3-py3-none-any.whl", hash = "sha256:4ab9066aa36cd7b93a05713808901909e96cc3f187ea6fd3052b2fd91313b468", size = 28894 },
]

[[package]]
name = "llguidance"
version = "0.7.30"
source = { registry = "https://pypi.org/simple" }
sdist = { url = "https://files.pythonhosted.org/packages/bf/38/d1ef3ae08d8d857e5e0690c5b1e07bf7eb4a1cae5881d87215826dc6cadb/llguidance-0.7.30.tar.gz", hash = "sha256:e93bf75f2b6e48afb86a5cee23038746975e1654672bf5ba0ae75f7d4d4a2248", size = 1055528 }
wheels = [
    { url = "https://files.pythonhosted.org/packages/b3/e1/694c89986fcae7777184fc8b22baa0976eba15a6847221763f6ad211fc1f/llguidance-0.7.30-cp39-abi3-macosx_10_12_x86_64.whl", hash = "sha256:c80af02c118d2b0526bcecaab389af2ed094537a069b0fc724cd2a2f2ba3990f", size = 3327974 },
    { url = "https://files.pythonhosted.org/packages/fd/77/ab7a548ae189dc23900fdd37803c115c2339b1223af9e8eb1f4329b5935a/llguidance-0.7.30-cp39-abi3-macosx_11_0_arm64.whl", hash = "sha256:00a256d532911d2cf5ba4ef63e182944e767dd2402f38d63002016bc37755958", size = 3210709 },
    { url = "https://files.pythonhosted.org/packages/9c/5b/6a166564b14f9f805f0ea01ec233a84f55789cb7eeffe1d6224ccd0e6cdd/llguidance-0.7.30-cp39-abi3-manylinux_2_17_aarch64.manylinux2014_aarch64.whl", hash = "sha256:af8741c867e4bc7e42f7cdc68350c076b4edd0ca10ecefbde75f15a9f6bc25d0", size = 14867038 },
    { url = "https://files.pythonhosted.org/packages/af/80/5a40b9689f17612434b820854cba9b8cabd5142072c491b5280fe5f7a35e/llguidance-0.7.30-cp39-abi3-manylinux_2_17_x86_64.manylinux2014_x86_64.whl", hash = "sha256:9edc409b9decd6cffba5f5bf3b4fbd7541f95daa8cbc9510cbf96c6ab1ffc153", size = 15004926 },
    { url = "https://files.pythonhosted.org/packages/99/47/58e49a118b514855b245f8a962c6aaf9a5cc95a0f61eac7e230e691c7b7e/llguidance-0.7.30-cp39-abi3-win_amd64.whl", hash = "sha256:05234ecceea7c9c6ff13b9739112043173a3bcb88cae860249b20335a07b3075", size = 2796878 },
]

[[package]]
name = "llvmlite"
version = "0.44.0"
source = { registry = "https://pypi.org/simple" }
sdist = { url = "https://files.pythonhosted.org/packages/89/6a/95a3d3610d5c75293d5dbbb2a76480d5d4eeba641557b69fe90af6c5b84e/llvmlite-0.44.0.tar.gz", hash = "sha256:07667d66a5d150abed9157ab6c0b9393c9356f229784a4385c02f99e94fc94d4", size = 171880 }
wheels = [
    { url = "https://files.pythonhosted.org/packages/b5/e2/86b245397052386595ad726f9742e5223d7aea999b18c518a50e96c3aca4/llvmlite-0.44.0-cp311-cp311-macosx_10_14_x86_64.whl", hash = "sha256:eed7d5f29136bda63b6d7804c279e2b72e08c952b7c5df61f45db408e0ee52f3", size = 28132305 },
    { url = "https://files.pythonhosted.org/packages/ff/ec/506902dc6870249fbe2466d9cf66d531265d0f3a1157213c8f986250c033/llvmlite-0.44.0-cp311-cp311-macosx_11_0_arm64.whl", hash = "sha256:ace564d9fa44bb91eb6e6d8e7754977783c68e90a471ea7ce913bff30bd62427", size = 26201090 },
    { url = "https://files.pythonhosted.org/packages/99/fe/d030f1849ebb1f394bb3f7adad5e729b634fb100515594aca25c354ffc62/llvmlite-0.44.0-cp311-cp311-manylinux_2_17_x86_64.manylinux2014_x86_64.whl", hash = "sha256:c5d22c3bfc842668168a786af4205ec8e3ad29fb1bc03fd11fd48460d0df64c1", size = 42361858 },
    { url = "https://files.pythonhosted.org/packages/d7/7a/ce6174664b9077fc673d172e4c888cb0b128e707e306bc33fff8c2035f0d/llvmlite-0.44.0-cp311-cp311-manylinux_2_27_aarch64.manylinux_2_28_aarch64.whl", hash = "sha256:f01a394e9c9b7b1d4e63c327b096d10f6f0ed149ef53d38a09b3749dcf8c9610", size = 41184200 },
    { url = "https://files.pythonhosted.org/packages/5f/c6/258801143975a6d09a373f2641237992496e15567b907a4d401839d671b8/llvmlite-0.44.0-cp311-cp311-win_amd64.whl", hash = "sha256:d8489634d43c20cd0ad71330dde1d5bc7b9966937a263ff1ec1cebb90dc50955", size = 30331193 },
]

[[package]]
name = "lm-format-enforcer"
version = "0.10.11"
source = { registry = "https://pypi.org/simple" }
dependencies = [
    { name = "interegular" },
    { name = "packaging" },
    { name = "pydantic" },
    { name = "pyyaml" },
]
sdist = { url = "https://files.pythonhosted.org/packages/5b/cc/8a5bf6706385c89474161081d2eeec4dd9cef12dc29cca6acc872685ceb6/lm_format_enforcer-0.10.11.tar.gz", hash = "sha256:8ab371924e166a1df68f243aca73a8a647bea5909f37edd6a53a694e7e7c3274", size = 39390 }
wheels = [
    { url = "https://files.pythonhosted.org/packages/06/cb/bf172960241842e953b3354247f792aae2fc5221552a0741a1c98f35b6f7/lm_format_enforcer-0.10.11-py3-none-any.whl", hash = "sha256:563e0dbc930a6d50fb687951506c5de098c6e962601be0ce723f3b7d0b916a1b", size = 44229 },
]

[[package]]
name = "lxml"
version = "5.4.0"
source = { registry = "https://pypi.org/simple" }
sdist = { url = "https://files.pythonhosted.org/packages/76/3d/14e82fc7c8fb1b7761f7e748fd47e2ec8276d137b6acfe5a4bb73853e08f/lxml-5.4.0.tar.gz", hash = "sha256:d12832e1dbea4be280b22fd0ea7c9b87f0d8fc51ba06e92dc62d52f804f78ebd", size = 3679479 }
wheels = [
    { url = "https://files.pythonhosted.org/packages/81/2d/67693cc8a605a12e5975380d7ff83020dcc759351b5a066e1cced04f797b/lxml-5.4.0-cp311-cp311-macosx_10_9_universal2.whl", hash = "sha256:98a3912194c079ef37e716ed228ae0dcb960992100461b704aea4e93af6b0bb9", size = 8083240 },
    { url = "https://files.pythonhosted.org/packages/73/53/b5a05ab300a808b72e848efd152fe9c022c0181b0a70b8bca1199f1bed26/lxml-5.4.0-cp311-cp311-macosx_10_9_x86_64.whl", hash = "sha256:0ea0252b51d296a75f6118ed0d8696888e7403408ad42345d7dfd0d1e93309a7", size = 4387685 },
    { url = "https://files.pythonhosted.org/packages/d8/cb/1a3879c5f512bdcd32995c301886fe082b2edd83c87d41b6d42d89b4ea4d/lxml-5.4.0-cp311-cp311-manylinux_2_12_i686.manylinux2010_i686.manylinux_2_17_i686.manylinux2014_i686.whl", hash = "sha256:b92b69441d1bd39f4940f9eadfa417a25862242ca2c396b406f9272ef09cdcaa", size = 4991164 },
    { url = "https://files.pythonhosted.org/packages/f9/94/bbc66e42559f9d04857071e3b3d0c9abd88579367fd2588a4042f641f57e/lxml-5.4.0-cp311-cp311-manylinux_2_17_aarch64.manylinux2014_aarch64.whl", hash = "sha256:20e16c08254b9b6466526bc1828d9370ee6c0d60a4b64836bc3ac2917d1e16df", size = 4746206 },
    { url = "https://files.pythonhosted.org/packages/66/95/34b0679bee435da2d7cae895731700e519a8dfcab499c21662ebe671603e/lxml-5.4.0-cp311-cp311-manylinux_2_17_ppc64le.manylinux2014_ppc64le.whl", hash = "sha256:7605c1c32c3d6e8c990dd28a0970a3cbbf1429d5b92279e37fda05fb0c92190e", size = 5342144 },
    { url = "https://files.pythonhosted.org/packages/e0/5d/abfcc6ab2fa0be72b2ba938abdae1f7cad4c632f8d552683ea295d55adfb/lxml-5.4.0-cp311-cp311-manylinux_2_17_s390x.manylinux2014_s390x.whl", hash = "sha256:ecf4c4b83f1ab3d5a7ace10bafcb6f11df6156857a3c418244cef41ca9fa3e44", size = 4825124 },
    { url = "https://files.pythonhosted.org/packages/5a/78/6bd33186c8863b36e084f294fc0a5e5eefe77af95f0663ef33809cc1c8aa/lxml-5.4.0-cp311-cp311-manylinux_2_17_x86_64.manylinux2014_x86_64.whl", hash = "sha256:0cef4feae82709eed352cd7e97ae062ef6ae9c7b5dbe3663f104cd2c0e8d94ba", size = 4876520 },
    { url = "https://files.pythonhosted.org/packages/3b/74/4d7ad4839bd0fc64e3d12da74fc9a193febb0fae0ba6ebd5149d4c23176a/lxml-5.4.0-cp311-cp311-manylinux_2_28_aarch64.whl", hash = "sha256:df53330a3bff250f10472ce96a9af28628ff1f4efc51ccba351a8820bca2a8ba", size = 4765016 },
    { url = "https://files.pythonhosted.org/packages/24/0d/0a98ed1f2471911dadfc541003ac6dd6879fc87b15e1143743ca20f3e973/lxml-5.4.0-cp311-cp311-manylinux_2_28_ppc64le.whl", hash = "sha256:aefe1a7cb852fa61150fcb21a8c8fcea7b58c4cb11fbe59c97a0a4b31cae3c8c", size = 5362884 },
    { url = "https://files.pythonhosted.org/packages/48/de/d4f7e4c39740a6610f0f6959052b547478107967362e8424e1163ec37ae8/lxml-5.4.0-cp311-cp311-manylinux_2_28_s390x.whl", hash = "sha256:ef5a7178fcc73b7d8c07229e89f8eb45b2908a9238eb90dcfc46571ccf0383b8", size = 4902690 },
    { url = "https://files.pythonhosted.org/packages/07/8c/61763abd242af84f355ca4ef1ee096d3c1b7514819564cce70fd18c22e9a/lxml-5.4.0-cp311-cp311-manylinux_2_28_x86_64.whl", hash = "sha256:d2ed1b3cb9ff1c10e6e8b00941bb2e5bb568b307bfc6b17dffbbe8be5eecba86", size = 4944418 },
    { url = "https://files.pythonhosted.org/packages/f9/c5/6d7e3b63e7e282619193961a570c0a4c8a57fe820f07ca3fe2f6bd86608a/lxml-5.4.0-cp311-cp311-musllinux_1_2_aarch64.whl", hash = "sha256:72ac9762a9f8ce74c9eed4a4e74306f2f18613a6b71fa065495a67ac227b3056", size = 4827092 },
    { url = "https://files.pythonhosted.org/packages/71/4a/e60a306df54680b103348545706a98a7514a42c8b4fbfdcaa608567bb065/lxml-5.4.0-cp311-cp311-musllinux_1_2_ppc64le.whl", hash = "sha256:f5cb182f6396706dc6cc1896dd02b1c889d644c081b0cdec38747573db88a7d7", size = 5418231 },
    { url = "https://files.pythonhosted.org/packages/27/f2/9754aacd6016c930875854f08ac4b192a47fe19565f776a64004aa167521/lxml-5.4.0-cp311-cp311-musllinux_1_2_s390x.whl", hash = "sha256:3a3178b4873df8ef9457a4875703488eb1622632a9cee6d76464b60e90adbfcd", size = 5261798 },
    { url = "https://files.pythonhosted.org/packages/38/a2/0c49ec6941428b1bd4f280650d7b11a0f91ace9db7de32eb7aa23bcb39ff/lxml-5.4.0-cp311-cp311-musllinux_1_2_x86_64.whl", hash = "sha256:e094ec83694b59d263802ed03a8384594fcce477ce484b0cbcd0008a211ca751", size = 4988195 },
    { url = "https://files.pythonhosted.org/packages/7a/75/87a3963a08eafc46a86c1131c6e28a4de103ba30b5ae903114177352a3d7/lxml-5.4.0-cp311-cp311-win32.whl", hash = "sha256:4329422de653cdb2b72afa39b0aa04252fca9071550044904b2e7036d9d97fe4", size = 3474243 },
    { url = "https://files.pythonhosted.org/packages/fa/f9/1f0964c4f6c2be861c50db380c554fb8befbea98c6404744ce243a3c87ef/lxml-5.4.0-cp311-cp311-win_amd64.whl", hash = "sha256:fd3be6481ef54b8cfd0e1e953323b7aa9d9789b94842d0e5b142ef4bb7999539", size = 3815197 },
]

[[package]]
name = "markdown-it-py"
version = "3.0.0"
source = { registry = "https://pypi.org/simple" }
dependencies = [
    { name = "mdurl" },
]
sdist = { url = "https://files.pythonhosted.org/packages/38/71/3b932df36c1a044d397a1f92d1cf91ee0a503d91e470cbd670aa66b07ed0/markdown-it-py-3.0.0.tar.gz", hash = "sha256:e3f60a94fa066dc52ec76661e37c851cb232d92f9886b15cb560aaada2df8feb", size = 74596 }
wheels = [
    { url = "https://files.pythonhosted.org/packages/42/d7/1ec15b46af6af88f19b8e5ffea08fa375d433c998b8a7639e76935c14f1f/markdown_it_py-3.0.0-py3-none-any.whl", hash = "sha256:355216845c60bd96232cd8d8c40e8f9765cc86f46880e43a8fd22dc1a1a8cab1", size = 87528 },
]

[[package]]
name = "markupsafe"
version = "3.0.2"
source = { registry = "https://pypi.org/simple" }
sdist = { url = "https://files.pythonhosted.org/packages/b2/97/5d42485e71dfc078108a86d6de8fa46db44a1a9295e89c5d6d4a06e23a62/markupsafe-3.0.2.tar.gz", hash = "sha256:ee55d3edf80167e48ea11a923c7386f4669df67d7994554387f84e7d8b0a2bf0", size = 20537 }
wheels = [
    { url = "https://files.pythonhosted.org/packages/6b/28/bbf83e3f76936960b850435576dd5e67034e200469571be53f69174a2dfd/MarkupSafe-3.0.2-cp311-cp311-macosx_10_9_universal2.whl", hash = "sha256:9025b4018f3a1314059769c7bf15441064b2207cb3f065e6ea1e7359cb46db9d", size = 14353 },
    { url = "https://files.pythonhosted.org/packages/6c/30/316d194b093cde57d448a4c3209f22e3046c5bb2fb0820b118292b334be7/MarkupSafe-3.0.2-cp311-cp311-macosx_11_0_arm64.whl", hash = "sha256:93335ca3812df2f366e80509ae119189886b0f3c2b81325d39efdb84a1e2ae93", size = 12392 },
    { url = "https://files.pythonhosted.org/packages/f2/96/9cdafba8445d3a53cae530aaf83c38ec64c4d5427d975c974084af5bc5d2/MarkupSafe-3.0.2-cp311-cp311-manylinux_2_17_aarch64.manylinux2014_aarch64.whl", hash = "sha256:2cb8438c3cbb25e220c2ab33bb226559e7afb3baec11c4f218ffa7308603c832", size = 23984 },
    { url = "https://files.pythonhosted.org/packages/f1/a4/aefb044a2cd8d7334c8a47d3fb2c9f328ac48cb349468cc31c20b539305f/MarkupSafe-3.0.2-cp311-cp311-manylinux_2_17_x86_64.manylinux2014_x86_64.whl", hash = "sha256:a123e330ef0853c6e822384873bef7507557d8e4a082961e1defa947aa59ba84", size = 23120 },
    { url = "https://files.pythonhosted.org/packages/8d/21/5e4851379f88f3fad1de30361db501300d4f07bcad047d3cb0449fc51f8c/MarkupSafe-3.0.2-cp311-cp311-manylinux_2_5_i686.manylinux1_i686.manylinux_2_17_i686.manylinux2014_i686.whl", hash = "sha256:1e084f686b92e5b83186b07e8a17fc09e38fff551f3602b249881fec658d3eca", size = 23032 },
    { url = "https://files.pythonhosted.org/packages/00/7b/e92c64e079b2d0d7ddf69899c98842f3f9a60a1ae72657c89ce2655c999d/MarkupSafe-3.0.2-cp311-cp311-musllinux_1_2_aarch64.whl", hash = "sha256:d8213e09c917a951de9d09ecee036d5c7d36cb6cb7dbaece4c71a60d79fb9798", size = 24057 },
    { url = "https://files.pythonhosted.org/packages/f9/ac/46f960ca323037caa0a10662ef97d0a4728e890334fc156b9f9e52bcc4ca/MarkupSafe-3.0.2-cp311-cp311-musllinux_1_2_i686.whl", hash = "sha256:5b02fb34468b6aaa40dfc198d813a641e3a63b98c2b05a16b9f80b7ec314185e", size = 23359 },
    { url = "https://files.pythonhosted.org/packages/69/84/83439e16197337b8b14b6a5b9c2105fff81d42c2a7c5b58ac7b62ee2c3b1/MarkupSafe-3.0.2-cp311-cp311-musllinux_1_2_x86_64.whl", hash = "sha256:0bff5e0ae4ef2e1ae4fdf2dfd5b76c75e5c2fa4132d05fc1b0dabcd20c7e28c4", size = 23306 },
    { url = "https://files.pythonhosted.org/packages/9a/34/a15aa69f01e2181ed8d2b685c0d2f6655d5cca2c4db0ddea775e631918cd/MarkupSafe-3.0.2-cp311-cp311-win32.whl", hash = "sha256:6c89876f41da747c8d3677a2b540fb32ef5715f97b66eeb0c6b66f5e3ef6f59d", size = 15094 },
    { url = "https://files.pythonhosted.org/packages/da/b8/3a3bd761922d416f3dc5d00bfbed11f66b1ab89a0c2b6e887240a30b0f6b/MarkupSafe-3.0.2-cp311-cp311-win_amd64.whl", hash = "sha256:70a87b411535ccad5ef2f1df5136506a10775d267e197e4cf531ced10537bd6b", size = 15521 },
]

[[package]]
name = "matplotlib"
version = "3.10.3"
source = { registry = "https://pypi.org/simple" }
dependencies = [
    { name = "contourpy" },
    { name = "cycler" },
    { name = "fonttools" },
    { name = "kiwisolver" },
    { name = "numpy" },
    { name = "packaging" },
    { name = "pillow" },
    { name = "pyparsing" },
    { name = "python-dateutil" },
]
sdist = { url = "https://files.pythonhosted.org/packages/26/91/d49359a21893183ed2a5b6c76bec40e0b1dcbf8ca148f864d134897cfc75/matplotlib-3.10.3.tar.gz", hash = "sha256:2f82d2c5bb7ae93aaaa4cd42aca65d76ce6376f83304fa3a630b569aca274df0", size = 34799811 }
wheels = [
    { url = "https://files.pythonhosted.org/packages/f5/bd/af9f655456f60fe1d575f54fb14704ee299b16e999704817a7645dfce6b0/matplotlib-3.10.3-cp311-cp311-macosx_10_12_x86_64.whl", hash = "sha256:0ef061f74cd488586f552d0c336b2f078d43bc00dc473d2c3e7bfee2272f3fa8", size = 8178873 },
    { url = "https://files.pythonhosted.org/packages/c2/86/e1c86690610661cd716eda5f9d0b35eaf606ae6c9b6736687cfc8f2d0cd8/matplotlib-3.10.3-cp311-cp311-macosx_11_0_arm64.whl", hash = "sha256:d96985d14dc5f4a736bbea4b9de9afaa735f8a0fc2ca75be2fa9e96b2097369d", size = 8052205 },
    { url = "https://files.pythonhosted.org/packages/54/51/a9f8e49af3883dacddb2da1af5fca1f7468677f1188936452dd9aaaeb9ed/matplotlib-3.10.3-cp311-cp311-manylinux_2_17_aarch64.manylinux2014_aarch64.whl", hash = "sha256:7c5f0283da91e9522bdba4d6583ed9d5521566f63729ffb68334f86d0bb98049", size = 8465823 },
    { url = "https://files.pythonhosted.org/packages/e7/e3/c82963a3b86d6e6d5874cbeaa390166458a7f1961bab9feb14d3d1a10f02/matplotlib-3.10.3-cp311-cp311-manylinux_2_17_x86_64.manylinux2014_x86_64.whl", hash = "sha256:fdfa07c0ec58035242bc8b2c8aae37037c9a886370eef6850703d7583e19964b", size = 8606464 },
    { url = "https://files.pythonhosted.org/packages/0e/34/24da1027e7fcdd9e82da3194c470143c551852757a4b473a09a012f5b945/matplotlib-3.10.3-cp311-cp311-musllinux_1_2_x86_64.whl", hash = "sha256:c0b9849a17bce080a16ebcb80a7b714b5677d0ec32161a2cc0a8e5a6030ae220", size = 9413103 },
    { url = "https://files.pythonhosted.org/packages/a6/da/948a017c3ea13fd4a97afad5fdebe2f5bbc4d28c0654510ce6fd6b06b7bd/matplotlib-3.10.3-cp311-cp311-win_amd64.whl", hash = "sha256:eef6ed6c03717083bc6d69c2d7ee8624205c29a8e6ea5a31cd3492ecdbaee1e1", size = 8065492 },
]

[[package]]
name = "matplotlib"
version = "3.10.3"
source = { registry = "https://pypi.org/simple" }
dependencies = [
    { name = "contourpy" },
    { name = "cycler" },
    { name = "fonttools" },
    { name = "kiwisolver" },
    { name = "numpy" },
    { name = "packaging" },
    { name = "pillow" },
    { name = "pyparsing" },
    { name = "python-dateutil" },
]
sdist = { url = "https://files.pythonhosted.org/packages/26/91/d49359a21893183ed2a5b6c76bec40e0b1dcbf8ca148f864d134897cfc75/matplotlib-3.10.3.tar.gz", hash = "sha256:2f82d2c5bb7ae93aaaa4cd42aca65d76ce6376f83304fa3a630b569aca274df0", size = 34799811, upload-time = "2025-05-08T19:10:54.39Z" }
wheels = [
    { url = "https://files.pythonhosted.org/packages/f5/bd/af9f655456f60fe1d575f54fb14704ee299b16e999704817a7645dfce6b0/matplotlib-3.10.3-cp311-cp311-macosx_10_12_x86_64.whl", hash = "sha256:0ef061f74cd488586f552d0c336b2f078d43bc00dc473d2c3e7bfee2272f3fa8", size = 8178873, upload-time = "2025-05-08T19:09:53.857Z" },
    { url = "https://files.pythonhosted.org/packages/c2/86/e1c86690610661cd716eda5f9d0b35eaf606ae6c9b6736687cfc8f2d0cd8/matplotlib-3.10.3-cp311-cp311-macosx_11_0_arm64.whl", hash = "sha256:d96985d14dc5f4a736bbea4b9de9afaa735f8a0fc2ca75be2fa9e96b2097369d", size = 8052205, upload-time = "2025-05-08T19:09:55.684Z" },
    { url = "https://files.pythonhosted.org/packages/54/51/a9f8e49af3883dacddb2da1af5fca1f7468677f1188936452dd9aaaeb9ed/matplotlib-3.10.3-cp311-cp311-manylinux_2_17_aarch64.manylinux2014_aarch64.whl", hash = "sha256:7c5f0283da91e9522bdba4d6583ed9d5521566f63729ffb68334f86d0bb98049", size = 8465823, upload-time = "2025-05-08T19:09:57.442Z" },
    { url = "https://files.pythonhosted.org/packages/e7/e3/c82963a3b86d6e6d5874cbeaa390166458a7f1961bab9feb14d3d1a10f02/matplotlib-3.10.3-cp311-cp311-manylinux_2_17_x86_64.manylinux2014_x86_64.whl", hash = "sha256:fdfa07c0ec58035242bc8b2c8aae37037c9a886370eef6850703d7583e19964b", size = 8606464, upload-time = "2025-05-08T19:09:59.471Z" },
    { url = "https://files.pythonhosted.org/packages/0e/34/24da1027e7fcdd9e82da3194c470143c551852757a4b473a09a012f5b945/matplotlib-3.10.3-cp311-cp311-musllinux_1_2_x86_64.whl", hash = "sha256:c0b9849a17bce080a16ebcb80a7b714b5677d0ec32161a2cc0a8e5a6030ae220", size = 9413103, upload-time = "2025-05-08T19:10:03.208Z" },
    { url = "https://files.pythonhosted.org/packages/a6/da/948a017c3ea13fd4a97afad5fdebe2f5bbc4d28c0654510ce6fd6b06b7bd/matplotlib-3.10.3-cp311-cp311-win_amd64.whl", hash = "sha256:eef6ed6c03717083bc6d69c2d7ee8624205c29a8e6ea5a31cd3492ecdbaee1e1", size = 8065492, upload-time = "2025-05-08T19:10:05.271Z" },
]

[[package]]
name = "mccabe"
version = "0.7.0"
source = { registry = "https://pypi.org/simple" }
sdist = { url = "https://files.pythonhosted.org/packages/e7/ff/0ffefdcac38932a54d2b5eed4e0ba8a408f215002cd178ad1df0f2806ff8/mccabe-0.7.0.tar.gz", hash = "sha256:348e0240c33b60bbdf4e523192ef919f28cb2c3d7d5c7794f74009290f236325", size = 9658, upload-time = "2022-01-24T01:14:51.113Z" }
wheels = [
    { url = "https://files.pythonhosted.org/packages/27/1a/1f68f9ba0c207934b35b86a8ca3aad8395a3d6dd7921c0686e23853ff5a9/mccabe-0.7.0-py2.py3-none-any.whl", hash = "sha256:6c2d30ab6be0e4a46919781807b4f0d834ebdd6c6e3dca0bda5a15f863427b6e", size = 7350, upload-time = "2022-01-24T01:14:49.62Z" },
]

[[package]]
name = "mdurl"
version = "0.1.2"
source = { registry = "https://pypi.org/simple" }
sdist = { url = "https://files.pythonhosted.org/packages/d6/54/cfe61301667036ec958cb99bd3efefba235e65cdeb9c84d24a8293ba1d90/mdurl-0.1.2.tar.gz", hash = "sha256:bb413d29f5eea38f31dd4754dd7377d4465116fb207585f97bf925588687c1ba", size = 8729 }
wheels = [
    { url = "https://files.pythonhosted.org/packages/b3/38/89ba8ad64ae25be8de66a6d463314cf1eb366222074cfda9ee839c56a4b4/mdurl-0.1.2-py3-none-any.whl", hash = "sha256:84008a41e51615a49fc9966191ff91509e3c40b939176e643fd50a5c2196b8f8", size = 9979 },
]

[[package]]
name = "mistral-common"
version = "1.6.2"
source = { registry = "https://pypi.org/simple" }
dependencies = [
    { name = "jsonschema" },
    { name = "numpy" },
    { name = "pillow" },
    { name = "pydantic" },
    { name = "requests" },
    { name = "sentencepiece" },
    { name = "tiktoken" },
    { name = "typing-extensions" },
]
sdist = { url = "https://files.pythonhosted.org/packages/8c/ce/b82f260858f8971634b61c4fead2def5ad658ed5ed1c2f3dcadf198816c5/mistral_common-1.6.2.tar.gz", hash = "sha256:273605f0969cfaf1297af44c05c071f271fa193d28d83c43a1d7bfe08239a56e", size = 6298853 }
wheels = [
    { url = "https://files.pythonhosted.org/packages/4c/e8/4841d38a3a5e8a06a2903f553367951013c867a94b42adf67bcf2401d9fc/mistral_common-1.6.2-py3-none-any.whl", hash = "sha256:9fd2f54907374f1dbd7cdfa12c9ddabad8d7a39da2d9ebd15d80ae2d2dab5312", size = 6490291 },
]

[package.optional-dependencies]
opencv = [
    { name = "opencv-python-headless" },
]

[[package]]
name = "mistralai"
version = "1.8.2"
source = { registry = "https://pypi.org/simple" }
dependencies = [
    { name = "eval-type-backport" },
    { name = "httpx" },
    { name = "pydantic" },
    { name = "python-dateutil" },
    { name = "typing-inspection" },
]
sdist = { url = "https://files.pythonhosted.org/packages/34/38/6bc1ee13d73f2ca80e8dd172aee408d5699fd89eb00b5a0f3b0a96632a40/mistralai-1.8.2.tar.gz", hash = "sha256:3a2fdf35498dd71cca3ee065adf8d75331f3bc6bbfbc7ffdd20dc82ae01d9d6d", size = 176102 }
wheels = [
    { url = "https://files.pythonhosted.org/packages/d0/85/088e4ec778879d8d3d4aa83549444c39f639d060422a6ef725029e8cfc9d/mistralai-1.8.2-py3-none-any.whl", hash = "sha256:d7f2c3c9d02475c1f1911cff2458bd01e91bbe8e15bfb57cb7ac397a9440ef8e", size = 374066 },
]

[[package]]
name = "mpmath"
version = "1.3.0"
source = { registry = "https://pypi.org/simple" }
sdist = { url = "https://files.pythonhosted.org/packages/e0/47/dd32fa426cc72114383ac549964eecb20ecfd886d1e5ccf5340b55b02f57/mpmath-1.3.0.tar.gz", hash = "sha256:7a28eb2a9774d00c7bc92411c19a89209d5da7c4c9a9e227be8330a23a25b91f", size = 508106 }
wheels = [
    { url = "https://files.pythonhosted.org/packages/43/e3/7d92a15f894aa0c9c4b49b8ee9ac9850d6e63b03c9c32c0367a13ae62209/mpmath-1.3.0-py3-none-any.whl", hash = "sha256:a0b2b9fe80bbcd81a6647ff13108738cfb482d481d826cc0e02f5b35e5c88d2c", size = 536198 },
]

[[package]]
name = "msal"
version = "1.32.3"
source = { registry = "https://pypi.org/simple" }
dependencies = [
    { name = "cryptography" },
    { name = "pyjwt", extra = ["crypto"] },
    { name = "requests" },
]
sdist = { url = "https://files.pythonhosted.org/packages/3f/90/81dcc50f0be11a8c4dcbae1a9f761a26e5f905231330a7cacc9f04ec4c61/msal-1.32.3.tar.gz", hash = "sha256:5eea038689c78a5a70ca8ecbe1245458b55a857bd096efb6989c69ba15985d35", size = 151449 }
wheels = [
    { url = "https://files.pythonhosted.org/packages/04/bf/81516b9aac7fd867709984d08eb4db1d2e3fe1df795c8e442cde9b568962/msal-1.32.3-py3-none-any.whl", hash = "sha256:b2798db57760b1961b142f027ffb7c8169536bf77316e99a0df5c4aaebb11569", size = 115358 },
]

[[package]]
name = "msal-extensions"
version = "1.3.1"
source = { registry = "https://pypi.org/simple" }
dependencies = [
    { name = "msal" },
]
sdist = { url = "https://files.pythonhosted.org/packages/01/99/5d239b6156eddf761a636bded1118414d161bd6b7b37a9335549ed159396/msal_extensions-1.3.1.tar.gz", hash = "sha256:c5b0fd10f65ef62b5f1d62f4251d51cbcaf003fcedae8c91b040a488614be1a4", size = 23315 }
wheels = [
    { url = "https://files.pythonhosted.org/packages/5e/75/bd9b7bb966668920f06b200e84454c8f3566b102183bc55c5473d96cb2b9/msal_extensions-1.3.1-py3-none-any.whl", hash = "sha256:96d3de4d034504e969ac5e85bae8106c8373b5c6568e4c8fa7af2eca9dbe6bca", size = 20583 },
]

[[package]]
name = "msgpack"
version = "1.1.1"
source = { registry = "https://pypi.org/simple" }
sdist = { url = "https://files.pythonhosted.org/packages/45/b1/ea4f68038a18c77c9467400d166d74c4ffa536f34761f7983a104357e614/msgpack-1.1.1.tar.gz", hash = "sha256:77b79ce34a2bdab2594f490c8e80dd62a02d650b91a75159a63ec413b8d104cd", size = 173555 }
wheels = [
    { url = "https://files.pythonhosted.org/packages/7f/83/97f24bf9848af23fe2ba04380388216defc49a8af6da0c28cc636d722502/msgpack-1.1.1-cp311-cp311-macosx_10_9_x86_64.whl", hash = "sha256:71ef05c1726884e44f8b1d1773604ab5d4d17729d8491403a705e649116c9558", size = 82728 },
    { url = "https://files.pythonhosted.org/packages/aa/7f/2eaa388267a78401f6e182662b08a588ef4f3de6f0eab1ec09736a7aaa2b/msgpack-1.1.1-cp311-cp311-macosx_11_0_arm64.whl", hash = "sha256:36043272c6aede309d29d56851f8841ba907a1a3d04435e43e8a19928e243c1d", size = 79279 },
    { url = "https://files.pythonhosted.org/packages/f8/46/31eb60f4452c96161e4dfd26dbca562b4ec68c72e4ad07d9566d7ea35e8a/msgpack-1.1.1-cp311-cp311-manylinux_2_17_aarch64.manylinux2014_aarch64.whl", hash = "sha256:a32747b1b39c3ac27d0670122b57e6e57f28eefb725e0b625618d1b59bf9d1e0", size = 423859 },
    { url = "https://files.pythonhosted.org/packages/45/16/a20fa8c32825cc7ae8457fab45670c7a8996d7746ce80ce41cc51e3b2bd7/msgpack-1.1.1-cp311-cp311-manylinux_2_17_x86_64.manylinux2014_x86_64.whl", hash = "sha256:8a8b10fdb84a43e50d38057b06901ec9da52baac6983d3f709d8507f3889d43f", size = 429975 },
    { url = "https://files.pythonhosted.org/packages/86/ea/6c958e07692367feeb1a1594d35e22b62f7f476f3c568b002a5ea09d443d/msgpack-1.1.1-cp311-cp311-manylinux_2_5_i686.manylinux1_i686.manylinux_2_17_i686.manylinux2014_i686.whl", hash = "sha256:ba0c325c3f485dc54ec298d8b024e134acf07c10d494ffa24373bea729acf704", size = 413528 },
    { url = "https://files.pythonhosted.org/packages/75/05/ac84063c5dae79722bda9f68b878dc31fc3059adb8633c79f1e82c2cd946/msgpack-1.1.1-cp311-cp311-musllinux_1_2_aarch64.whl", hash = "sha256:88daaf7d146e48ec71212ce21109b66e06a98e5e44dca47d853cbfe171d6c8d2", size = 413338 },
    { url = "https://files.pythonhosted.org/packages/69/e8/fe86b082c781d3e1c09ca0f4dacd457ede60a13119b6ce939efe2ea77b76/msgpack-1.1.1-cp311-cp311-musllinux_1_2_i686.whl", hash = "sha256:d8b55ea20dc59b181d3f47103f113e6f28a5e1c89fd5b67b9140edb442ab67f2", size = 422658 },
    { url = "https://files.pythonhosted.org/packages/3b/2b/bafc9924df52d8f3bb7c00d24e57be477f4d0f967c0a31ef5e2225e035c7/msgpack-1.1.1-cp311-cp311-musllinux_1_2_x86_64.whl", hash = "sha256:4a28e8072ae9779f20427af07f53bbb8b4aa81151054e882aee333b158da8752", size = 427124 },
    { url = "https://files.pythonhosted.org/packages/a2/3b/1f717e17e53e0ed0b68fa59e9188f3f610c79d7151f0e52ff3cd8eb6b2dc/msgpack-1.1.1-cp311-cp311-win32.whl", hash = "sha256:7da8831f9a0fdb526621ba09a281fadc58ea12701bc709e7b8cbc362feabc295", size = 65016 },
    { url = "https://files.pythonhosted.org/packages/48/45/9d1780768d3b249accecc5a38c725eb1e203d44a191f7b7ff1941f7df60c/msgpack-1.1.1-cp311-cp311-win_amd64.whl", hash = "sha256:5fd1b58e1431008a57247d6e7cc4faa41c3607e8e7d4aaf81f7c29ea013cb458", size = 72267 },
]

[[package]]
name = "msgspec"
version = "0.19.0"
source = { registry = "https://pypi.org/simple" }
sdist = { url = "https://files.pythonhosted.org/packages/cf/9b/95d8ce458462b8b71b8a70fa94563b2498b89933689f3a7b8911edfae3d7/msgspec-0.19.0.tar.gz", hash = "sha256:604037e7cd475345848116e89c553aa9a233259733ab51986ac924ab1b976f8e", size = 216934 }
wheels = [
    { url = "https://files.pythonhosted.org/packages/24/d4/2ec2567ac30dab072cce3e91fb17803c52f0a37aab6b0c24375d2b20a581/msgspec-0.19.0-cp311-cp311-macosx_10_9_x86_64.whl", hash = "sha256:aa77046904db764b0462036bc63ef71f02b75b8f72e9c9dd4c447d6da1ed8f8e", size = 187939 },
    { url = "https://files.pythonhosted.org/packages/2b/c0/18226e4328897f4f19875cb62bb9259fe47e901eade9d9376ab5f251a929/msgspec-0.19.0-cp311-cp311-macosx_11_0_arm64.whl", hash = "sha256:047cfa8675eb3bad68722cfe95c60e7afabf84d1bd8938979dd2b92e9e4a9551", size = 182202 },
    { url = "https://files.pythonhosted.org/packages/81/25/3a4b24d468203d8af90d1d351b77ea3cffb96b29492855cf83078f16bfe4/msgspec-0.19.0-cp311-cp311-manylinux_2_17_aarch64.manylinux2014_aarch64.whl", hash = "sha256:e78f46ff39a427e10b4a61614a2777ad69559cc8d603a7c05681f5a595ea98f7", size = 209029 },
    { url = "https://files.pythonhosted.org/packages/85/2e/db7e189b57901955239f7689b5dcd6ae9458637a9c66747326726c650523/msgspec-0.19.0-cp311-cp311-manylinux_2_17_x86_64.manylinux2014_x86_64.whl", hash = "sha256:6c7adf191e4bd3be0e9231c3b6dc20cf1199ada2af523885efc2ed218eafd011", size = 210682 },
    { url = "https://files.pythonhosted.org/packages/03/97/7c8895c9074a97052d7e4a1cc1230b7b6e2ca2486714eb12c3f08bb9d284/msgspec-0.19.0-cp311-cp311-musllinux_1_2_aarch64.whl", hash = "sha256:f04cad4385e20be7c7176bb8ae3dca54a08e9756cfc97bcdb4f18560c3042063", size = 214003 },
    { url = "https://files.pythonhosted.org/packages/61/61/e892997bcaa289559b4d5869f066a8021b79f4bf8e955f831b095f47a4cd/msgspec-0.19.0-cp311-cp311-musllinux_1_2_x86_64.whl", hash = "sha256:45c8fb410670b3b7eb884d44a75589377c341ec1392b778311acdbfa55187716", size = 216833 },
    { url = "https://files.pythonhosted.org/packages/ce/3d/71b2dffd3a1c743ffe13296ff701ee503feaebc3f04d0e75613b6563c374/msgspec-0.19.0-cp311-cp311-win_amd64.whl", hash = "sha256:70eaef4934b87193a27d802534dc466778ad8d536e296ae2f9334e182ac27b6c", size = 186184 },
]

[[package]]
name = "multidict"
version = "6.5.1"
source = { registry = "https://pypi.org/simple" }
sdist = { url = "https://files.pythonhosted.org/packages/5c/43/2d90c414d9efc4587d6e7cebae9f2c2d8001bcb4f89ed514ae837e9dcbe6/multidict-6.5.1.tar.gz", hash = "sha256:a835ea8103f4723915d7d621529c80ef48db48ae0c818afcabe0f95aa1febc3a", size = 98690 }
wheels = [
    { url = "https://files.pythonhosted.org/packages/d5/65/439c3f595f68ee60d2c7abd14f36829b936b49c4939e35f24e65950b59b2/multidict-6.5.1-cp311-cp311-macosx_10_9_universal2.whl", hash = "sha256:153d7ff738d9b67b94418b112dc5a662d89d2fc26846a9e942f039089048c804", size = 74129 },
    { url = "https://files.pythonhosted.org/packages/8a/7a/88b474366126ef7cd427dca84ea6692d81e6e8ebb46f810a565e60716951/multidict-6.5.1-cp311-cp311-macosx_10_9_x86_64.whl", hash = "sha256:1d784c0a1974f00d87f632d0fb6b1078baf7e15d2d2d1408af92f54d120f136e", size = 43248 },
    { url = "https://files.pythonhosted.org/packages/aa/8f/c45ff8980c2f2d1ed8f4f0c682953861fbb840adc318da1b26145587e443/multidict-6.5.1-cp311-cp311-macosx_11_0_arm64.whl", hash = "sha256:dedf667cded1cdac5bfd3f3c2ff30010f484faccae4e871cc8a9316d2dc27363", size = 43250 },
    { url = "https://files.pythonhosted.org/packages/ac/71/795e729385ecd8994d2033731ced3a80959e9c3c279766613565f5dcc7e1/multidict-6.5.1-cp311-cp311-manylinux2014_aarch64.manylinux_2_17_aarch64.manylinux_2_28_aarch64.whl", hash = "sha256:7cbf407313236a79ce9b8af11808c29756cfb9c9a49a7f24bb1324537eec174b", size = 254313 },
    { url = "https://files.pythonhosted.org/packages/de/5a/36e8dd1306f8f6e5b252d6341e919c4a776745e2c38f86bc27d0640d3379/multidict-6.5.1-cp311-cp311-manylinux2014_armv7l.manylinux_2_17_armv7l.manylinux_2_31_armv7l.whl", hash = "sha256:2bf0068fe9abb0ebed1436a4e415117386951cf598eb8146ded4baf8e1ff6d1e", size = 227162 },
    { url = "https://files.pythonhosted.org/packages/f0/c2/4e68fb3a8ef5b23bbf3d82a19f4ff71de8289b696c662572a6cb094eabf6/multidict-6.5.1-cp311-cp311-manylinux2014_ppc64le.manylinux_2_17_ppc64le.manylinux_2_28_ppc64le.whl", hash = "sha256:195882f2f6272dacc88194ecd4de3608ad0ee29b161e541403b781a5f5dd346f", size = 265552 },
    { url = "https://files.pythonhosted.org/packages/51/5b/b9ee059e39cd3fec2e1fe9ecb57165fba0518d79323a6f355275ed9ec956/multidict-6.5.1-cp311-cp311-manylinux2014_s390x.manylinux_2_17_s390x.manylinux_2_28_s390x.whl", hash = "sha256:5776f9d2c3a1053f022f744af5f467c2f65b40d4cc00082bcf70e8c462c7dbad", size = 260935 },
    { url = "https://files.pythonhosted.org/packages/4c/0a/ea655a79d2d89dedb33f423b5dd3a733d97b1765a5e2155da883060fb48f/multidict-6.5.1-cp311-cp311-manylinux2014_x86_64.manylinux_2_17_x86_64.manylinux_2_28_x86_64.whl", hash = "sha256:8a266373c604e49552d295d9f8ec4fd59bd364f2dd73eb18e7d36d5533b88f45", size = 251778 },
    { url = "https://files.pythonhosted.org/packages/3f/58/8ff6b032f6c8956c8beb93a7191c80e4a6f385e9ffbe4a38c1cd758a7445/multidict-6.5.1-cp311-cp311-musllinux_1_2_aarch64.whl", hash = "sha256:79101d58094419b6e8d07e24946eba440136b9095590271cd6ccc4a90674a57d", size = 249837 },
    { url = "https://files.pythonhosted.org/packages/de/be/2fcdfd358ebc1be2ac3922a594daf660f99a23740f5177ba8b2fb6a66feb/multidict-6.5.1-cp311-cp311-musllinux_1_2_armv7l.whl", hash = "sha256:62eb76be8c20d9017a82b74965db93ddcf472b929b6b2b78c56972c73bacf2e4", size = 240831 },
    { url = "https://files.pythonhosted.org/packages/e3/e0/1d3a4bb4ce34f314b919f4cb0da26430a6d88758f6d20b1c4f236a569085/multidict-6.5.1-cp311-cp311-musllinux_1_2_ppc64le.whl", hash = "sha256:70c742357dd6207be30922207f8d59c91e2776ddbefa23830c55c09020e59f8a", size = 262110 },
    { url = "https://files.pythonhosted.org/packages/f0/5a/4cabf6661aa18e43dca54d00de06ef287740ad6ddbba34be53b3a554a6ee/multidict-6.5.1-cp311-cp311-musllinux_1_2_s390x.whl", hash = "sha256:29eff1c9a905e298e9cd29f856f77485e58e59355f0ee323ac748203e002bbd3", size = 250845 },
    { url = "https://files.pythonhosted.org/packages/66/ad/44c44312d48423327d22be8c7058f9da8e2a527c9230d89b582670327efd/multidict-6.5.1-cp311-cp311-musllinux_1_2_x86_64.whl", hash = "sha256:090e0b37fde199b58ea050c472c21dc8a3fbf285f42b862fe1ff02aab8942239", size = 247351 },
    { url = "https://files.pythonhosted.org/packages/21/30/a12bbd76222be44c4f2d540c0d9cd1f932ab97e84a06098749f29b2908f5/multidict-6.5.1-cp311-cp311-win32.whl", hash = "sha256:6037beca8cb481307fb586ee0b73fae976a3e00d8f6ad7eb8af94a878a4893f0", size = 40644 },
    { url = "https://files.pythonhosted.org/packages/90/58/2ce479dcb4611212eaa4808881d9a66a4362c48cd9f7b525b24a5d45764f/multidict-6.5.1-cp311-cp311-win_amd64.whl", hash = "sha256:b632c1e4a2ff0bb4c1367d6c23871aa95dbd616bf4a847034732a142bb6eea94", size = 44693 },
    { url = "https://files.pythonhosted.org/packages/cc/d1/466a6cf48dcef796f2d75ba51af4475ac96c6ea33ef4dbf4cea1caf99532/multidict-6.5.1-cp311-cp311-win_arm64.whl", hash = "sha256:2ec3aa63f0c668f591d43195f8e555f803826dee34208c29ade9d63355f9e095", size = 41822 },
    { url = "https://files.pythonhosted.org/packages/07/9f/d4719ce55a1d8bf6619e8bb92f1e2e7399026ea85ae0c324ec77ee06c050/multidict-6.5.1-py3-none-any.whl", hash = "sha256:895354f4a38f53a1df2cc3fa2223fa714cff2b079a9f018a76cad35e7f0f044c", size = 12185 },
]

[[package]]
name = "mypy-extensions"
version = "1.1.0"
source = { registry = "https://pypi.org/simple" }
sdist = { url = "https://files.pythonhosted.org/packages/a2/6e/371856a3fb9d31ca8dac321cda606860fa4548858c0cc45d9d1d4ca2628b/mypy_extensions-1.1.0.tar.gz", hash = "sha256:52e68efc3284861e772bbcd66823fde5ae21fd2fdb51c62a211403730b916558", size = 6343 }
wheels = [
    { url = "https://files.pythonhosted.org/packages/79/7b/2c79738432f5c924bef5071f933bcc9efd0473bac3b4aa584a6f7c1c8df8/mypy_extensions-1.1.0-py3-none-any.whl", hash = "sha256:1be4cccdb0f2482337c4743e60421de3a356cd97508abadd57d47403e94f5505", size = 4963 },
]

[[package]]
name = "nejumi4"
version = "0.1.0"
source = { virtual = "." }
dependencies = [
    { name = "accelerate" },
    { name = "anthropic" },
    { name = "azure-identity" },
    { name = "backoff" },
    { name = "boto3" },
    { name = "botocore" },
    { name = "cohere" },
    { name = "datamodel-code-generator" },
    { name = "fuzzywuzzy" },
    { name = "google-cloud-aiplatform" },
    { name = "google-generativeai" },
    { name = "huggingface-hub" },
    { name = "langchain" },
    { name = "matplotlib" },
    { name = "mistralai" },
    { name = "mpmath" },
    { name = "numpy" },
    { name = "omegaconf" },
    { name = "openai" },
    { name = "overrides" },
    { name = "pandas" },
    { name = "pathlib" },
    { name = "pydantic" },
    { name = "pydantic-settings" },
    { name = "pylint" },
    { name = "python-dotenv" },
    { name = "python-levenshtein" },
    { name = "questionary" },
    { name = "qwen-agent" },
    { name = "requests" },
    { name = "rhoknp" },
    { name = "sacrebleu" },
    { name = "scikit-learn" },
    { name = "scipy" },
    { name = "shortuuid" },
    { name = "tabulate" },
    { name = "tenacity" },
    { name = "toolz" },
    { name = "tqdm" },
    { name = "tree-sitter" },
    { name = "tree-sitter-java" },
    { name = "tree-sitter-javascript" },
    { name = "typer" },
    { name = "unbabel-comet" },
    { name = "vllm" },
    { name = "wandb" },
    { name = "writer-sdk" },
]

[package.metadata]
requires-dist = [
    { name = "accelerate", specifier = ">=1.7.0" },
    { name = "anthropic", specifier = ">=0.54.0" },
    { name = "azure-identity", specifier = ">=1.23.0" },
    { name = "backoff", specifier = ">=2.2.1" },
    { name = "boto3", specifier = ">=1.38.36" },
    { name = "botocore", specifier = ">=1.38.36" },
    { name = "cohere", specifier = ">=5.15.0" },
    { name = "datamodel-code-generator", specifier = "==0.25.7" },
    { name = "fuzzywuzzy", specifier = ">=0.18.0" },
    { name = "google-cloud-aiplatform", specifier = "==1.93.1" },
    { name = "google-generativeai", specifier = ">=0.8.5" },
    { name = "huggingface-hub" },
    { name = "langchain", specifier = ">=0.3.25" },
<<<<<<< HEAD
    { name = "matplotlib", specifier = ">=3.5.0" },
=======
    { name = "matplotlib", specifier = ">=3.10.3" },
>>>>>>> 3a6a3e4c
    { name = "mistralai", specifier = ">=1.8.2" },
    { name = "mpmath", specifier = "==1.3.0" },
    { name = "numpy", specifier = "==1.26.4" },
    { name = "omegaconf", specifier = ">=2.3.0" },
    { name = "openai", specifier = ">=1.86.0" },
    { name = "overrides" },
    { name = "pandas", specifier = ">=2.3.0" },
    { name = "pathlib" },
    { name = "pydantic", specifier = ">=2.8.2" },
    { name = "pydantic-settings", specifier = ">=2.2.1" },
    { name = "pylint", specifier = ">=3.0.0" },
    { name = "python-dotenv", specifier = ">=1.0.1" },
    { name = "python-levenshtein", specifier = ">=0.27.1" },
    { name = "questionary", specifier = ">=2.1.0" },
    { name = "qwen-agent" },
    { name = "requests" },
    { name = "rhoknp", specifier = ">=1.7.1" },
    { name = "sacrebleu", specifier = ">=2.5.1" },
    { name = "scikit-learn", specifier = ">=1.3.0" },
    { name = "scipy", specifier = ">=1.10.0" },
    { name = "shortuuid", specifier = ">=1.0.13" },
    { name = "tabulate", specifier = ">=0.9.0" },
    { name = "tenacity", specifier = ">=9.1.2" },
    { name = "toolz", specifier = ">=1.0.0" },
    { name = "tqdm", specifier = ">=4.67.1" },
    { name = "tree-sitter", specifier = "==0.21.3" },
    { name = "tree-sitter-java", specifier = "==0.21.0" },
    { name = "tree-sitter-javascript", specifier = "==0.21.4" },
    { name = "typer", specifier = ">=0.12.5" },
    { name = "unbabel-comet", specifier = ">=2.2.6" },
    { name = "vllm", specifier = ">=0.9.1" },
    { name = "wandb", specifier = ">=0.20.1" },
    { name = "writer-sdk", specifier = ">=2.1.0" },
]

[[package]]
name = "nest-asyncio"
version = "1.6.0"
source = { registry = "https://pypi.org/simple" }
sdist = { url = "https://files.pythonhosted.org/packages/83/f8/51569ac65d696c8ecbee95938f89d4abf00f47d58d48f6fbabfe8f0baefe/nest_asyncio-1.6.0.tar.gz", hash = "sha256:6f172d5449aca15afd6c646851f4e31e02c598d553a667e38cafa997cfec55fe", size = 7418 }
wheels = [
    { url = "https://files.pythonhosted.org/packages/a0/c4/c2971a3ba4c6103a3d10c4b0f24f461ddc027f0f09763220cf35ca1401b3/nest_asyncio-1.6.0-py3-none-any.whl", hash = "sha256:87af6efd6b5e897c81050477ef65c62e2b2f35d51703cae01aff2905b1852e1c", size = 5195 },
]

[[package]]
name = "networkx"
version = "3.5"
source = { registry = "https://pypi.org/simple" }
sdist = { url = "https://files.pythonhosted.org/packages/6c/4f/ccdb8ad3a38e583f214547fd2f7ff1fc160c43a75af88e6aec213404b96a/networkx-3.5.tar.gz", hash = "sha256:d4c6f9cf81f52d69230866796b82afbccdec3db7ae4fbd1b65ea750feed50037", size = 2471065 }
wheels = [
    { url = "https://files.pythonhosted.org/packages/eb/8d/776adee7bbf76365fdd7f2552710282c79a4ead5d2a46408c9043a2b70ba/networkx-3.5-py3-none-any.whl", hash = "sha256:0030d386a9a06dee3565298b4a734b68589749a544acbb6c412dc9e2489ec6ec", size = 2034406 },
]

[[package]]
name = "ninja"
version = "1.11.1.4"
source = { registry = "https://pypi.org/simple" }
sdist = { url = "https://files.pythonhosted.org/packages/95/d4/6b0324541018561c5e73e617bd16f20a4fc17d1179bb3b3520b6ca8beb7b/ninja-1.11.1.4.tar.gz", hash = "sha256:6aa39f6e894e0452e5b297327db00019383ae55d5d9c57c73b04f13bf79d438a", size = 201256 }
wheels = [
    { url = "https://files.pythonhosted.org/packages/4f/b1/3a61b348936b62a386465b1937cd778fa3a5748582e26d832dbab844ff27/ninja-1.11.1.4-py3-none-macosx_10_9_universal2.whl", hash = "sha256:b33923c8da88e8da20b6053e38deb433f53656441614207e01d283ad02c5e8e7", size = 279071 },
    { url = "https://files.pythonhosted.org/packages/12/42/4c94fdad51fcf1f039a156e97de9e4d564c2a8cc0303782d36f9bd893a4b/ninja-1.11.1.4-py3-none-manylinux_2_12_i686.manylinux2010_i686.whl", hash = "sha256:cede0af00b58e27b31f2482ba83292a8e9171cdb9acc2c867a3b6e40b3353e43", size = 472026 },
    { url = "https://files.pythonhosted.org/packages/eb/7a/455d2877fe6cf99886849c7f9755d897df32eaf3a0fba47b56e615f880f7/ninja-1.11.1.4-py3-none-manylinux_2_12_x86_64.manylinux2010_x86_64.whl", hash = "sha256:096487995473320de7f65d622c3f1d16c3ad174797602218ca8c967f51ec38a0", size = 422814 },
    { url = "https://files.pythonhosted.org/packages/e3/ad/fb6cca942528e25e8e0ab0f0cf98fe007319bf05cf69d726c564b815c4af/ninja-1.11.1.4-py3-none-manylinux_2_17_aarch64.manylinux2014_aarch64.whl", hash = "sha256:d3090d4488fadf6047d0d7a1db0c9643a8d391f0d94729554dbb89b5bdc769d7", size = 156965 },
    { url = "https://files.pythonhosted.org/packages/a8/e7/d94a1b60031b115dd88526834b3da69eaacdc3c1a6769773ca8e2b1386b5/ninja-1.11.1.4-py3-none-manylinux_2_17_ppc64le.manylinux2014_ppc64le.whl", hash = "sha256:ecce44a00325a93631792974659cf253a815cc6da4ec96f89742925dfc295a0d", size = 179937 },
    { url = "https://files.pythonhosted.org/packages/08/cc/e9316a28235409e9363794fc3d0b3083e48dd80d441006de66421e55f364/ninja-1.11.1.4-py3-none-manylinux_2_17_s390x.manylinux2014_s390x.whl", hash = "sha256:9c29bb66d2aa46a2409ab369ea804c730faec7652e8c22c1e428cc09216543e5", size = 157020 },
    { url = "https://files.pythonhosted.org/packages/e3/30/389b22300541aa5f2e9dad322c4de2f84be4e32aa4e8babd9160d620b5f1/ninja-1.11.1.4-py3-none-manylinux_2_28_armv7l.manylinux_2_31_armv7l.whl", hash = "sha256:055f386fb550c2c9d6157e45e20a84d29c47968876b9c5794ae2aec46f952306", size = 130389 },
    { url = "https://files.pythonhosted.org/packages/a9/10/e27f35cb92813aabbb7ae771b1685b45be1cc8a0798ce7d4bfd08d142b93/ninja-1.11.1.4-py3-none-musllinux_1_1_aarch64.whl", hash = "sha256:f6186d7607bb090c3be1e10c8a56b690be238f953616626f5032238c66e56867", size = 372435 },
    { url = "https://files.pythonhosted.org/packages/c2/26/e3559619756739aae124c6abf7fe41f7e546ab1209cfbffb13137bff2d2e/ninja-1.11.1.4-py3-none-musllinux_1_1_i686.whl", hash = "sha256:cf4453679d15babc04ba023d68d091bb613091b67101c88f85d2171c6621c6eb", size = 419300 },
    { url = "https://files.pythonhosted.org/packages/35/46/809e4e9572570991b8e6f88f3583807d017371ab4cb09171cbc72a7eb3e4/ninja-1.11.1.4-py3-none-musllinux_1_1_ppc64le.whl", hash = "sha256:d4a6f159b08b0ac4aca5ee1572e3e402f969139e71d85d37c0e2872129098749", size = 420239 },
    { url = "https://files.pythonhosted.org/packages/e6/64/5cb5710d15f844edf02ada577f8eddfdcd116f47eec15850f3371a3a4b33/ninja-1.11.1.4-py3-none-musllinux_1_1_s390x.whl", hash = "sha256:c3b96bd875f3ef1db782470e9e41d7508905a0986571f219d20ffed238befa15", size = 415986 },
    { url = "https://files.pythonhosted.org/packages/95/b2/0e9ab1d926f423b12b09925f78afcc5e48b3c22e7121be3ddf6c35bf06a3/ninja-1.11.1.4-py3-none-musllinux_1_1_x86_64.whl", hash = "sha256:cf554e73f72c04deb04d0cf51f5fdb1903d9c9ca3d2344249c8ce3bd616ebc02", size = 379657 },
    { url = "https://files.pythonhosted.org/packages/c8/3e/fd6d330d0434168e7fe070d414b57dd99c4c133faa69c05b42a3cbdc6c13/ninja-1.11.1.4-py3-none-musllinux_1_2_armv7l.whl", hash = "sha256:cfdd09776436a1ff3c4a2558d3fc50a689fb9d7f1bdbc3e6f7b8c2991341ddb3", size = 454466 },
    { url = "https://files.pythonhosted.org/packages/e6/df/a25f3ad0b1c59d1b90564096e4fd89a6ca30d562b1e942f23880c3000b89/ninja-1.11.1.4-py3-none-win32.whl", hash = "sha256:2ab67a41c90bea5ec4b795bab084bc0b3b3bb69d3cd21ca0294fc0fc15a111eb", size = 255931 },
    { url = "https://files.pythonhosted.org/packages/5b/10/9b8fe9ac004847490cc7b54896124c01ce2d87d95dc60aabd0b8591addff/ninja-1.11.1.4-py3-none-win_amd64.whl", hash = "sha256:4617b3c12ff64b611a7d93fd9e378275512bb36eff8babff7c83f5116b4f8d66", size = 296461 },
    { url = "https://files.pythonhosted.org/packages/b9/58/612a17593c2d117f96c7f6b7f1e6570246bddc4b1e808519403a1417f217/ninja-1.11.1.4-py3-none-win_arm64.whl", hash = "sha256:5713cf50c5be50084a8693308a63ecf9e55c3132a78a41ab1363a28b6caaaee1", size = 271441 },
]

[[package]]
name = "numba"
version = "0.61.2"
source = { registry = "https://pypi.org/simple" }
dependencies = [
    { name = "llvmlite" },
    { name = "numpy" },
]
sdist = { url = "https://files.pythonhosted.org/packages/1c/a0/e21f57604304aa03ebb8e098429222722ad99176a4f979d34af1d1ee80da/numba-0.61.2.tar.gz", hash = "sha256:8750ee147940a6637b80ecf7f95062185ad8726c8c28a2295b8ec1160a196f7d", size = 2820615 }
wheels = [
    { url = "https://files.pythonhosted.org/packages/3f/97/c99d1056aed767503c228f7099dc11c402906b42a4757fec2819329abb98/numba-0.61.2-cp311-cp311-macosx_10_14_x86_64.whl", hash = "sha256:efd3db391df53aaa5cfbee189b6c910a5b471488749fd6606c3f33fc984c2ae2", size = 2775825 },
    { url = "https://files.pythonhosted.org/packages/95/9e/63c549f37136e892f006260c3e2613d09d5120672378191f2dc387ba65a2/numba-0.61.2-cp311-cp311-macosx_11_0_arm64.whl", hash = "sha256:49c980e4171948ffebf6b9a2520ea81feed113c1f4890747ba7f59e74be84b1b", size = 2778695 },
    { url = "https://files.pythonhosted.org/packages/97/c8/8740616c8436c86c1b9a62e72cb891177d2c34c2d24ddcde4c390371bf4c/numba-0.61.2-cp311-cp311-manylinux2014_x86_64.manylinux_2_17_x86_64.whl", hash = "sha256:3945615cd73c2c7eba2a85ccc9c1730c21cd3958bfcf5a44302abae0fb07bb60", size = 3829227 },
    { url = "https://files.pythonhosted.org/packages/fc/06/66e99ae06507c31d15ff3ecd1f108f2f59e18b6e08662cd5f8a5853fbd18/numba-0.61.2-cp311-cp311-manylinux_2_28_aarch64.whl", hash = "sha256:bbfdf4eca202cebade0b7d43896978e146f39398909a42941c9303f82f403a18", size = 3523422 },
    { url = "https://files.pythonhosted.org/packages/0f/a4/2b309a6a9f6d4d8cfba583401c7c2f9ff887adb5d54d8e2e130274c0973f/numba-0.61.2-cp311-cp311-win_amd64.whl", hash = "sha256:76bcec9f46259cedf888041b9886e257ae101c6268261b19fda8cfbc52bec9d1", size = 2831505 },
]

[[package]]
name = "numpy"
version = "1.26.4"
source = { registry = "https://pypi.org/simple" }
sdist = { url = "https://files.pythonhosted.org/packages/65/6e/09db70a523a96d25e115e71cc56a6f9031e7b8cd166c1ac8438307c14058/numpy-1.26.4.tar.gz", hash = "sha256:2a02aba9ed12e4ac4eb3ea9421c420301a0c6460d9830d74a9df87efa4912010", size = 15786129 }
wheels = [
    { url = "https://files.pythonhosted.org/packages/11/57/baae43d14fe163fa0e4c47f307b6b2511ab8d7d30177c491960504252053/numpy-1.26.4-cp311-cp311-macosx_10_9_x86_64.whl", hash = "sha256:4c66707fabe114439db9068ee468c26bbdf909cac0fb58686a42a24de1760c71", size = 20630554 },
    { url = "https://files.pythonhosted.org/packages/1a/2e/151484f49fd03944c4a3ad9c418ed193cfd02724e138ac8a9505d056c582/numpy-1.26.4-cp311-cp311-macosx_11_0_arm64.whl", hash = "sha256:edd8b5fe47dab091176d21bb6de568acdd906d1887a4584a15a9a96a1dca06ef", size = 13997127 },
    { url = "https://files.pythonhosted.org/packages/79/ae/7e5b85136806f9dadf4878bf73cf223fe5c2636818ba3ab1c585d0403164/numpy-1.26.4-cp311-cp311-manylinux_2_17_aarch64.manylinux2014_aarch64.whl", hash = "sha256:7ab55401287bfec946ced39700c053796e7cc0e3acbef09993a9ad2adba6ca6e", size = 14222994 },
    { url = "https://files.pythonhosted.org/packages/3a/d0/edc009c27b406c4f9cbc79274d6e46d634d139075492ad055e3d68445925/numpy-1.26.4-cp311-cp311-manylinux_2_17_x86_64.manylinux2014_x86_64.whl", hash = "sha256:666dbfb6ec68962c033a450943ded891bed2d54e6755e35e5835d63f4f6931d5", size = 18252005 },
    { url = "https://files.pythonhosted.org/packages/09/bf/2b1aaf8f525f2923ff6cfcf134ae5e750e279ac65ebf386c75a0cf6da06a/numpy-1.26.4-cp311-cp311-musllinux_1_1_aarch64.whl", hash = "sha256:96ff0b2ad353d8f990b63294c8986f1ec3cb19d749234014f4e7eb0112ceba5a", size = 13885297 },
    { url = "https://files.pythonhosted.org/packages/df/a0/4e0f14d847cfc2a633a1c8621d00724f3206cfeddeb66d35698c4e2cf3d2/numpy-1.26.4-cp311-cp311-musllinux_1_1_x86_64.whl", hash = "sha256:60dedbb91afcbfdc9bc0b1f3f402804070deed7392c23eb7a7f07fa857868e8a", size = 18093567 },
    { url = "https://files.pythonhosted.org/packages/d2/b7/a734c733286e10a7f1a8ad1ae8c90f2d33bf604a96548e0a4a3a6739b468/numpy-1.26.4-cp311-cp311-win32.whl", hash = "sha256:1af303d6b2210eb850fcf03064d364652b7120803a0b872f5211f5234b399f20", size = 5968812 },
    { url = "https://files.pythonhosted.org/packages/3f/6b/5610004206cf7f8e7ad91c5a85a8c71b2f2f8051a0c0c4d5916b76d6cbb2/numpy-1.26.4-cp311-cp311-win_amd64.whl", hash = "sha256:cd25bcecc4974d09257ffcd1f098ee778f7834c3ad767fe5db785be9a4aa9cb2", size = 15811913 },
]

[[package]]
name = "nvidia-cublas-cu12"
version = "12.6.4.1"
source = { registry = "https://pypi.org/simple" }
wheels = [
    { url = "https://files.pythonhosted.org/packages/af/eb/ff4b8c503fa1f1796679dce648854d58751982426e4e4b37d6fce49d259c/nvidia_cublas_cu12-12.6.4.1-py3-none-manylinux2014_x86_64.manylinux_2_17_x86_64.whl", hash = "sha256:08ed2686e9875d01b58e3cb379c6896df8e76c75e0d4a7f7dace3d7b6d9ef8eb", size = 393138322 },
]

[[package]]
name = "nvidia-cuda-cupti-cu12"
version = "12.6.80"
source = { registry = "https://pypi.org/simple" }
wheels = [
    { url = "https://files.pythonhosted.org/packages/49/60/7b6497946d74bcf1de852a21824d63baad12cd417db4195fc1bfe59db953/nvidia_cuda_cupti_cu12-12.6.80-py3-none-manylinux2014_x86_64.manylinux_2_17_x86_64.whl", hash = "sha256:6768bad6cab4f19e8292125e5f1ac8aa7d1718704012a0e3272a6f61c4bce132", size = 8917980 },
    { url = "https://files.pythonhosted.org/packages/a5/24/120ee57b218d9952c379d1e026c4479c9ece9997a4fb46303611ee48f038/nvidia_cuda_cupti_cu12-12.6.80-py3-none-manylinux2014_x86_64.whl", hash = "sha256:a3eff6cdfcc6a4c35db968a06fcadb061cbc7d6dde548609a941ff8701b98b73", size = 8917972 },
]

[[package]]
name = "nvidia-cuda-nvrtc-cu12"
version = "12.6.77"
source = { registry = "https://pypi.org/simple" }
wheels = [
    { url = "https://files.pythonhosted.org/packages/75/2e/46030320b5a80661e88039f59060d1790298b4718944a65a7f2aeda3d9e9/nvidia_cuda_nvrtc_cu12-12.6.77-py3-none-manylinux2014_x86_64.whl", hash = "sha256:35b0cc6ee3a9636d5409133e79273ce1f3fd087abb0532d2d2e8fff1fe9efc53", size = 23650380 },
]

[[package]]
name = "nvidia-cuda-runtime-cu12"
version = "12.6.77"
source = { registry = "https://pypi.org/simple" }
wheels = [
    { url = "https://files.pythonhosted.org/packages/e1/23/e717c5ac26d26cf39a27fbc076240fad2e3b817e5889d671b67f4f9f49c5/nvidia_cuda_runtime_cu12-12.6.77-py3-none-manylinux2014_x86_64.manylinux_2_17_x86_64.whl", hash = "sha256:ba3b56a4f896141e25e19ab287cd71e52a6a0f4b29d0d31609f60e3b4d5219b7", size = 897690 },
    { url = "https://files.pythonhosted.org/packages/f0/62/65c05e161eeddbafeca24dc461f47de550d9fa8a7e04eb213e32b55cfd99/nvidia_cuda_runtime_cu12-12.6.77-py3-none-manylinux2014_x86_64.whl", hash = "sha256:a84d15d5e1da416dd4774cb42edf5e954a3e60cc945698dc1d5be02321c44dc8", size = 897678 },
]

[[package]]
name = "nvidia-cudnn-cu12"
version = "9.5.1.17"
source = { registry = "https://pypi.org/simple" }
dependencies = [
    { name = "nvidia-cublas-cu12", marker = "platform_machine != 'aarch64' and sys_platform == 'linux'" },
]
wheels = [
    { url = "https://files.pythonhosted.org/packages/2a/78/4535c9c7f859a64781e43c969a3a7e84c54634e319a996d43ef32ce46f83/nvidia_cudnn_cu12-9.5.1.17-py3-none-manylinux_2_28_x86_64.whl", hash = "sha256:30ac3869f6db17d170e0e556dd6cc5eee02647abc31ca856634d5a40f82c15b2", size = 570988386 },
]

[[package]]
name = "nvidia-cufft-cu12"
version = "11.3.0.4"
source = { registry = "https://pypi.org/simple" }
dependencies = [
    { name = "nvidia-nvjitlink-cu12", marker = "platform_machine != 'aarch64' and sys_platform == 'linux'" },
]
wheels = [
    { url = "https://files.pythonhosted.org/packages/8f/16/73727675941ab8e6ffd86ca3a4b7b47065edcca7a997920b831f8147c99d/nvidia_cufft_cu12-11.3.0.4-py3-none-manylinux2014_x86_64.manylinux_2_17_x86_64.whl", hash = "sha256:ccba62eb9cef5559abd5e0d54ceed2d9934030f51163df018532142a8ec533e5", size = 200221632 },
    { url = "https://files.pythonhosted.org/packages/60/de/99ec247a07ea40c969d904fc14f3a356b3e2a704121675b75c366b694ee1/nvidia_cufft_cu12-11.3.0.4-py3-none-manylinux2014_x86_64.whl", hash = "sha256:768160ac89f6f7b459bee747e8d175dbf53619cfe74b2a5636264163138013ca", size = 200221622 },
]

[[package]]
name = "nvidia-cufile-cu12"
version = "1.11.1.6"
source = { registry = "https://pypi.org/simple" }
wheels = [
    { url = "https://files.pythonhosted.org/packages/b2/66/cc9876340ac68ae71b15c743ddb13f8b30d5244af344ec8322b449e35426/nvidia_cufile_cu12-1.11.1.6-py3-none-manylinux2014_x86_64.manylinux_2_17_x86_64.whl", hash = "sha256:cc23469d1c7e52ce6c1d55253273d32c565dd22068647f3aa59b3c6b005bf159", size = 1142103 },
]

[[package]]
name = "nvidia-curand-cu12"
version = "10.3.7.77"
source = { registry = "https://pypi.org/simple" }
wheels = [
    { url = "https://files.pythonhosted.org/packages/73/1b/44a01c4e70933637c93e6e1a8063d1e998b50213a6b65ac5a9169c47e98e/nvidia_curand_cu12-10.3.7.77-py3-none-manylinux2014_x86_64.manylinux_2_17_x86_64.whl", hash = "sha256:a42cd1344297f70b9e39a1e4f467a4e1c10f1da54ff7a85c12197f6c652c8bdf", size = 56279010 },
    { url = "https://files.pythonhosted.org/packages/4a/aa/2c7ff0b5ee02eaef890c0ce7d4f74bc30901871c5e45dee1ae6d0083cd80/nvidia_curand_cu12-10.3.7.77-py3-none-manylinux2014_x86_64.whl", hash = "sha256:99f1a32f1ac2bd134897fc7a203f779303261268a65762a623bf30cc9fe79117", size = 56279000 },
]

[[package]]
name = "nvidia-cusolver-cu12"
version = "11.7.1.2"
source = { registry = "https://pypi.org/simple" }
dependencies = [
    { name = "nvidia-cublas-cu12", marker = "platform_machine != 'aarch64' and sys_platform == 'linux'" },
    { name = "nvidia-cusparse-cu12", marker = "platform_machine != 'aarch64' and sys_platform == 'linux'" },
    { name = "nvidia-nvjitlink-cu12", marker = "platform_machine != 'aarch64' and sys_platform == 'linux'" },
]
wheels = [
    { url = "https://files.pythonhosted.org/packages/f0/6e/c2cf12c9ff8b872e92b4a5740701e51ff17689c4d726fca91875b07f655d/nvidia_cusolver_cu12-11.7.1.2-py3-none-manylinux2014_x86_64.manylinux_2_17_x86_64.whl", hash = "sha256:e9e49843a7707e42022babb9bcfa33c29857a93b88020c4e4434656a655b698c", size = 158229790 },
    { url = "https://files.pythonhosted.org/packages/9f/81/baba53585da791d043c10084cf9553e074548408e04ae884cfe9193bd484/nvidia_cusolver_cu12-11.7.1.2-py3-none-manylinux2014_x86_64.whl", hash = "sha256:6cf28f17f64107a0c4d7802be5ff5537b2130bfc112f25d5a30df227058ca0e6", size = 158229780 },
]

[[package]]
name = "nvidia-cusparse-cu12"
version = "12.5.4.2"
source = { registry = "https://pypi.org/simple" }
dependencies = [
    { name = "nvidia-nvjitlink-cu12", marker = "platform_machine != 'aarch64' and sys_platform == 'linux'" },
]
wheels = [
    { url = "https://files.pythonhosted.org/packages/06/1e/b8b7c2f4099a37b96af5c9bb158632ea9e5d9d27d7391d7eb8fc45236674/nvidia_cusparse_cu12-12.5.4.2-py3-none-manylinux2014_x86_64.manylinux_2_17_x86_64.whl", hash = "sha256:7556d9eca156e18184b94947ade0fba5bb47d69cec46bf8660fd2c71a4b48b73", size = 216561367 },
    { url = "https://files.pythonhosted.org/packages/43/ac/64c4316ba163e8217a99680c7605f779accffc6a4bcd0c778c12948d3707/nvidia_cusparse_cu12-12.5.4.2-py3-none-manylinux2014_x86_64.whl", hash = "sha256:23749a6571191a215cb74d1cdbff4a86e7b19f1200c071b3fcf844a5bea23a2f", size = 216561357 },
]

[[package]]
name = "nvidia-cusparselt-cu12"
version = "0.6.3"
source = { registry = "https://pypi.org/simple" }
wheels = [
    { url = "https://files.pythonhosted.org/packages/3b/9a/72ef35b399b0e183bc2e8f6f558036922d453c4d8237dab26c666a04244b/nvidia_cusparselt_cu12-0.6.3-py3-none-manylinux2014_x86_64.whl", hash = "sha256:e5c8a26c36445dd2e6812f1177978a24e2d37cacce7e090f297a688d1ec44f46", size = 156785796 },
]

[[package]]
name = "nvidia-nccl-cu12"
version = "2.26.2"
source = { registry = "https://pypi.org/simple" }
wheels = [
    { url = "https://files.pythonhosted.org/packages/67/ca/f42388aed0fddd64ade7493dbba36e1f534d4e6fdbdd355c6a90030ae028/nvidia_nccl_cu12-2.26.2-py3-none-manylinux2014_x86_64.manylinux_2_17_x86_64.whl", hash = "sha256:694cf3879a206553cc9d7dbda76b13efaf610fdb70a50cba303de1b0d1530ac6", size = 201319755 },
]

[[package]]
name = "nvidia-nvjitlink-cu12"
version = "12.6.85"
source = { registry = "https://pypi.org/simple" }
wheels = [
    { url = "https://files.pythonhosted.org/packages/9d/d7/c5383e47c7e9bf1c99d5bd2a8c935af2b6d705ad831a7ec5c97db4d82f4f/nvidia_nvjitlink_cu12-12.6.85-py3-none-manylinux2010_x86_64.manylinux_2_12_x86_64.whl", hash = "sha256:eedc36df9e88b682efe4309aa16b5b4e78c2407eac59e8c10a6a47535164369a", size = 19744971 },
]

[[package]]
name = "nvidia-nvtx-cu12"
version = "12.6.77"
source = { registry = "https://pypi.org/simple" }
wheels = [
    { url = "https://files.pythonhosted.org/packages/56/9a/fff8376f8e3d084cd1530e1ef7b879bb7d6d265620c95c1b322725c694f4/nvidia_nvtx_cu12-12.6.77-py3-none-manylinux2014_x86_64.manylinux_2_17_x86_64.whl", hash = "sha256:b90bed3df379fa79afbd21be8e04a0314336b8ae16768b58f2d34cb1d04cd7d2", size = 89276 },
    { url = "https://files.pythonhosted.org/packages/9e/4e/0d0c945463719429b7bd21dece907ad0bde437a2ff12b9b12fee94722ab0/nvidia_nvtx_cu12-12.6.77-py3-none-manylinux2014_x86_64.whl", hash = "sha256:6574241a3ec5fdc9334353ab8c479fe75841dbe8f4532a8fc97ce63503330ba1", size = 89265 },
]

[[package]]
name = "omegaconf"
version = "2.3.0"
source = { registry = "https://pypi.org/simple" }
dependencies = [
    { name = "antlr4-python3-runtime" },
    { name = "pyyaml" },
]
sdist = { url = "https://files.pythonhosted.org/packages/09/48/6388f1bb9da707110532cb70ec4d2822858ddfb44f1cdf1233c20a80ea4b/omegaconf-2.3.0.tar.gz", hash = "sha256:d5d4b6d29955cc50ad50c46dc269bcd92c6e00f5f90d23ab5fee7bfca4ba4cc7", size = 3298120 }
wheels = [
    { url = "https://files.pythonhosted.org/packages/e3/94/1843518e420fa3ed6919835845df698c7e27e183cb997394e4a670973a65/omegaconf-2.3.0-py3-none-any.whl", hash = "sha256:7b4df175cdb08ba400f45cae3bdcae7ba8365db4d165fc65fd04b050ab63b46b", size = 79500 },
]

[[package]]
name = "openai"
version = "1.91.0"
source = { registry = "https://pypi.org/simple" }
dependencies = [
    { name = "anyio" },
    { name = "distro" },
    { name = "httpx" },
    { name = "jiter" },
    { name = "pydantic" },
    { name = "sniffio" },
    { name = "tqdm" },
    { name = "typing-extensions" },
]
sdist = { url = "https://files.pythonhosted.org/packages/0f/e2/a22f2973b729eff3f1f429017bdf717930c5de0fbf9e14017bae330e4e7a/openai-1.91.0.tar.gz", hash = "sha256:d6b07730d2f7c6745d0991997c16f85cddfc90ddcde8d569c862c30716b9fc90", size = 472529 }
wheels = [
    { url = "https://files.pythonhosted.org/packages/7a/d2/f99bdd6fc737d6b3cf0df895508d621fc9a386b375a1230ee81d46c5436e/openai-1.91.0-py3-none-any.whl", hash = "sha256:207f87aa3bc49365e014fac2f7e291b99929f4fe126c4654143440e0ad446a5f", size = 735837 },
]

[[package]]
name = "opencv-python-headless"
version = "4.11.0.86"
source = { registry = "https://pypi.org/simple" }
dependencies = [
    { name = "numpy" },
]
sdist = { url = "https://files.pythonhosted.org/packages/36/2f/5b2b3ba52c864848885ba988f24b7f105052f68da9ab0e693cc7c25b0b30/opencv-python-headless-4.11.0.86.tar.gz", hash = "sha256:996eb282ca4b43ec6a3972414de0e2331f5d9cda2b41091a49739c19fb843798", size = 95177929 }
wheels = [
    { url = "https://files.pythonhosted.org/packages/dc/53/2c50afa0b1e05ecdb4603818e85f7d174e683d874ef63a6abe3ac92220c8/opencv_python_headless-4.11.0.86-cp37-abi3-macosx_13_0_arm64.whl", hash = "sha256:48128188ade4a7e517237c8e1e11a9cdf5c282761473383e77beb875bb1e61ca", size = 37326460 },
    { url = "https://files.pythonhosted.org/packages/3b/43/68555327df94bb9b59a1fd645f63fafb0762515344d2046698762fc19d58/opencv_python_headless-4.11.0.86-cp37-abi3-macosx_13_0_x86_64.whl", hash = "sha256:a66c1b286a9de872c343ee7c3553b084244299714ebb50fbdcd76f07ebbe6c81", size = 56723330 },
    { url = "https://files.pythonhosted.org/packages/45/be/1438ce43ebe65317344a87e4b150865c5585f4c0db880a34cdae5ac46881/opencv_python_headless-4.11.0.86-cp37-abi3-manylinux_2_17_aarch64.manylinux2014_aarch64.whl", hash = "sha256:6efabcaa9df731f29e5ea9051776715b1bdd1845d7c9530065c7951d2a2899eb", size = 29487060 },
    { url = "https://files.pythonhosted.org/packages/dd/5c/c139a7876099916879609372bfa513b7f1257f7f1a908b0bdc1c2328241b/opencv_python_headless-4.11.0.86-cp37-abi3-manylinux_2_17_x86_64.manylinux2014_x86_64.whl", hash = "sha256:0e0a27c19dd1f40ddff94976cfe43066fbbe9dfbb2ec1907d66c19caef42a57b", size = 49969856 },
    { url = "https://files.pythonhosted.org/packages/95/dd/ed1191c9dc91abcc9f752b499b7928aacabf10567bb2c2535944d848af18/opencv_python_headless-4.11.0.86-cp37-abi3-win32.whl", hash = "sha256:f447d8acbb0b6f2808da71fddd29c1cdd448d2bc98f72d9bb78a7a898fc9621b", size = 29324425 },
    { url = "https://files.pythonhosted.org/packages/86/8a/69176a64335aed183529207ba8bc3d329c2999d852b4f3818027203f50e6/opencv_python_headless-4.11.0.86-cp37-abi3-win_amd64.whl", hash = "sha256:6c304df9caa7a6a5710b91709dd4786bf20a74d57672b3c31f7033cc638174ca", size = 39402386 },
]

[[package]]
name = "opentelemetry-api"
version = "1.27.0"
source = { registry = "https://pypi.org/simple" }
dependencies = [
    { name = "deprecated" },
    { name = "importlib-metadata" },
]
sdist = { url = "https://files.pythonhosted.org/packages/c9/83/93114b6de85a98963aec218a51509a52ed3f8de918fe91eb0f7299805c3f/opentelemetry_api-1.27.0.tar.gz", hash = "sha256:ed673583eaa5f81b5ce5e86ef7cdaf622f88ef65f0b9aab40b843dcae5bef342", size = 62693 }
wheels = [
    { url = "https://files.pythonhosted.org/packages/fb/1f/737dcdbc9fea2fa96c1b392ae47275165a7c641663fbb08a8d252968eed2/opentelemetry_api-1.27.0-py3-none-any.whl", hash = "sha256:953d5871815e7c30c81b56d910c707588000fff7a3ca1c73e6531911d53065e7", size = 63970 },
]

[[package]]
name = "opentelemetry-exporter-otlp"
version = "1.27.0"
source = { registry = "https://pypi.org/simple" }
dependencies = [
    { name = "opentelemetry-exporter-otlp-proto-grpc" },
    { name = "opentelemetry-exporter-otlp-proto-http" },
]
sdist = { url = "https://files.pythonhosted.org/packages/fc/d3/8156cc14e8f4573a3572ee7f30badc7aabd02961a09acc72ab5f2c789ef1/opentelemetry_exporter_otlp-1.27.0.tar.gz", hash = "sha256:4a599459e623868cc95d933c301199c2367e530f089750e115599fccd67cb2a1", size = 6166 }
wheels = [
    { url = "https://files.pythonhosted.org/packages/59/6d/95e1fc2c8d945a734db32e87a5aa7a804f847c1657a21351df9338bd1c9c/opentelemetry_exporter_otlp-1.27.0-py3-none-any.whl", hash = "sha256:7688791cbdd951d71eb6445951d1cfbb7b6b2d7ee5948fac805d404802931145", size = 7001 },
]

[[package]]
name = "opentelemetry-exporter-otlp-proto-common"
version = "1.27.0"
source = { registry = "https://pypi.org/simple" }
dependencies = [
    { name = "opentelemetry-proto" },
]
sdist = { url = "https://files.pythonhosted.org/packages/cd/2e/7eaf4ba595fb5213cf639c9158dfb64aacb2e4c7d74bfa664af89fa111f4/opentelemetry_exporter_otlp_proto_common-1.27.0.tar.gz", hash = "sha256:159d27cf49f359e3798c4c3eb8da6ef4020e292571bd8c5604a2a573231dd5c8", size = 17860 }
wheels = [
    { url = "https://files.pythonhosted.org/packages/41/27/4610ab3d9bb3cde4309b6505f98b3aabca04a26aa480aa18cede23149837/opentelemetry_exporter_otlp_proto_common-1.27.0-py3-none-any.whl", hash = "sha256:675db7fffcb60946f3a5c43e17d1168a3307a94a930ecf8d2ea1f286f3d4f79a", size = 17848 },
]

[[package]]
name = "opentelemetry-exporter-otlp-proto-grpc"
version = "1.27.0"
source = { registry = "https://pypi.org/simple" }
dependencies = [
    { name = "deprecated" },
    { name = "googleapis-common-protos" },
    { name = "grpcio" },
    { name = "opentelemetry-api" },
    { name = "opentelemetry-exporter-otlp-proto-common" },
    { name = "opentelemetry-proto" },
    { name = "opentelemetry-sdk" },
]
sdist = { url = "https://files.pythonhosted.org/packages/a1/d0/c1e375b292df26e0ffebf194e82cd197e4c26cc298582bda626ce3ce74c5/opentelemetry_exporter_otlp_proto_grpc-1.27.0.tar.gz", hash = "sha256:af6f72f76bcf425dfb5ad11c1a6d6eca2863b91e63575f89bb7b4b55099d968f", size = 26244 }
wheels = [
    { url = "https://files.pythonhosted.org/packages/8d/80/32217460c2c64c0568cea38410124ff680a9b65f6732867bbf857c4d8626/opentelemetry_exporter_otlp_proto_grpc-1.27.0-py3-none-any.whl", hash = "sha256:56b5bbd5d61aab05e300d9d62a6b3c134827bbd28d0b12f2649c2da368006c9e", size = 18541 },
]

[[package]]
name = "opentelemetry-exporter-otlp-proto-http"
version = "1.27.0"
source = { registry = "https://pypi.org/simple" }
dependencies = [
    { name = "deprecated" },
    { name = "googleapis-common-protos" },
    { name = "opentelemetry-api" },
    { name = "opentelemetry-exporter-otlp-proto-common" },
    { name = "opentelemetry-proto" },
    { name = "opentelemetry-sdk" },
    { name = "requests" },
]
sdist = { url = "https://files.pythonhosted.org/packages/31/0a/f05c55e8913bf58a033583f2580a0ec31a5f4cf2beacc9e286dcb74d6979/opentelemetry_exporter_otlp_proto_http-1.27.0.tar.gz", hash = "sha256:2103479092d8eb18f61f3fbff084f67cc7f2d4a7d37e75304b8b56c1d09ebef5", size = 15059 }
wheels = [
    { url = "https://files.pythonhosted.org/packages/2d/8d/4755884afc0b1db6000527cac0ca17273063b6142c773ce4ecd307a82e72/opentelemetry_exporter_otlp_proto_http-1.27.0-py3-none-any.whl", hash = "sha256:688027575c9da42e179a69fe17e2d1eba9b14d81de8d13553a21d3114f3b4d75", size = 17203 },
]

[[package]]
name = "opentelemetry-proto"
version = "1.27.0"
source = { registry = "https://pypi.org/simple" }
dependencies = [
    { name = "protobuf" },
]
sdist = { url = "https://files.pythonhosted.org/packages/9a/59/959f0beea798ae0ee9c979b90f220736fbec924eedbefc60ca581232e659/opentelemetry_proto-1.27.0.tar.gz", hash = "sha256:33c9345d91dafd8a74fc3d7576c5a38f18b7fdf8d02983ac67485386132aedd6", size = 34749 }
wheels = [
    { url = "https://files.pythonhosted.org/packages/94/56/3d2d826834209b19a5141eed717f7922150224d1a982385d19a9444cbf8d/opentelemetry_proto-1.27.0-py3-none-any.whl", hash = "sha256:b133873de5581a50063e1e4b29cdcf0c5e253a8c2d8dc1229add20a4c3830ace", size = 52464 },
]

[[package]]
name = "opentelemetry-sdk"
version = "1.27.0"
source = { registry = "https://pypi.org/simple" }
dependencies = [
    { name = "opentelemetry-api" },
    { name = "opentelemetry-semantic-conventions" },
    { name = "typing-extensions" },
]
sdist = { url = "https://files.pythonhosted.org/packages/0d/9a/82a6ac0f06590f3d72241a587cb8b0b751bd98728e896cc4cbd4847248e6/opentelemetry_sdk-1.27.0.tar.gz", hash = "sha256:d525017dea0ccce9ba4e0245100ec46ecdc043f2d7b8315d56b19aff0904fa6f", size = 145019 }
wheels = [
    { url = "https://files.pythonhosted.org/packages/c1/bd/a6602e71e315055d63b2ff07172bd2d012b4cba2d4e00735d74ba42fc4d6/opentelemetry_sdk-1.27.0-py3-none-any.whl", hash = "sha256:365f5e32f920faf0fd9e14fdfd92c086e317eaa5f860edba9cdc17a380d9197d", size = 110505 },
]

[[package]]
name = "opentelemetry-semantic-conventions"
version = "0.48b0"
source = { registry = "https://pypi.org/simple" }
dependencies = [
    { name = "deprecated" },
    { name = "opentelemetry-api" },
]
sdist = { url = "https://files.pythonhosted.org/packages/0a/89/1724ad69f7411772446067cdfa73b598694c8c91f7f8c922e344d96d81f9/opentelemetry_semantic_conventions-0.48b0.tar.gz", hash = "sha256:12d74983783b6878162208be57c9effcb89dc88691c64992d70bb89dc00daa1a", size = 89445 }
wheels = [
    { url = "https://files.pythonhosted.org/packages/b7/7a/4f0063dbb0b6c971568291a8bc19a4ca70d3c185db2d956230dd67429dfc/opentelemetry_semantic_conventions-0.48b0-py3-none-any.whl", hash = "sha256:a0de9f45c413a8669788a38569c7e0a11ce6ce97861a628cca785deecdc32a1f", size = 149685 },
]

[[package]]
name = "opentelemetry-semantic-conventions-ai"
version = "0.4.9"
source = { registry = "https://pypi.org/simple" }
sdist = { url = "https://files.pythonhosted.org/packages/8c/ba/2405abde825cf654d09ba16bfcfb8c863156bccdc47d1f2a86df6331e7bb/opentelemetry_semantic_conventions_ai-0.4.9.tar.gz", hash = "sha256:54a0b901959e2de5124384925846bac2ea0a6dab3de7e501ba6aecf5e293fe04", size = 4920 }
wheels = [
    { url = "https://files.pythonhosted.org/packages/34/98/f5196ba0f4105a4790cec8c6671cf676c96dfa29bfedfe3c4f112bf4e6ad/opentelemetry_semantic_conventions_ai-0.4.9-py3-none-any.whl", hash = "sha256:71149e46a72554ae17de46bca6c11ba540c19c89904bd4cc3111aac6edf10315", size = 5617 },
]

[[package]]
name = "orjson"
version = "3.10.18"
source = { registry = "https://pypi.org/simple" }
sdist = { url = "https://files.pythonhosted.org/packages/81/0b/fea456a3ffe74e70ba30e01ec183a9b26bec4d497f61dcfce1b601059c60/orjson-3.10.18.tar.gz", hash = "sha256:e8da3947d92123eda795b68228cafe2724815621fe35e8e320a9e9593a4bcd53", size = 5422810 }
wheels = [
    { url = "https://files.pythonhosted.org/packages/97/c7/c54a948ce9a4278794f669a353551ce7db4ffb656c69a6e1f2264d563e50/orjson-3.10.18-cp311-cp311-macosx_10_15_x86_64.macosx_11_0_arm64.macosx_10_15_universal2.whl", hash = "sha256:e0a183ac3b8e40471e8d843105da6fbe7c070faab023be3b08188ee3f85719b8", size = 248929 },
    { url = "https://files.pythonhosted.org/packages/9e/60/a9c674ef1dd8ab22b5b10f9300e7e70444d4e3cda4b8258d6c2488c32143/orjson-3.10.18-cp311-cp311-macosx_15_0_arm64.whl", hash = "sha256:5ef7c164d9174362f85238d0cd4afdeeb89d9e523e4651add6a5d458d6f7d42d", size = 133364 },
    { url = "https://files.pythonhosted.org/packages/c1/4e/f7d1bdd983082216e414e6d7ef897b0c2957f99c545826c06f371d52337e/orjson-3.10.18-cp311-cp311-manylinux_2_17_aarch64.manylinux2014_aarch64.whl", hash = "sha256:afd14c5d99cdc7bf93f22b12ec3b294931518aa019e2a147e8aa2f31fd3240f7", size = 136995 },
    { url = "https://files.pythonhosted.org/packages/17/89/46b9181ba0ea251c9243b0c8ce29ff7c9796fa943806a9c8b02592fce8ea/orjson-3.10.18-cp311-cp311-manylinux_2_17_armv7l.manylinux2014_armv7l.whl", hash = "sha256:7b672502323b6cd133c4af6b79e3bea36bad2d16bca6c1f645903fce83909a7a", size = 132894 },
    { url = "https://files.pythonhosted.org/packages/ca/dd/7bce6fcc5b8c21aef59ba3c67f2166f0a1a9b0317dcca4a9d5bd7934ecfd/orjson-3.10.18-cp311-cp311-manylinux_2_17_i686.manylinux2014_i686.whl", hash = "sha256:51f8c63be6e070ec894c629186b1c0fe798662b8687f3d9fdfa5e401c6bd7679", size = 137016 },
    { url = "https://files.pythonhosted.org/packages/1c/4a/b8aea1c83af805dcd31c1f03c95aabb3e19a016b2a4645dd822c5686e94d/orjson-3.10.18-cp311-cp311-manylinux_2_17_ppc64le.manylinux2014_ppc64le.whl", hash = "sha256:3f9478ade5313d724e0495d167083c6f3be0dd2f1c9c8a38db9a9e912cdaf947", size = 138290 },
    { url = "https://files.pythonhosted.org/packages/36/d6/7eb05c85d987b688707f45dcf83c91abc2251e0dd9fb4f7be96514f838b1/orjson-3.10.18-cp311-cp311-manylinux_2_17_s390x.manylinux2014_s390x.whl", hash = "sha256:187aefa562300a9d382b4b4eb9694806e5848b0cedf52037bb5c228c61bb66d4", size = 142829 },
    { url = "https://files.pythonhosted.org/packages/d2/78/ddd3ee7873f2b5f90f016bc04062713d567435c53ecc8783aab3a4d34915/orjson-3.10.18-cp311-cp311-manylinux_2_17_x86_64.manylinux2014_x86_64.whl", hash = "sha256:9da552683bc9da222379c7a01779bddd0ad39dd699dd6300abaf43eadee38334", size = 132805 },
    { url = "https://files.pythonhosted.org/packages/8c/09/c8e047f73d2c5d21ead9c180203e111cddeffc0848d5f0f974e346e21c8e/orjson-3.10.18-cp311-cp311-musllinux_1_2_aarch64.whl", hash = "sha256:e450885f7b47a0231979d9c49b567ed1c4e9f69240804621be87c40bc9d3cf17", size = 135008 },
    { url = "https://files.pythonhosted.org/packages/0c/4b/dccbf5055ef8fb6eda542ab271955fc1f9bf0b941a058490293f8811122b/orjson-3.10.18-cp311-cp311-musllinux_1_2_armv7l.whl", hash = "sha256:5e3c9cc2ba324187cd06287ca24f65528f16dfc80add48dc99fa6c836bb3137e", size = 413419 },
    { url = "https://files.pythonhosted.org/packages/8a/f3/1eac0c5e2d6d6790bd2025ebfbefcbd37f0d097103d76f9b3f9302af5a17/orjson-3.10.18-cp311-cp311-musllinux_1_2_i686.whl", hash = "sha256:50ce016233ac4bfd843ac5471e232b865271d7d9d44cf9d33773bcd883ce442b", size = 153292 },
    { url = "https://files.pythonhosted.org/packages/1f/b4/ef0abf64c8f1fabf98791819ab502c2c8c1dc48b786646533a93637d8999/orjson-3.10.18-cp311-cp311-musllinux_1_2_x86_64.whl", hash = "sha256:b3ceff74a8f7ffde0b2785ca749fc4e80e4315c0fd887561144059fb1c138aa7", size = 137182 },
    { url = "https://files.pythonhosted.org/packages/a9/a3/6ea878e7b4a0dc5c888d0370d7752dcb23f402747d10e2257478d69b5e63/orjson-3.10.18-cp311-cp311-win32.whl", hash = "sha256:fdba703c722bd868c04702cac4cb8c6b8ff137af2623bc0ddb3b3e6a2c8996c1", size = 142695 },
    { url = "https://files.pythonhosted.org/packages/79/2a/4048700a3233d562f0e90d5572a849baa18ae4e5ce4c3ba6247e4ece57b0/orjson-3.10.18-cp311-cp311-win_amd64.whl", hash = "sha256:c28082933c71ff4bc6ccc82a454a2bffcef6e1d7379756ca567c772e4fb3278a", size = 134603 },
    { url = "https://files.pythonhosted.org/packages/03/45/10d934535a4993d27e1c84f1810e79ccf8b1b7418cef12151a22fe9bb1e1/orjson-3.10.18-cp311-cp311-win_arm64.whl", hash = "sha256:a6c7c391beaedd3fa63206e5c2b7b554196f14debf1ec9deb54b5d279b1b46f5", size = 131400 },
]

[[package]]
name = "outlines"
version = "0.1.11"
source = { registry = "https://pypi.org/simple" }
dependencies = [
    { name = "airportsdata" },
    { name = "cloudpickle" },
    { name = "diskcache" },
    { name = "interegular" },
    { name = "jinja2" },
    { name = "jsonschema" },
    { name = "lark" },
    { name = "nest-asyncio" },
    { name = "numpy" },
    { name = "outlines-core" },
    { name = "pycountry" },
    { name = "pydantic" },
    { name = "referencing" },
    { name = "requests" },
    { name = "torch" },
    { name = "tqdm" },
    { name = "typing-extensions" },
]
sdist = { url = "https://files.pythonhosted.org/packages/ac/d0/d59ae830bf7026425942899e3d48e77b58a713cff946a695e5405808da1b/outlines-0.1.11.tar.gz", hash = "sha256:0997bd9da1cc050e430bd08995dc7d4bd855918bafa4531e49d3f37110a23aba", size = 2488858 }
wheels = [
    { url = "https://files.pythonhosted.org/packages/13/b4/99ea4a122bef60e3fd6402d19665aff1f928e0daf8fac3044d0b73f72003/outlines-0.1.11-py3-none-any.whl", hash = "sha256:f5a5f2242ed9802d3aab7a92789bf4008d734c576be9258cc0a297f690124727", size = 87623 },
]

[[package]]
name = "outlines-core"
version = "0.1.26"
source = { registry = "https://pypi.org/simple" }
dependencies = [
    { name = "interegular" },
    { name = "jsonschema" },
]
sdist = { url = "https://files.pythonhosted.org/packages/d3/f3/274d07f4702728b43581235a77e545ec602b25f9b0098b288a0f3052521d/outlines_core-0.1.26.tar.gz", hash = "sha256:481c4301341e77cc8f1832d616784adb4d461b4fec65878e7c0d2cba7163a189", size = 75139 }
wheels = [
    { url = "https://files.pythonhosted.org/packages/17/94/19d5c50c303ba71f3465c81620ca9b5af4db07fd8922dfe59ae5a9ae61d1/outlines_core-0.1.26-cp311-cp311-macosx_10_12_x86_64.whl", hash = "sha256:b6787b07b7c673fc3087d2b537719ecac8e03b10a47d032dd1926985c32885b0", size = 322344 },
    { url = "https://files.pythonhosted.org/packages/f2/ea/f44beea7f610f2737ebb908c8dfa37d8324e92ca529468a56b00a77af199/outlines_core-0.1.26-cp311-cp311-macosx_11_0_arm64.whl", hash = "sha256:1e0ea28a76da31d25b6f53242bf13e1b59a0241badf82353c88f55e1cf81b128", size = 301670 },
    { url = "https://files.pythonhosted.org/packages/6a/a6/ceac3760e1feb898b4047aeb54e0a3de975b59e87a17d6ba0a04dec5eaed/outlines_core-0.1.26-cp311-cp311-manylinux_2_17_aarch64.manylinux2014_aarch64.whl", hash = "sha256:a8932044a3d9329be53a226118850638f85b4d7842f9b863d0a123f23de220cd", size = 321067 },
    { url = "https://files.pythonhosted.org/packages/92/f0/ad0074d6726fed86bb0bba1b9307cbbd67a2af5debd3540d66c69298a001/outlines_core-0.1.26-cp311-cp311-manylinux_2_17_x86_64.manylinux2014_x86_64.whl", hash = "sha256:a84b7cd2fb6268bf990dd3d479ffb4fa0bace6f571cb85b15b6cdb44b84f5b69", size = 343264 },
    { url = "https://files.pythonhosted.org/packages/e6/bd/198c9a73d5f36e2ecad558a26359af3f0dbe4f5ba11c4629e46fccdfe2d6/outlines_core-0.1.26-cp311-cp311-win32.whl", hash = "sha256:f19765c151abfc970996368080aeea6d2a19e927817fe4e2af6726e639be3de4", size = 234529 },
    { url = "https://files.pythonhosted.org/packages/b9/27/354b484045e6368c92f688d954124064ec2ce961681e56711852904e1ec2/outlines_core-0.1.26-cp311-cp311-win_amd64.whl", hash = "sha256:3f59aeccea21ed6ff3cf52102fd163f26d279821c20e5127ddd18d4ea4d0c8d2", size = 243457 },
]

[[package]]
name = "overrides"
version = "7.7.0"
source = { registry = "https://pypi.org/simple" }
sdist = { url = "https://files.pythonhosted.org/packages/36/86/b585f53236dec60aba864e050778b25045f857e17f6e5ea0ae95fe80edd2/overrides-7.7.0.tar.gz", hash = "sha256:55158fa3d93b98cc75299b1e67078ad9003ca27945c76162c1c0766d6f91820a", size = 22812 }
wheels = [
    { url = "https://files.pythonhosted.org/packages/2c/ab/fc8290c6a4c722e5514d80f62b2dc4c4df1a68a41d1364e625c35990fcf3/overrides-7.7.0-py3-none-any.whl", hash = "sha256:c7ed9d062f78b8e4c1a7b70bd8796b35ead4d9f510227ef9c5dc7626c60d7e49", size = 17832 },
]

[[package]]
name = "packaging"
version = "24.2"
source = { registry = "https://pypi.org/simple" }
sdist = { url = "https://files.pythonhosted.org/packages/d0/63/68dbb6eb2de9cb10ee4c9c14a0148804425e13c4fb20d61cce69f53106da/packaging-24.2.tar.gz", hash = "sha256:c228a6dc5e932d346bc5739379109d49e8853dd8223571c7c5b55260edc0b97f", size = 163950 }
wheels = [
    { url = "https://files.pythonhosted.org/packages/88/ef/eb23f262cca3c0c4eb7ab1933c3b1f03d021f2c48f54763065b6f0e321be/packaging-24.2-py3-none-any.whl", hash = "sha256:09abb1bccd265c01f4a3aa3f7a7db064b36514d2cba19a2f694fe6150451a759", size = 65451 },
]

[[package]]
name = "pandas"
version = "2.3.0"
source = { registry = "https://pypi.org/simple" }
dependencies = [
    { name = "numpy" },
    { name = "python-dateutil" },
    { name = "pytz" },
    { name = "tzdata" },
]
sdist = { url = "https://files.pythonhosted.org/packages/72/51/48f713c4c728d7c55ef7444ba5ea027c26998d96d1a40953b346438602fc/pandas-2.3.0.tar.gz", hash = "sha256:34600ab34ebf1131a7613a260a61dbe8b62c188ec0ea4c296da7c9a06b004133", size = 4484490 }
wheels = [
    { url = "https://files.pythonhosted.org/packages/96/1e/ba313812a699fe37bf62e6194265a4621be11833f5fce46d9eae22acb5d7/pandas-2.3.0-cp311-cp311-macosx_10_9_x86_64.whl", hash = "sha256:8adff9f138fc614347ff33812046787f7d43b3cef7c0f0171b3340cae333f6ca", size = 11551836 },
    { url = "https://files.pythonhosted.org/packages/1b/cc/0af9c07f8d714ea563b12383a7e5bde9479cf32413ee2f346a9c5a801f22/pandas-2.3.0-cp311-cp311-macosx_11_0_arm64.whl", hash = "sha256:e5f08eb9a445d07720776df6e641975665c9ea12c9d8a331e0f6890f2dcd76ef", size = 10807977 },
    { url = "https://files.pythonhosted.org/packages/ee/3e/8c0fb7e2cf4a55198466ced1ca6a9054ae3b7e7630df7757031df10001fd/pandas-2.3.0-cp311-cp311-manylinux_2_17_aarch64.manylinux2014_aarch64.whl", hash = "sha256:fa35c266c8cd1a67d75971a1912b185b492d257092bdd2709bbdebe574ed228d", size = 11788230 },
    { url = "https://files.pythonhosted.org/packages/14/22/b493ec614582307faf3f94989be0f7f0a71932ed6f56c9a80c0bb4a3b51e/pandas-2.3.0-cp311-cp311-manylinux_2_17_x86_64.manylinux2014_x86_64.whl", hash = "sha256:14a0cc77b0f089d2d2ffe3007db58f170dae9b9f54e569b299db871a3ab5bf46", size = 12370423 },
    { url = "https://files.pythonhosted.org/packages/9f/74/b012addb34cda5ce855218a37b258c4e056a0b9b334d116e518d72638737/pandas-2.3.0-cp311-cp311-musllinux_1_2_aarch64.whl", hash = "sha256:c06f6f144ad0a1bf84699aeea7eff6068ca5c63ceb404798198af7eb86082e33", size = 12990594 },
    { url = "https://files.pythonhosted.org/packages/95/81/b310e60d033ab64b08e66c635b94076488f0b6ce6a674379dd5b224fc51c/pandas-2.3.0-cp311-cp311-musllinux_1_2_x86_64.whl", hash = "sha256:ed16339bc354a73e0a609df36d256672c7d296f3f767ac07257801aa064ff73c", size = 13745952 },
    { url = "https://files.pythonhosted.org/packages/25/ac/f6ee5250a8881b55bd3aecde9b8cfddea2f2b43e3588bca68a4e9aaf46c8/pandas-2.3.0-cp311-cp311-win_amd64.whl", hash = "sha256:fa07e138b3f6c04addfeaf56cc7fdb96c3b68a3fe5e5401251f231fce40a0d7a", size = 11094534 },
]

[[package]]
name = "partial-json-parser"
version = "0.2.1.1.post6"
source = { registry = "https://pypi.org/simple" }
sdist = { url = "https://files.pythonhosted.org/packages/86/13/459e86c9c67a006651803a3df3d0b08f7708bc5483fdc482582d75562949/partial_json_parser-0.2.1.1.post6.tar.gz", hash = "sha256:43896b68929678224cbbe4884a6a5fe9251ded4b30b8b7d7eb569e5feea93afc", size = 10299 }
wheels = [
    { url = "https://files.pythonhosted.org/packages/cb/40/1f922794af3dc7503f19319a8804b398a161a2cd54183cff8b12225b8d85/partial_json_parser-0.2.1.1.post6-py3-none-any.whl", hash = "sha256:abc332f09b13ef5233384dbfe7128a0e9ea3fa4b8f8be9b37ac1b433c810e99e", size = 10876 },
]

[[package]]
name = "pathlib"
version = "1.0.1"
source = { registry = "https://pypi.org/simple" }
sdist = { url = "https://files.pythonhosted.org/packages/ac/aa/9b065a76b9af472437a0059f77e8f962fe350438b927cb80184c32f075eb/pathlib-1.0.1.tar.gz", hash = "sha256:6940718dfc3eff4258203ad5021090933e5c04707d5ca8cc9e73c94a7894ea9f", size = 49298 }
wheels = [
    { url = "https://files.pythonhosted.org/packages/78/f9/690a8600b93c332de3ab4a344a4ac34f00c8f104917061f779db6a918ed6/pathlib-1.0.1-py3-none-any.whl", hash = "sha256:f35f95ab8b0f59e6d354090350b44a80a80635d22efdedfa84c7ad1cf0a74147", size = 14363 },
]

[[package]]
name = "pathspec"
version = "0.12.1"
source = { registry = "https://pypi.org/simple" }
sdist = { url = "https://files.pythonhosted.org/packages/ca/bc/f35b8446f4531a7cb215605d100cd88b7ac6f44ab3fc94870c120ab3adbf/pathspec-0.12.1.tar.gz", hash = "sha256:a482d51503a1ab33b1c67a6c3813a26953dbdc71c31dacaef9a838c4e29f5712", size = 51043 }
wheels = [
    { url = "https://files.pythonhosted.org/packages/cc/20/ff623b09d963f88bfde16306a54e12ee5ea43e9b597108672ff3a408aad6/pathspec-0.12.1-py3-none-any.whl", hash = "sha256:a0d503e138a4c123b27490a4f7beda6a01c6f288df0e4a8b79c7eb0dc7b4cc08", size = 31191 },
]

[[package]]
name = "pillow"
version = "11.2.1"
source = { registry = "https://pypi.org/simple" }
sdist = { url = "https://files.pythonhosted.org/packages/af/cb/bb5c01fcd2a69335b86c22142b2bccfc3464087efb7fd382eee5ffc7fdf7/pillow-11.2.1.tar.gz", hash = "sha256:a64dd61998416367b7ef979b73d3a85853ba9bec4c2925f74e588879a58716b6", size = 47026707 }
wheels = [
    { url = "https://files.pythonhosted.org/packages/68/08/3fbf4b98924c73037a8e8b4c2c774784805e0fb4ebca6c5bb60795c40125/pillow-11.2.1-cp311-cp311-macosx_10_10_x86_64.whl", hash = "sha256:35ca289f712ccfc699508c4658a1d14652e8033e9b69839edf83cbdd0ba39e70", size = 3198450 },
    { url = "https://files.pythonhosted.org/packages/84/92/6505b1af3d2849d5e714fc75ba9e69b7255c05ee42383a35a4d58f576b16/pillow-11.2.1-cp311-cp311-macosx_11_0_arm64.whl", hash = "sha256:e0409af9f829f87a2dfb7e259f78f317a5351f2045158be321fd135973fff7bf", size = 3030550 },
    { url = "https://files.pythonhosted.org/packages/3c/8c/ac2f99d2a70ff966bc7eb13dacacfaab57c0549b2ffb351b6537c7840b12/pillow-11.2.1-cp311-cp311-manylinux_2_17_aarch64.manylinux2014_aarch64.whl", hash = "sha256:d4e5c5edee874dce4f653dbe59db7c73a600119fbea8d31f53423586ee2aafd7", size = 4415018 },
    { url = "https://files.pythonhosted.org/packages/1f/e3/0a58b5d838687f40891fff9cbaf8669f90c96b64dc8f91f87894413856c6/pillow-11.2.1-cp311-cp311-manylinux_2_17_x86_64.manylinux2014_x86_64.whl", hash = "sha256:b93a07e76d13bff9444f1a029e0af2964e654bfc2e2c2d46bfd080df5ad5f3d8", size = 4498006 },
    { url = "https://files.pythonhosted.org/packages/21/f5/6ba14718135f08fbfa33308efe027dd02b781d3f1d5c471444a395933aac/pillow-11.2.1-cp311-cp311-manylinux_2_28_aarch64.whl", hash = "sha256:e6def7eed9e7fa90fde255afaf08060dc4b343bbe524a8f69bdd2a2f0018f600", size = 4517773 },
    { url = "https://files.pythonhosted.org/packages/20/f2/805ad600fc59ebe4f1ba6129cd3a75fb0da126975c8579b8f57abeb61e80/pillow-11.2.1-cp311-cp311-manylinux_2_28_x86_64.whl", hash = "sha256:8f4f3724c068be008c08257207210c138d5f3731af6c155a81c2b09a9eb3a788", size = 4607069 },
    { url = "https://files.pythonhosted.org/packages/71/6b/4ef8a288b4bb2e0180cba13ca0a519fa27aa982875882392b65131401099/pillow-11.2.1-cp311-cp311-musllinux_1_2_aarch64.whl", hash = "sha256:a0a6709b47019dff32e678bc12c63008311b82b9327613f534e496dacaefb71e", size = 4583460 },
    { url = "https://files.pythonhosted.org/packages/62/ae/f29c705a09cbc9e2a456590816e5c234382ae5d32584f451c3eb41a62062/pillow-11.2.1-cp311-cp311-musllinux_1_2_x86_64.whl", hash = "sha256:f6b0c664ccb879109ee3ca702a9272d877f4fcd21e5eb63c26422fd6e415365e", size = 4661304 },
    { url = "https://files.pythonhosted.org/packages/6e/1a/c8217b6f2f73794a5e219fbad087701f412337ae6dbb956db37d69a9bc43/pillow-11.2.1-cp311-cp311-win32.whl", hash = "sha256:cc5d875d56e49f112b6def6813c4e3d3036d269c008bf8aef72cd08d20ca6df6", size = 2331809 },
    { url = "https://files.pythonhosted.org/packages/e2/72/25a8f40170dc262e86e90f37cb72cb3de5e307f75bf4b02535a61afcd519/pillow-11.2.1-cp311-cp311-win_amd64.whl", hash = "sha256:0f5c7eda47bf8e3c8a283762cab94e496ba977a420868cb819159980b6709193", size = 2676338 },
    { url = "https://files.pythonhosted.org/packages/06/9e/76825e39efee61efea258b479391ca77d64dbd9e5804e4ad0fa453b4ba55/pillow-11.2.1-cp311-cp311-win_arm64.whl", hash = "sha256:4d375eb838755f2528ac8cbc926c3e31cc49ca4ad0cf79cff48b20e30634a4a7", size = 2414918 },
    { url = "https://files.pythonhosted.org/packages/a4/ad/2613c04633c7257d9481ab21d6b5364b59fc5d75faafd7cb8693523945a3/pillow-11.2.1-pp311-pypy311_pp73-macosx_10_15_x86_64.whl", hash = "sha256:80f1df8dbe9572b4b7abdfa17eb5d78dd620b1d55d9e25f834efdbee872d3aed", size = 3181734 },
    { url = "https://files.pythonhosted.org/packages/a4/fd/dcdda4471ed667de57bb5405bb42d751e6cfdd4011a12c248b455c778e03/pillow-11.2.1-pp311-pypy311_pp73-macosx_11_0_arm64.whl", hash = "sha256:ea926cfbc3957090becbcbbb65ad177161a2ff2ad578b5a6ec9bb1e1cd78753c", size = 2999841 },
    { url = "https://files.pythonhosted.org/packages/ac/89/8a2536e95e77432833f0db6fd72a8d310c8e4272a04461fb833eb021bf94/pillow-11.2.1-pp311-pypy311_pp73-manylinux_2_17_aarch64.manylinux2014_aarch64.whl", hash = "sha256:738db0e0941ca0376804d4de6a782c005245264edaa253ffce24e5a15cbdc7bd", size = 3437470 },
    { url = "https://files.pythonhosted.org/packages/9d/8f/abd47b73c60712f88e9eda32baced7bfc3e9bd6a7619bb64b93acff28c3e/pillow-11.2.1-pp311-pypy311_pp73-manylinux_2_17_x86_64.manylinux2014_x86_64.whl", hash = "sha256:9db98ab6565c69082ec9b0d4e40dd9f6181dab0dd236d26f7a50b8b9bfbd5076", size = 3460013 },
    { url = "https://files.pythonhosted.org/packages/f6/20/5c0a0aa83b213b7a07ec01e71a3d6ea2cf4ad1d2c686cc0168173b6089e7/pillow-11.2.1-pp311-pypy311_pp73-manylinux_2_28_aarch64.whl", hash = "sha256:036e53f4170e270ddb8797d4c590e6dd14d28e15c7da375c18978045f7e6c37b", size = 3527165 },
    { url = "https://files.pythonhosted.org/packages/58/0e/2abab98a72202d91146abc839e10c14f7cf36166f12838ea0c4db3ca6ecb/pillow-11.2.1-pp311-pypy311_pp73-manylinux_2_28_x86_64.whl", hash = "sha256:14f73f7c291279bd65fda51ee87affd7c1e097709f7fdd0188957a16c264601f", size = 3571586 },
    { url = "https://files.pythonhosted.org/packages/21/2c/5e05f58658cf49b6667762cca03d6e7d85cededde2caf2ab37b81f80e574/pillow-11.2.1-pp311-pypy311_pp73-win_amd64.whl", hash = "sha256:208653868d5c9ecc2b327f9b9ef34e0e42a4cdd172c2988fd81d62d2bc9bc044", size = 2674751 },
]

[[package]]
name = "platformdirs"
version = "4.3.8"
source = { registry = "https://pypi.org/simple" }
sdist = { url = "https://files.pythonhosted.org/packages/fe/8b/3c73abc9c759ecd3f1f7ceff6685840859e8070c4d947c93fae71f6a0bf2/platformdirs-4.3.8.tar.gz", hash = "sha256:3d512d96e16bcb959a814c9f348431070822a6496326a4be0911c40b5a74c2bc", size = 21362 }
wheels = [
    { url = "https://files.pythonhosted.org/packages/fe/39/979e8e21520d4e47a0bbe349e2713c0aac6f3d853d0e5b34d76206c439aa/platformdirs-4.3.8-py3-none-any.whl", hash = "sha256:ff7059bb7eb1179e2685604f4aaf157cfd9535242bd23742eadc3c13542139b4", size = 18567 },
]

[[package]]
name = "portalocker"
version = "3.2.0"
source = { registry = "https://pypi.org/simple" }
dependencies = [
    { name = "pywin32", marker = "sys_platform == 'win32'" },
]
sdist = { url = "https://files.pythonhosted.org/packages/5e/77/65b857a69ed876e1951e88aaba60f5ce6120c33703f7cb61a3c894b8c1b6/portalocker-3.2.0.tar.gz", hash = "sha256:1f3002956a54a8c3730586c5c77bf18fae4149e07eaf1c29fc3faf4d5a3f89ac", size = 95644 }
wheels = [
    { url = "https://files.pythonhosted.org/packages/4b/a6/38c8e2f318bf67d338f4d629e93b0b4b9af331f455f0390ea8ce4a099b26/portalocker-3.2.0-py3-none-any.whl", hash = "sha256:3cdc5f565312224bc570c49337bd21428bba0ef363bbcf58b9ef4a9f11779968", size = 22424 },
]

[[package]]
name = "prometheus-client"
version = "0.22.1"
source = { registry = "https://pypi.org/simple" }
sdist = { url = "https://files.pythonhosted.org/packages/5e/cf/40dde0a2be27cc1eb41e333d1a674a74ce8b8b0457269cc640fd42b07cf7/prometheus_client-0.22.1.tar.gz", hash = "sha256:190f1331e783cf21eb60bca559354e0a4d4378facecf78f5428c39b675d20d28", size = 69746 }
wheels = [
    { url = "https://files.pythonhosted.org/packages/32/ae/ec06af4fe3ee72d16973474f122541746196aaa16cea6f66d18b963c6177/prometheus_client-0.22.1-py3-none-any.whl", hash = "sha256:cca895342e308174341b2cbf99a56bef291fbc0ef7b9e5412a0f26d653ba7094", size = 58694 },
]

[[package]]
name = "prometheus-fastapi-instrumentator"
version = "7.1.0"
source = { registry = "https://pypi.org/simple" }
dependencies = [
    { name = "prometheus-client" },
    { name = "starlette" },
]
sdist = { url = "https://files.pythonhosted.org/packages/69/6d/24d53033cf93826aa7857699a4450c1c67e5b9c710e925b1ed2b320c04df/prometheus_fastapi_instrumentator-7.1.0.tar.gz", hash = "sha256:be7cd61eeea4e5912aeccb4261c6631b3f227d8924542d79eaf5af3f439cbe5e", size = 20220 }
wheels = [
    { url = "https://files.pythonhosted.org/packages/27/72/0824c18f3bc75810f55dacc2dd933f6ec829771180245ae3cc976195dec0/prometheus_fastapi_instrumentator-7.1.0-py3-none-any.whl", hash = "sha256:978130f3c0bb7b8ebcc90d35516a6fe13e02d2eb358c8f83887cdef7020c31e9", size = 19296 },
]

[[package]]
name = "prompt-toolkit"
version = "3.0.51"
source = { registry = "https://pypi.org/simple" }
dependencies = [
    { name = "wcwidth" },
]
sdist = { url = "https://files.pythonhosted.org/packages/bb/6e/9d084c929dfe9e3bfe0c6a47e31f78a25c54627d64a66e884a8bf5474f1c/prompt_toolkit-3.0.51.tar.gz", hash = "sha256:931a162e3b27fc90c86f1b48bb1fb2c528c2761475e57c9c06de13311c7b54ed", size = 428940 }
wheels = [
    { url = "https://files.pythonhosted.org/packages/ce/4f/5249960887b1fbe561d9ff265496d170b55a735b76724f10ef19f9e40716/prompt_toolkit-3.0.51-py3-none-any.whl", hash = "sha256:52742911fde84e2d423e2f9a4cf1de7d7ac4e51958f648d9540e0fb8db077b07", size = 387810 },
]

[[package]]
name = "propcache"
version = "0.3.2"
source = { registry = "https://pypi.org/simple" }
sdist = { url = "https://files.pythonhosted.org/packages/a6/16/43264e4a779dd8588c21a70f0709665ee8f611211bdd2c87d952cfa7c776/propcache-0.3.2.tar.gz", hash = "sha256:20d7d62e4e7ef05f221e0db2856b979540686342e7dd9973b815599c7057e168", size = 44139 }
wheels = [
    { url = "https://files.pythonhosted.org/packages/80/8d/e8b436717ab9c2cfc23b116d2c297305aa4cd8339172a456d61ebf5669b8/propcache-0.3.2-cp311-cp311-macosx_10_9_universal2.whl", hash = "sha256:0b8d2f607bd8f80ddc04088bc2a037fdd17884a6fcadc47a96e334d72f3717be", size = 74207 },
    { url = "https://files.pythonhosted.org/packages/d6/29/1e34000e9766d112171764b9fa3226fa0153ab565d0c242c70e9945318a7/propcache-0.3.2-cp311-cp311-macosx_10_9_x86_64.whl", hash = "sha256:06766d8f34733416e2e34f46fea488ad5d60726bb9481d3cddf89a6fa2d9603f", size = 43648 },
    { url = "https://files.pythonhosted.org/packages/46/92/1ad5af0df781e76988897da39b5f086c2bf0f028b7f9bd1f409bb05b6874/propcache-0.3.2-cp311-cp311-macosx_11_0_arm64.whl", hash = "sha256:a2dc1f4a1df4fecf4e6f68013575ff4af84ef6f478fe5344317a65d38a8e6dc9", size = 43496 },
    { url = "https://files.pythonhosted.org/packages/b3/ce/e96392460f9fb68461fabab3e095cb00c8ddf901205be4eae5ce246e5b7e/propcache-0.3.2-cp311-cp311-manylinux_2_17_aarch64.manylinux2014_aarch64.whl", hash = "sha256:be29c4f4810c5789cf10ddf6af80b041c724e629fa51e308a7a0fb19ed1ef7bf", size = 217288 },
    { url = "https://files.pythonhosted.org/packages/c5/2a/866726ea345299f7ceefc861a5e782b045545ae6940851930a6adaf1fca6/propcache-0.3.2-cp311-cp311-manylinux_2_17_ppc64le.manylinux2014_ppc64le.whl", hash = "sha256:59d61f6970ecbd8ff2e9360304d5c8876a6abd4530cb752c06586849ac8a9dc9", size = 227456 },
    { url = "https://files.pythonhosted.org/packages/de/03/07d992ccb6d930398689187e1b3c718339a1c06b8b145a8d9650e4726166/propcache-0.3.2-cp311-cp311-manylinux_2_17_s390x.manylinux2014_s390x.whl", hash = "sha256:62180e0b8dbb6b004baec00a7983e4cc52f5ada9cd11f48c3528d8cfa7b96a66", size = 225429 },
    { url = "https://files.pythonhosted.org/packages/5d/e6/116ba39448753b1330f48ab8ba927dcd6cf0baea8a0ccbc512dfb49ba670/propcache-0.3.2-cp311-cp311-manylinux_2_17_x86_64.manylinux2014_x86_64.whl", hash = "sha256:c144ca294a204c470f18cf4c9d78887810d04a3e2fbb30eea903575a779159df", size = 213472 },
    { url = "https://files.pythonhosted.org/packages/a6/85/f01f5d97e54e428885a5497ccf7f54404cbb4f906688a1690cd51bf597dc/propcache-0.3.2-cp311-cp311-manylinux_2_5_i686.manylinux1_i686.manylinux_2_17_i686.manylinux2014_i686.whl", hash = "sha256:c5c2a784234c28854878d68978265617aa6dc0780e53d44b4d67f3651a17a9a2", size = 204480 },
    { url = "https://files.pythonhosted.org/packages/e3/79/7bf5ab9033b8b8194cc3f7cf1aaa0e9c3256320726f64a3e1f113a812dce/propcache-0.3.2-cp311-cp311-musllinux_1_2_aarch64.whl", hash = "sha256:5745bc7acdafa978ca1642891b82c19238eadc78ba2aaa293c6863b304e552d7", size = 214530 },
    { url = "https://files.pythonhosted.org/packages/31/0b/bd3e0c00509b609317df4a18e6b05a450ef2d9a963e1d8bc9c9415d86f30/propcache-0.3.2-cp311-cp311-musllinux_1_2_armv7l.whl", hash = "sha256:c0075bf773d66fa8c9d41f66cc132ecc75e5bb9dd7cce3cfd14adc5ca184cb95", size = 205230 },
    { url = "https://files.pythonhosted.org/packages/7a/23/fae0ff9b54b0de4e819bbe559508da132d5683c32d84d0dc2ccce3563ed4/propcache-0.3.2-cp311-cp311-musllinux_1_2_i686.whl", hash = "sha256:5f57aa0847730daceff0497f417c9de353c575d8da3579162cc74ac294c5369e", size = 206754 },
    { url = "https://files.pythonhosted.org/packages/b7/7f/ad6a3c22630aaa5f618b4dc3c3598974a72abb4c18e45a50b3cdd091eb2f/propcache-0.3.2-cp311-cp311-musllinux_1_2_ppc64le.whl", hash = "sha256:eef914c014bf72d18efb55619447e0aecd5fb7c2e3fa7441e2e5d6099bddff7e", size = 218430 },
    { url = "https://files.pythonhosted.org/packages/5b/2c/ba4f1c0e8a4b4c75910742f0d333759d441f65a1c7f34683b4a74c0ee015/propcache-0.3.2-cp311-cp311-musllinux_1_2_s390x.whl", hash = "sha256:2a4092e8549031e82facf3decdbc0883755d5bbcc62d3aea9d9e185549936dcf", size = 223884 },
    { url = "https://files.pythonhosted.org/packages/88/e4/ebe30fc399e98572019eee82ad0caf512401661985cbd3da5e3140ffa1b0/propcache-0.3.2-cp311-cp311-musllinux_1_2_x86_64.whl", hash = "sha256:85871b050f174bc0bfb437efbdb68aaf860611953ed12418e4361bc9c392749e", size = 211480 },
    { url = "https://files.pythonhosted.org/packages/96/0a/7d5260b914e01d1d0906f7f38af101f8d8ed0dc47426219eeaf05e8ea7c2/propcache-0.3.2-cp311-cp311-win32.whl", hash = "sha256:36c8d9b673ec57900c3554264e630d45980fd302458e4ac801802a7fd2ef7897", size = 37757 },
    { url = "https://files.pythonhosted.org/packages/e1/2d/89fe4489a884bc0da0c3278c552bd4ffe06a1ace559db5ef02ef24ab446b/propcache-0.3.2-cp311-cp311-win_amd64.whl", hash = "sha256:e53af8cb6a781b02d2ea079b5b853ba9430fcbe18a8e3ce647d5982a3ff69f39", size = 41500 },
    { url = "https://files.pythonhosted.org/packages/cc/35/cc0aaecf278bb4575b8555f2b137de5ab821595ddae9da9d3cd1da4072c7/propcache-0.3.2-py3-none-any.whl", hash = "sha256:98f1ec44fb675f5052cccc8e609c46ed23a35a1cfd18545ad4e29002d858a43f", size = 12663 },
]

[[package]]
name = "proto-plus"
version = "1.26.1"
source = { registry = "https://pypi.org/simple" }
dependencies = [
    { name = "protobuf" },
]
sdist = { url = "https://files.pythonhosted.org/packages/f4/ac/87285f15f7cce6d4a008f33f1757fb5a13611ea8914eb58c3d0d26243468/proto_plus-1.26.1.tar.gz", hash = "sha256:21a515a4c4c0088a773899e23c7bbade3d18f9c66c73edd4c7ee3816bc96a012", size = 56142 }
wheels = [
    { url = "https://files.pythonhosted.org/packages/4e/6d/280c4c2ce28b1593a19ad5239c8b826871fc6ec275c21afc8e1820108039/proto_plus-1.26.1-py3-none-any.whl", hash = "sha256:13285478c2dcf2abb829db158e1047e2f1e8d63a077d94263c2b88b043c75a66", size = 50163 },
]

[[package]]
name = "protobuf"
version = "4.25.8"
source = { registry = "https://pypi.org/simple" }
sdist = { url = "https://files.pythonhosted.org/packages/df/01/34c8d2b6354906d728703cb9d546a0e534de479e25f1b581e4094c4a85cc/protobuf-4.25.8.tar.gz", hash = "sha256:6135cf8affe1fc6f76cced2641e4ea8d3e59518d1f24ae41ba97bcad82d397cd", size = 380920 }
wheels = [
    { url = "https://files.pythonhosted.org/packages/45/ff/05f34305fe6b85bbfbecbc559d423a5985605cad5eda4f47eae9e9c9c5c5/protobuf-4.25.8-cp310-abi3-win32.whl", hash = "sha256:504435d831565f7cfac9f0714440028907f1975e4bed228e58e72ecfff58a1e0", size = 392745 },
    { url = "https://files.pythonhosted.org/packages/08/35/8b8a8405c564caf4ba835b1fdf554da869954712b26d8f2a98c0e434469b/protobuf-4.25.8-cp310-abi3-win_amd64.whl", hash = "sha256:bd551eb1fe1d7e92c1af1d75bdfa572eff1ab0e5bf1736716814cdccdb2360f9", size = 413736 },
    { url = "https://files.pythonhosted.org/packages/28/d7/ab27049a035b258dab43445eb6ec84a26277b16105b277cbe0a7698bdc6c/protobuf-4.25.8-cp37-abi3-macosx_10_9_universal2.whl", hash = "sha256:ca809b42f4444f144f2115c4c1a747b9a404d590f18f37e9402422033e464e0f", size = 394537 },
    { url = "https://files.pythonhosted.org/packages/bd/6d/a4a198b61808dd3d1ee187082ccc21499bc949d639feb948961b48be9a7e/protobuf-4.25.8-cp37-abi3-manylinux2014_aarch64.whl", hash = "sha256:9ad7ef62d92baf5a8654fbb88dac7fa5594cfa70fd3440488a5ca3bfc6d795a7", size = 294005 },
    { url = "https://files.pythonhosted.org/packages/d6/c6/c9deaa6e789b6fc41b88ccbdfe7a42d2b82663248b715f55aa77fbc00724/protobuf-4.25.8-cp37-abi3-manylinux2014_x86_64.whl", hash = "sha256:83e6e54e93d2b696a92cad6e6efc924f3850f82b52e1563778dfab8b355101b0", size = 294924 },
    { url = "https://files.pythonhosted.org/packages/0c/c1/6aece0ab5209981a70cd186f164c133fdba2f51e124ff92b73de7fd24d78/protobuf-4.25.8-py3-none-any.whl", hash = "sha256:15a0af558aa3b13efef102ae6e4f3efac06f1eea11afb3a57db2901447d9fb59", size = 156757 },
]

[[package]]
name = "psutil"
version = "7.0.0"
source = { registry = "https://pypi.org/simple" }
sdist = { url = "https://files.pythonhosted.org/packages/2a/80/336820c1ad9286a4ded7e845b2eccfcb27851ab8ac6abece774a6ff4d3de/psutil-7.0.0.tar.gz", hash = "sha256:7be9c3eba38beccb6495ea33afd982a44074b78f28c434a1f51cc07fd315c456", size = 497003 }
wheels = [
    { url = "https://files.pythonhosted.org/packages/ed/e6/2d26234410f8b8abdbf891c9da62bee396583f713fb9f3325a4760875d22/psutil-7.0.0-cp36-abi3-macosx_10_9_x86_64.whl", hash = "sha256:101d71dc322e3cffd7cea0650b09b3d08b8e7c4109dd6809fe452dfd00e58b25", size = 238051 },
    { url = "https://files.pythonhosted.org/packages/04/8b/30f930733afe425e3cbfc0e1468a30a18942350c1a8816acfade80c005c4/psutil-7.0.0-cp36-abi3-macosx_11_0_arm64.whl", hash = "sha256:39db632f6bb862eeccf56660871433e111b6ea58f2caea825571951d4b6aa3da", size = 239535 },
    { url = "https://files.pythonhosted.org/packages/2a/ed/d362e84620dd22876b55389248e522338ed1bf134a5edd3b8231d7207f6d/psutil-7.0.0-cp36-abi3-manylinux_2_12_i686.manylinux2010_i686.manylinux_2_17_i686.manylinux2014_i686.whl", hash = "sha256:1fcee592b4c6f146991ca55919ea3d1f8926497a713ed7faaf8225e174581e91", size = 275004 },
    { url = "https://files.pythonhosted.org/packages/bf/b9/b0eb3f3cbcb734d930fdf839431606844a825b23eaf9a6ab371edac8162c/psutil-7.0.0-cp36-abi3-manylinux_2_12_x86_64.manylinux2010_x86_64.manylinux_2_17_x86_64.manylinux2014_x86_64.whl", hash = "sha256:4b1388a4f6875d7e2aff5c4ca1cc16c545ed41dd8bb596cefea80111db353a34", size = 277986 },
    { url = "https://files.pythonhosted.org/packages/eb/a2/709e0fe2f093556c17fbafda93ac032257242cabcc7ff3369e2cb76a97aa/psutil-7.0.0-cp36-abi3-manylinux_2_17_aarch64.manylinux2014_aarch64.whl", hash = "sha256:a5f098451abc2828f7dc6b58d44b532b22f2088f4999a937557b603ce72b1993", size = 279544 },
    { url = "https://files.pythonhosted.org/packages/50/e6/eecf58810b9d12e6427369784efe814a1eec0f492084ce8eb8f4d89d6d61/psutil-7.0.0-cp37-abi3-win32.whl", hash = "sha256:ba3fcef7523064a6c9da440fc4d6bd07da93ac726b5733c29027d7dc95b39d99", size = 241053 },
    { url = "https://files.pythonhosted.org/packages/50/1b/6921afe68c74868b4c9fa424dad3be35b095e16687989ebbb50ce4fceb7c/psutil-7.0.0-cp37-abi3-win_amd64.whl", hash = "sha256:4cf3d4eb1aa9b348dec30105c55cd9b7d4629285735a102beb4441e38db90553", size = 244885 },
]

[[package]]
name = "py-cpuinfo"
version = "9.0.0"
source = { registry = "https://pypi.org/simple" }
sdist = { url = "https://files.pythonhosted.org/packages/37/a8/d832f7293ebb21690860d2e01d8115e5ff6f2ae8bbdc953f0eb0fa4bd2c7/py-cpuinfo-9.0.0.tar.gz", hash = "sha256:3cdbbf3fac90dc6f118bfd64384f309edeadd902d7c8fb17f02ffa1fc3f49690", size = 104716 }
wheels = [
    { url = "https://files.pythonhosted.org/packages/e0/a9/023730ba63db1e494a271cb018dcd361bd2c917ba7004c3e49d5daf795a2/py_cpuinfo-9.0.0-py3-none-any.whl", hash = "sha256:859625bc251f64e21f077d099d4162689c762b5d6a4c3c97553d56241c9674d5", size = 22335 },
]

[[package]]
name = "pyasn1"
version = "0.6.1"
source = { registry = "https://pypi.org/simple" }
sdist = { url = "https://files.pythonhosted.org/packages/ba/e9/01f1a64245b89f039897cb0130016d79f77d52669aae6ee7b159a6c4c018/pyasn1-0.6.1.tar.gz", hash = "sha256:6f580d2bdd84365380830acf45550f2511469f673cb4a5ae3857a3170128b034", size = 145322 }
wheels = [
    { url = "https://files.pythonhosted.org/packages/c8/f1/d6a797abb14f6283c0ddff96bbdd46937f64122b8c925cab503dd37f8214/pyasn1-0.6.1-py3-none-any.whl", hash = "sha256:0d632f46f2ba09143da3a8afe9e33fb6f92fa2320ab7e886e2d0f7672af84629", size = 83135 },
]

[[package]]
name = "pyasn1-modules"
version = "0.4.2"
source = { registry = "https://pypi.org/simple" }
dependencies = [
    { name = "pyasn1" },
]
sdist = { url = "https://files.pythonhosted.org/packages/e9/e6/78ebbb10a8c8e4b61a59249394a4a594c1a7af95593dc933a349c8d00964/pyasn1_modules-0.4.2.tar.gz", hash = "sha256:677091de870a80aae844b1ca6134f54652fa2c8c5a52aa396440ac3106e941e6", size = 307892 }
wheels = [
    { url = "https://files.pythonhosted.org/packages/47/8d/d529b5d697919ba8c11ad626e835d4039be708a35b0d22de83a269a6682c/pyasn1_modules-0.4.2-py3-none-any.whl", hash = "sha256:29253a9207ce32b64c3ac6600edc75368f98473906e8fd1043bd6b5b1de2c14a", size = 181259 },
]

[[package]]
name = "pycountry"
version = "24.6.1"
source = { registry = "https://pypi.org/simple" }
sdist = { url = "https://files.pythonhosted.org/packages/76/57/c389fa68c50590881a75b7883eeb3dc15e9e73a0fdc001cdd45c13290c92/pycountry-24.6.1.tar.gz", hash = "sha256:b61b3faccea67f87d10c1f2b0fc0be714409e8fcdcc1315613174f6466c10221", size = 6043910 }
wheels = [
    { url = "https://files.pythonhosted.org/packages/b1/ec/1fb891d8a2660716aadb2143235481d15ed1cbfe3ad669194690b0604492/pycountry-24.6.1-py3-none-any.whl", hash = "sha256:f1a4fb391cd7214f8eefd39556d740adcc233c778a27f8942c8dca351d6ce06f", size = 6335189 },
]

[[package]]
name = "pycparser"
version = "2.22"
source = { registry = "https://pypi.org/simple" }
sdist = { url = "https://files.pythonhosted.org/packages/1d/b2/31537cf4b1ca988837256c910a668b553fceb8f069bedc4b1c826024b52c/pycparser-2.22.tar.gz", hash = "sha256:491c8be9c040f5390f5bf44a5b07752bd07f56edf992381b05c701439eec10f6", size = 172736 }
wheels = [
    { url = "https://files.pythonhosted.org/packages/13/a3/a812df4e2dd5696d1f351d58b8fe16a405b234ad2886a0dab9183fb78109/pycparser-2.22-py3-none-any.whl", hash = "sha256:c3702b6d3dd8c7abc1afa565d7e63d53a1d0bd86cdc24edd75470f4de499cfcc", size = 117552 },
]

[[package]]
name = "pydantic"
version = "2.11.7"
source = { registry = "https://pypi.org/simple" }
dependencies = [
    { name = "annotated-types" },
    { name = "pydantic-core" },
    { name = "typing-extensions" },
    { name = "typing-inspection" },
]
sdist = { url = "https://files.pythonhosted.org/packages/00/dd/4325abf92c39ba8623b5af936ddb36ffcfe0beae70405d456ab1fb2f5b8c/pydantic-2.11.7.tar.gz", hash = "sha256:d989c3c6cb79469287b1569f7447a17848c998458d49ebe294e975b9baf0f0db", size = 788350 }
wheels = [
    { url = "https://files.pythonhosted.org/packages/6a/c0/ec2b1c8712ca690e5d61979dee872603e92b8a32f94cc1b72d53beab008a/pydantic-2.11.7-py3-none-any.whl", hash = "sha256:dde5df002701f6de26248661f6835bbe296a47bf73990135c7d07ce741b9623b", size = 444782 },
]

[package.optional-dependencies]
email = [
    { name = "email-validator" },
]

[[package]]
name = "pydantic-core"
version = "2.33.2"
source = { registry = "https://pypi.org/simple" }
dependencies = [
    { name = "typing-extensions" },
]
sdist = { url = "https://files.pythonhosted.org/packages/ad/88/5f2260bdfae97aabf98f1778d43f69574390ad787afb646292a638c923d4/pydantic_core-2.33.2.tar.gz", hash = "sha256:7cb8bc3605c29176e1b105350d2e6474142d7c1bd1d9327c4a9bdb46bf827acc", size = 435195 }
wheels = [
    { url = "https://files.pythonhosted.org/packages/3f/8d/71db63483d518cbbf290261a1fc2839d17ff89fce7089e08cad07ccfce67/pydantic_core-2.33.2-cp311-cp311-macosx_10_12_x86_64.whl", hash = "sha256:4c5b0a576fb381edd6d27f0a85915c6daf2f8138dc5c267a57c08a62900758c7", size = 2028584 },
    { url = "https://files.pythonhosted.org/packages/24/2f/3cfa7244ae292dd850989f328722d2aef313f74ffc471184dc509e1e4e5a/pydantic_core-2.33.2-cp311-cp311-macosx_11_0_arm64.whl", hash = "sha256:e799c050df38a639db758c617ec771fd8fb7a5f8eaaa4b27b101f266b216a246", size = 1855071 },
    { url = "https://files.pythonhosted.org/packages/b3/d3/4ae42d33f5e3f50dd467761304be2fa0a9417fbf09735bc2cce003480f2a/pydantic_core-2.33.2-cp311-cp311-manylinux_2_17_aarch64.manylinux2014_aarch64.whl", hash = "sha256:dc46a01bf8d62f227d5ecee74178ffc448ff4e5197c756331f71efcc66dc980f", size = 1897823 },
    { url = "https://files.pythonhosted.org/packages/f4/f3/aa5976e8352b7695ff808599794b1fba2a9ae2ee954a3426855935799488/pydantic_core-2.33.2-cp311-cp311-manylinux_2_17_armv7l.manylinux2014_armv7l.whl", hash = "sha256:a144d4f717285c6d9234a66778059f33a89096dfb9b39117663fd8413d582dcc", size = 1983792 },
    { url = "https://files.pythonhosted.org/packages/d5/7a/cda9b5a23c552037717f2b2a5257e9b2bfe45e687386df9591eff7b46d28/pydantic_core-2.33.2-cp311-cp311-manylinux_2_17_ppc64le.manylinux2014_ppc64le.whl", hash = "sha256:73cf6373c21bc80b2e0dc88444f41ae60b2f070ed02095754eb5a01df12256de", size = 2136338 },
    { url = "https://files.pythonhosted.org/packages/2b/9f/b8f9ec8dd1417eb9da784e91e1667d58a2a4a7b7b34cf4af765ef663a7e5/pydantic_core-2.33.2-cp311-cp311-manylinux_2_17_s390x.manylinux2014_s390x.whl", hash = "sha256:3dc625f4aa79713512d1976fe9f0bc99f706a9dee21dfd1810b4bbbf228d0e8a", size = 2730998 },
    { url = "https://files.pythonhosted.org/packages/47/bc/cd720e078576bdb8255d5032c5d63ee5c0bf4b7173dd955185a1d658c456/pydantic_core-2.33.2-cp311-cp311-manylinux_2_17_x86_64.manylinux2014_x86_64.whl", hash = "sha256:881b21b5549499972441da4758d662aeea93f1923f953e9cbaff14b8b9565aef", size = 2003200 },
    { url = "https://files.pythonhosted.org/packages/ca/22/3602b895ee2cd29d11a2b349372446ae9727c32e78a94b3d588a40fdf187/pydantic_core-2.33.2-cp311-cp311-manylinux_2_5_i686.manylinux1_i686.whl", hash = "sha256:bdc25f3681f7b78572699569514036afe3c243bc3059d3942624e936ec93450e", size = 2113890 },
    { url = "https://files.pythonhosted.org/packages/ff/e6/e3c5908c03cf00d629eb38393a98fccc38ee0ce8ecce32f69fc7d7b558a7/pydantic_core-2.33.2-cp311-cp311-musllinux_1_1_aarch64.whl", hash = "sha256:fe5b32187cbc0c862ee201ad66c30cf218e5ed468ec8dc1cf49dec66e160cc4d", size = 2073359 },
    { url = "https://files.pythonhosted.org/packages/12/e7/6a36a07c59ebefc8777d1ffdaf5ae71b06b21952582e4b07eba88a421c79/pydantic_core-2.33.2-cp311-cp311-musllinux_1_1_armv7l.whl", hash = "sha256:bc7aee6f634a6f4a95676fcb5d6559a2c2a390330098dba5e5a5f28a2e4ada30", size = 2245883 },
    { url = "https://files.pythonhosted.org/packages/16/3f/59b3187aaa6cc0c1e6616e8045b284de2b6a87b027cce2ffcea073adf1d2/pydantic_core-2.33.2-cp311-cp311-musllinux_1_1_x86_64.whl", hash = "sha256:235f45e5dbcccf6bd99f9f472858849f73d11120d76ea8707115415f8e5ebebf", size = 2241074 },
    { url = "https://files.pythonhosted.org/packages/e0/ed/55532bb88f674d5d8f67ab121a2a13c385df382de2a1677f30ad385f7438/pydantic_core-2.33.2-cp311-cp311-win32.whl", hash = "sha256:6368900c2d3ef09b69cb0b913f9f8263b03786e5b2a387706c5afb66800efd51", size = 1910538 },
    { url = "https://files.pythonhosted.org/packages/fe/1b/25b7cccd4519c0b23c2dd636ad39d381abf113085ce4f7bec2b0dc755eb1/pydantic_core-2.33.2-cp311-cp311-win_amd64.whl", hash = "sha256:1e063337ef9e9820c77acc768546325ebe04ee38b08703244c1309cccc4f1bab", size = 1952909 },
    { url = "https://files.pythonhosted.org/packages/49/a9/d809358e49126438055884c4366a1f6227f0f84f635a9014e2deb9b9de54/pydantic_core-2.33.2-cp311-cp311-win_arm64.whl", hash = "sha256:6b99022f1d19bc32a4c2a0d544fc9a76e3be90f0b3f4af413f87d38749300e65", size = 1897786 },
    { url = "https://files.pythonhosted.org/packages/7b/27/d4ae6487d73948d6f20dddcd94be4ea43e74349b56eba82e9bdee2d7494c/pydantic_core-2.33.2-pp311-pypy311_pp73-macosx_10_12_x86_64.whl", hash = "sha256:dd14041875d09cc0f9308e37a6f8b65f5585cf2598a53aa0123df8b129d481f8", size = 2025200 },
    { url = "https://files.pythonhosted.org/packages/f1/b8/b3cb95375f05d33801024079b9392a5ab45267a63400bf1866e7ce0f0de4/pydantic_core-2.33.2-pp311-pypy311_pp73-macosx_11_0_arm64.whl", hash = "sha256:d87c561733f66531dced0da6e864f44ebf89a8fba55f31407b00c2f7f9449593", size = 1859123 },
    { url = "https://files.pythonhosted.org/packages/05/bc/0d0b5adeda59a261cd30a1235a445bf55c7e46ae44aea28f7bd6ed46e091/pydantic_core-2.33.2-pp311-pypy311_pp73-manylinux_2_17_aarch64.manylinux2014_aarch64.whl", hash = "sha256:2f82865531efd18d6e07a04a17331af02cb7a651583c418df8266f17a63c6612", size = 1892852 },
    { url = "https://files.pythonhosted.org/packages/3e/11/d37bdebbda2e449cb3f519f6ce950927b56d62f0b84fd9cb9e372a26a3d5/pydantic_core-2.33.2-pp311-pypy311_pp73-manylinux_2_17_x86_64.manylinux2014_x86_64.whl", hash = "sha256:2bfb5112df54209d820d7bf9317c7a6c9025ea52e49f46b6a2060104bba37de7", size = 2067484 },
    { url = "https://files.pythonhosted.org/packages/8c/55/1f95f0a05ce72ecb02a8a8a1c3be0579bbc29b1d5ab68f1378b7bebc5057/pydantic_core-2.33.2-pp311-pypy311_pp73-manylinux_2_5_i686.manylinux1_i686.whl", hash = "sha256:64632ff9d614e5eecfb495796ad51b0ed98c453e447a76bcbeeb69615079fc7e", size = 2108896 },
    { url = "https://files.pythonhosted.org/packages/53/89/2b2de6c81fa131f423246a9109d7b2a375e83968ad0800d6e57d0574629b/pydantic_core-2.33.2-pp311-pypy311_pp73-musllinux_1_1_aarch64.whl", hash = "sha256:f889f7a40498cc077332c7ab6b4608d296d852182211787d4f3ee377aaae66e8", size = 2069475 },
    { url = "https://files.pythonhosted.org/packages/b8/e9/1f7efbe20d0b2b10f6718944b5d8ece9152390904f29a78e68d4e7961159/pydantic_core-2.33.2-pp311-pypy311_pp73-musllinux_1_1_armv7l.whl", hash = "sha256:de4b83bb311557e439b9e186f733f6c645b9417c84e2eb8203f3f820a4b988bf", size = 2239013 },
    { url = "https://files.pythonhosted.org/packages/3c/b2/5309c905a93811524a49b4e031e9851a6b00ff0fb668794472ea7746b448/pydantic_core-2.33.2-pp311-pypy311_pp73-musllinux_1_1_x86_64.whl", hash = "sha256:82f68293f055f51b51ea42fafc74b6aad03e70e191799430b90c13d643059ebb", size = 2238715 },
    { url = "https://files.pythonhosted.org/packages/32/56/8a7ca5d2cd2cda1d245d34b1c9a942920a718082ae8e54e5f3e5a58b7add/pydantic_core-2.33.2-pp311-pypy311_pp73-win_amd64.whl", hash = "sha256:329467cecfb529c925cf2bbd4d60d2c509bc2fb52a20c1045bf09bb70971a9c1", size = 2066757 },
]

[[package]]
name = "pydantic-settings"
version = "2.10.1"
source = { registry = "https://pypi.org/simple" }
dependencies = [
    { name = "pydantic" },
    { name = "python-dotenv" },
    { name = "typing-inspection" },
]
sdist = { url = "https://files.pythonhosted.org/packages/68/85/1ea668bbab3c50071ca613c6ab30047fb36ab0da1b92fa8f17bbc38fd36c/pydantic_settings-2.10.1.tar.gz", hash = "sha256:06f0062169818d0f5524420a360d632d5857b83cffd4d42fe29597807a1614ee", size = 172583, upload-time = "2025-06-24T13:26:46.841Z" }
wheels = [
    { url = "https://files.pythonhosted.org/packages/58/f0/427018098906416f580e3cf1366d3b1abfb408a0652e9f31600c24a1903c/pydantic_settings-2.10.1-py3-none-any.whl", hash = "sha256:a60952460b99cf661dc25c29c0ef171721f98bfcb52ef8d9ea4c943d7c8cc796", size = 45235, upload-time = "2025-06-24T13:26:45.485Z" },
]

[[package]]
name = "pygments"
version = "2.19.2"
source = { registry = "https://pypi.org/simple" }
sdist = { url = "https://files.pythonhosted.org/packages/b0/77/a5b8c569bf593b0140bde72ea885a803b82086995367bf2037de0159d924/pygments-2.19.2.tar.gz", hash = "sha256:636cb2477cec7f8952536970bc533bc43743542f70392ae026374600add5b887", size = 4968631 }
wheels = [
    { url = "https://files.pythonhosted.org/packages/c7/21/705964c7812476f378728bdf590ca4b771ec72385c533964653c68e86bdc/pygments-2.19.2-py3-none-any.whl", hash = "sha256:86540386c03d588bb81d44bc3928634ff26449851e99741617ecb9037ee5ec0b", size = 1225217 },
]

[[package]]
name = "pyjwt"
version = "2.10.1"
source = { registry = "https://pypi.org/simple" }
sdist = { url = "https://files.pythonhosted.org/packages/e7/46/bd74733ff231675599650d3e47f361794b22ef3e3770998dda30d3b63726/pyjwt-2.10.1.tar.gz", hash = "sha256:3cc5772eb20009233caf06e9d8a0577824723b44e6648ee0a2aedb6cf9381953", size = 87785 }
wheels = [
    { url = "https://files.pythonhosted.org/packages/61/ad/689f02752eeec26aed679477e80e632ef1b682313be70793d798c1d5fc8f/PyJWT-2.10.1-py3-none-any.whl", hash = "sha256:dcdd193e30abefd5debf142f9adfcdd2b58004e644f25406ffaebd50bd98dacb", size = 22997 },
]

[package.optional-dependencies]
crypto = [
    { name = "cryptography" },
]

[[package]]
name = "pylint"
version = "3.3.7"
source = { registry = "https://pypi.org/simple" }
dependencies = [
    { name = "astroid" },
    { name = "colorama", marker = "sys_platform == 'win32'" },
    { name = "dill" },
    { name = "isort" },
    { name = "mccabe" },
    { name = "platformdirs" },
    { name = "tomlkit" },
]
sdist = { url = "https://files.pythonhosted.org/packages/1c/e4/83e487d3ddd64ab27749b66137b26dc0c5b5c161be680e6beffdc99070b3/pylint-3.3.7.tar.gz", hash = "sha256:2b11de8bde49f9c5059452e0c310c079c746a0a8eeaa789e5aa966ecc23e4559", size = 1520709, upload-time = "2025-05-04T17:07:51.089Z" }
wheels = [
    { url = "https://files.pythonhosted.org/packages/e8/83/bff755d09e31b5d25cc7fdc4bf3915d1a404e181f1abf0359af376845c24/pylint-3.3.7-py3-none-any.whl", hash = "sha256:43860aafefce92fca4cf6b61fe199cdc5ae54ea28f9bf4cd49de267b5195803d", size = 522565, upload-time = "2025-05-04T17:07:48.714Z" },
]

[[package]]
name = "pyparsing"
version = "3.2.3"
source = { registry = "https://pypi.org/simple" }
sdist = { url = "https://files.pythonhosted.org/packages/bb/22/f1129e69d94ffff626bdb5c835506b3a5b4f3d070f17ea295e12c2c6f60f/pyparsing-3.2.3.tar.gz", hash = "sha256:b9c13f1ab8b3b542f72e28f634bad4de758ab3ce4546e4301970ad6fa77c38be", size = 1088608 }
wheels = [
    { url = "https://files.pythonhosted.org/packages/05/e7/df2285f3d08fee213f2d041540fa4fc9ca6c2d44cf36d3a035bf2a8d2bcc/pyparsing-3.2.3-py3-none-any.whl", hash = "sha256:a749938e02d6fd0b59b356ca504a24982314bb090c383e3cf201c95ef7e2bfcf", size = 111120 },
]

[[package]]
name = "python-dateutil"
version = "2.9.0.post0"
source = { registry = "https://pypi.org/simple" }
dependencies = [
    { name = "six" },
]
sdist = { url = "https://files.pythonhosted.org/packages/66/c0/0c8b6ad9f17a802ee498c46e004a0eb49bc148f2fd230864601a86dcf6db/python-dateutil-2.9.0.post0.tar.gz", hash = "sha256:37dd54208da7e1cd875388217d5e00ebd4179249f90fb72437e91a35459a0ad3", size = 342432 }
wheels = [
    { url = "https://files.pythonhosted.org/packages/ec/57/56b9bcc3c9c6a792fcbaf139543cee77261f3651ca9da0c93f5c1221264b/python_dateutil-2.9.0.post0-py2.py3-none-any.whl", hash = "sha256:a8b2bc7bffae282281c8140a97d3aa9c14da0b136dfe83f850eea9a5f7470427", size = 229892 },
]

[[package]]
name = "python-dotenv"
version = "1.1.1"
source = { registry = "https://pypi.org/simple" }
sdist = { url = "https://files.pythonhosted.org/packages/f6/b0/4bc07ccd3572a2f9df7e6782f52b0c6c90dcbb803ac4a167702d7d0dfe1e/python_dotenv-1.1.1.tar.gz", hash = "sha256:a8a6399716257f45be6a007360200409fce5cda2661e3dec71d23dc15f6189ab", size = 41978 }
wheels = [
    { url = "https://files.pythonhosted.org/packages/5f/ed/539768cf28c661b5b068d66d96a2f155c4971a5d55684a514c1a0e0dec2f/python_dotenv-1.1.1-py3-none-any.whl", hash = "sha256:31f23644fe2602f88ff55e1f5c79ba497e01224ee7737937930c448e4d0e24dc", size = 20556 },
]

[[package]]
name = "python-json-logger"
version = "3.3.0"
source = { registry = "https://pypi.org/simple" }
sdist = { url = "https://files.pythonhosted.org/packages/9e/de/d3144a0bceede957f961e975f3752760fbe390d57fbe194baf709d8f1f7b/python_json_logger-3.3.0.tar.gz", hash = "sha256:12b7e74b17775e7d565129296105bbe3910842d9d0eb083fc83a6a617aa8df84", size = 16642 }
wheels = [
    { url = "https://files.pythonhosted.org/packages/08/20/0f2523b9e50a8052bc6a8b732dfc8568abbdc42010aef03a2d750bdab3b2/python_json_logger-3.3.0-py3-none-any.whl", hash = "sha256:dd980fae8cffb24c13caf6e158d3d61c0d6d22342f932cb6e9deedab3d35eec7", size = 15163 },
]

[[package]]
name = "python-levenshtein"
version = "0.27.1"
source = { registry = "https://pypi.org/simple" }
dependencies = [
    { name = "levenshtein" },
]
sdist = { url = "https://files.pythonhosted.org/packages/13/f6/d865a565b7eeef4b5f9a18accafb03d5730c712420fc84a3a40555f7ea6b/python_levenshtein-0.27.1.tar.gz", hash = "sha256:3a5314a011016d373d309a68e875fd029caaa692ad3f32e78319299648045f11", size = 12326 }
wheels = [
    { url = "https://files.pythonhosted.org/packages/2a/95/8c8fd923b0a702388da4f9e0368f490d123cc5224279e6a083984304a15e/python_levenshtein-0.27.1-py3-none-any.whl", hash = "sha256:e1a4bc2a70284b2ebc4c505646142fecd0f831e49aa04ed972995895aec57396", size = 9426 },
]

[[package]]
name = "python-multipart"
version = "0.0.20"
source = { registry = "https://pypi.org/simple" }
sdist = { url = "https://files.pythonhosted.org/packages/f3/87/f44d7c9f274c7ee665a29b885ec97089ec5dc034c7f3fafa03da9e39a09e/python_multipart-0.0.20.tar.gz", hash = "sha256:8dd0cab45b8e23064ae09147625994d090fa46f5b0d1e13af944c331a7fa9d13", size = 37158 }
wheels = [
    { url = "https://files.pythonhosted.org/packages/45/58/38b5afbc1a800eeea951b9285d3912613f2603bdf897a4ab0f4bd7f405fc/python_multipart-0.0.20-py3-none-any.whl", hash = "sha256:8a62d3a8335e06589fe01f2a3e178cdcc632f3fbe0d492ad9ee0ec35aab1f104", size = 24546 },
]

[[package]]
name = "pytorch-lightning"
version = "2.5.2"
source = { registry = "https://pypi.org/simple" }
dependencies = [
    { name = "fsspec", extra = ["http"] },
    { name = "lightning-utilities" },
    { name = "packaging" },
    { name = "pyyaml" },
    { name = "torch" },
    { name = "torchmetrics" },
    { name = "tqdm" },
    { name = "typing-extensions" },
]
sdist = { url = "https://files.pythonhosted.org/packages/01/3e/728fbdc671d07727ad447f9401d98a43570573965beb3cb2060f9a330b4f/pytorch_lightning-2.5.2.tar.gz", hash = "sha256:f817087d611be8d43b777dd4e543d72703e235510936677a13e6c29f7fd790e3", size = 636859 }
wheels = [
    { url = "https://files.pythonhosted.org/packages/e2/42/47c186c8f9e956e559c89e6c764d5d5d0d0af517c04ca0ad39bd0a357d3a/pytorch_lightning-2.5.2-py3-none-any.whl", hash = "sha256:17cfdf89bd98074e389101f097cdf34c486a1f5c6d3fdcefbaf4dea7f97ff0bf", size = 825366 },
]

[[package]]
name = "pytz"
version = "2025.2"
source = { registry = "https://pypi.org/simple" }
sdist = { url = "https://files.pythonhosted.org/packages/f8/bf/abbd3cdfb8fbc7fb3d4d38d320f2441b1e7cbe29be4f23797b4a2b5d8aac/pytz-2025.2.tar.gz", hash = "sha256:360b9e3dbb49a209c21ad61809c7fb453643e048b38924c765813546746e81c3", size = 320884 }
wheels = [
    { url = "https://files.pythonhosted.org/packages/81/c4/34e93fe5f5429d7570ec1fa436f1986fb1f00c3e0f43a589fe2bbcd22c3f/pytz-2025.2-py2.py3-none-any.whl", hash = "sha256:5ddf76296dd8c44c26eb8f4b6f35488f3ccbf6fbbd7adee0b7262d43f0ec2f00", size = 509225 },
]

[[package]]
name = "pywin32"
version = "310"
source = { registry = "https://pypi.org/simple" }
wheels = [
    { url = "https://files.pythonhosted.org/packages/f7/b1/68aa2986129fb1011dabbe95f0136f44509afaf072b12b8f815905a39f33/pywin32-310-cp311-cp311-win32.whl", hash = "sha256:1e765f9564e83011a63321bb9d27ec456a0ed90d3732c4b2e312b855365ed8bd", size = 8784284 },
    { url = "https://files.pythonhosted.org/packages/b3/bd/d1592635992dd8db5bb8ace0551bc3a769de1ac8850200cfa517e72739fb/pywin32-310-cp311-cp311-win_amd64.whl", hash = "sha256:126298077a9d7c95c53823934f000599f66ec9296b09167810eb24875f32689c", size = 9520748 },
    { url = "https://files.pythonhosted.org/packages/90/b1/ac8b1ffce6603849eb45a91cf126c0fa5431f186c2e768bf56889c46f51c/pywin32-310-cp311-cp311-win_arm64.whl", hash = "sha256:19ec5fc9b1d51c4350be7bb00760ffce46e6c95eaf2f0b2f1150657b1a43c582", size = 8455941 },
]

[[package]]
name = "pyyaml"
version = "6.0.2"
source = { registry = "https://pypi.org/simple" }
sdist = { url = "https://files.pythonhosted.org/packages/54/ed/79a089b6be93607fa5cdaedf301d7dfb23af5f25c398d5ead2525b063e17/pyyaml-6.0.2.tar.gz", hash = "sha256:d584d9ec91ad65861cc08d42e834324ef890a082e591037abe114850ff7bbc3e", size = 130631 }
wheels = [
    { url = "https://files.pythonhosted.org/packages/f8/aa/7af4e81f7acba21a4c6be026da38fd2b872ca46226673c89a758ebdc4fd2/PyYAML-6.0.2-cp311-cp311-macosx_10_9_x86_64.whl", hash = "sha256:cc1c1159b3d456576af7a3e4d1ba7e6924cb39de8f67111c735f6fc832082774", size = 184612 },
    { url = "https://files.pythonhosted.org/packages/8b/62/b9faa998fd185f65c1371643678e4d58254add437edb764a08c5a98fb986/PyYAML-6.0.2-cp311-cp311-macosx_11_0_arm64.whl", hash = "sha256:1e2120ef853f59c7419231f3bf4e7021f1b936f6ebd222406c3b60212205d2ee", size = 172040 },
    { url = "https://files.pythonhosted.org/packages/ad/0c/c804f5f922a9a6563bab712d8dcc70251e8af811fce4524d57c2c0fd49a4/PyYAML-6.0.2-cp311-cp311-manylinux_2_17_aarch64.manylinux2014_aarch64.whl", hash = "sha256:5d225db5a45f21e78dd9358e58a98702a0302f2659a3c6cd320564b75b86f47c", size = 736829 },
    { url = "https://files.pythonhosted.org/packages/51/16/6af8d6a6b210c8e54f1406a6b9481febf9c64a3109c541567e35a49aa2e7/PyYAML-6.0.2-cp311-cp311-manylinux_2_17_s390x.manylinux2014_s390x.whl", hash = "sha256:5ac9328ec4831237bec75defaf839f7d4564be1e6b25ac710bd1a96321cc8317", size = 764167 },
    { url = "https://files.pythonhosted.org/packages/75/e4/2c27590dfc9992f73aabbeb9241ae20220bd9452df27483b6e56d3975cc5/PyYAML-6.0.2-cp311-cp311-manylinux_2_17_x86_64.manylinux2014_x86_64.whl", hash = "sha256:3ad2a3decf9aaba3d29c8f537ac4b243e36bef957511b4766cb0057d32b0be85", size = 762952 },
    { url = "https://files.pythonhosted.org/packages/9b/97/ecc1abf4a823f5ac61941a9c00fe501b02ac3ab0e373c3857f7d4b83e2b6/PyYAML-6.0.2-cp311-cp311-musllinux_1_1_aarch64.whl", hash = "sha256:ff3824dc5261f50c9b0dfb3be22b4567a6f938ccce4587b38952d85fd9e9afe4", size = 735301 },
    { url = "https://files.pythonhosted.org/packages/45/73/0f49dacd6e82c9430e46f4a027baa4ca205e8b0a9dce1397f44edc23559d/PyYAML-6.0.2-cp311-cp311-musllinux_1_1_x86_64.whl", hash = "sha256:797b4f722ffa07cc8d62053e4cff1486fa6dc094105d13fea7b1de7d8bf71c9e", size = 756638 },
    { url = "https://files.pythonhosted.org/packages/22/5f/956f0f9fc65223a58fbc14459bf34b4cc48dec52e00535c79b8db361aabd/PyYAML-6.0.2-cp311-cp311-win32.whl", hash = "sha256:11d8f3dd2b9c1207dcaf2ee0bbbfd5991f571186ec9cc78427ba5bd32afae4b5", size = 143850 },
    { url = "https://files.pythonhosted.org/packages/ed/23/8da0bbe2ab9dcdd11f4f4557ccaf95c10b9811b13ecced089d43ce59c3c8/PyYAML-6.0.2-cp311-cp311-win_amd64.whl", hash = "sha256:e10ce637b18caea04431ce14fabcf5c64a1c61ec9c56b071a4b7ca131ca52d44", size = 161980 },
]

[[package]]
name = "pyzmq"
version = "27.0.0"
source = { registry = "https://pypi.org/simple" }
dependencies = [
    { name = "cffi", marker = "implementation_name == 'pypy'" },
]
sdist = { url = "https://files.pythonhosted.org/packages/f1/06/50a4e9648b3e8b992bef8eb632e457307553a89d294103213cfd47b3da69/pyzmq-27.0.0.tar.gz", hash = "sha256:b1f08eeb9ce1510e6939b6e5dcd46a17765e2333daae78ecf4606808442e52cf", size = 280478 }
wheels = [
    { url = "https://files.pythonhosted.org/packages/44/df/84c630654106d9bd9339cdb564aa941ed41b023a0264251d6743766bb50e/pyzmq-27.0.0-cp311-cp311-macosx_10_15_universal2.whl", hash = "sha256:21457825249b2a53834fa969c69713f8b5a79583689387a5e7aed880963ac564", size = 1332718 },
    { url = "https://files.pythonhosted.org/packages/c1/8e/f6a5461a07654d9840d256476434ae0ff08340bba562a455f231969772cb/pyzmq-27.0.0-cp311-cp311-manylinux2014_i686.manylinux_2_17_i686.whl", hash = "sha256:1958947983fef513e6e98eff9cb487b60bf14f588dc0e6bf35fa13751d2c8251", size = 908248 },
    { url = "https://files.pythonhosted.org/packages/7c/93/82863e8d695a9a3ae424b63662733ae204a295a2627d52af2f62c2cd8af9/pyzmq-27.0.0-cp311-cp311-manylinux_2_27_aarch64.manylinux_2_28_aarch64.whl", hash = "sha256:c0dc628b5493f9a8cd9844b8bee9732ef587ab00002157c9329e4fc0ef4d3afa", size = 668647 },
    { url = "https://files.pythonhosted.org/packages/f3/85/15278769b348121eacdbfcbd8c4d40f1102f32fa6af5be1ffc032ed684be/pyzmq-27.0.0-cp311-cp311-manylinux_2_27_x86_64.manylinux_2_28_x86_64.whl", hash = "sha256:f7bbe9e1ed2c8d3da736a15694d87c12493e54cc9dc9790796f0321794bbc91f", size = 856600 },
    { url = "https://files.pythonhosted.org/packages/d4/af/1c469b3d479bd095edb28e27f12eee10b8f00b356acbefa6aeb14dd295d1/pyzmq-27.0.0-cp311-cp311-musllinux_1_2_aarch64.whl", hash = "sha256:dc1091f59143b471d19eb64f54bae4f54bcf2a466ffb66fe45d94d8d734eb495", size = 1657748 },
    { url = "https://files.pythonhosted.org/packages/8c/f4/17f965d0ee6380b1d6326da842a50e4b8b9699745161207945f3745e8cb5/pyzmq-27.0.0-cp311-cp311-musllinux_1_2_i686.whl", hash = "sha256:7011ade88c8e535cf140f8d1a59428676fbbce7c6e54fefce58bf117aefb6667", size = 2034311 },
    { url = "https://files.pythonhosted.org/packages/e0/6e/7c391d81fa3149fd759de45d298003de6cfab343fb03e92c099821c448db/pyzmq-27.0.0-cp311-cp311-musllinux_1_2_x86_64.whl", hash = "sha256:2c386339d7e3f064213aede5d03d054b237937fbca6dd2197ac8cf3b25a6b14e", size = 1893630 },
    { url = "https://files.pythonhosted.org/packages/0e/e0/eaffe7a86f60e556399e224229e7769b717f72fec0706b70ab2c03aa04cb/pyzmq-27.0.0-cp311-cp311-win32.whl", hash = "sha256:0546a720c1f407b2172cb04b6b094a78773491497e3644863cf5c96c42df8cff", size = 567706 },
    { url = "https://files.pythonhosted.org/packages/c9/05/89354a8cffdcce6e547d48adaaf7be17007fc75572123ff4ca90a4ca04fc/pyzmq-27.0.0-cp311-cp311-win_amd64.whl", hash = "sha256:15f39d50bd6c9091c67315ceb878a4f531957b121d2a05ebd077eb35ddc5efed", size = 630322 },
    { url = "https://files.pythonhosted.org/packages/fa/07/4ab976d5e1e63976719389cc4f3bfd248a7f5f2bb2ebe727542363c61b5f/pyzmq-27.0.0-cp311-cp311-win_arm64.whl", hash = "sha256:c5817641eebb391a2268c27fecd4162448e03538387093cdbd8bf3510c316b38", size = 558435 },
    { url = "https://files.pythonhosted.org/packages/93/a7/9ad68f55b8834ede477842214feba6a4c786d936c022a67625497aacf61d/pyzmq-27.0.0-cp312-abi3-macosx_10_15_universal2.whl", hash = "sha256:cbabc59dcfaac66655c040dfcb8118f133fb5dde185e5fc152628354c1598e52", size = 1305438 },
    { url = "https://files.pythonhosted.org/packages/ba/ee/26aa0f98665a22bc90ebe12dced1de5f3eaca05363b717f6fb229b3421b3/pyzmq-27.0.0-cp312-abi3-manylinux2014_i686.manylinux_2_17_i686.whl", hash = "sha256:cb0ac5179cba4b2f94f1aa208fbb77b62c4c9bf24dd446278b8b602cf85fcda3", size = 895095 },
    { url = "https://files.pythonhosted.org/packages/cf/85/c57e7ab216ecd8aa4cc7e3b83b06cc4e9cf45c87b0afc095f10cd5ce87c1/pyzmq-27.0.0-cp312-abi3-manylinux_2_27_aarch64.manylinux_2_28_aarch64.whl", hash = "sha256:53a48f0228eab6cbf69fde3aa3c03cbe04e50e623ef92ae395fce47ef8a76152", size = 651826 },
    { url = "https://files.pythonhosted.org/packages/69/9a/9ea7e230feda9400fb0ae0d61d7d6ddda635e718d941c44eeab22a179d34/pyzmq-27.0.0-cp312-abi3-manylinux_2_27_x86_64.manylinux_2_28_x86_64.whl", hash = "sha256:111db5f395e09f7e775f759d598f43cb815fc58e0147623c4816486e1a39dc22", size = 839750 },
    { url = "https://files.pythonhosted.org/packages/08/66/4cebfbe71f3dfbd417011daca267539f62ed0fbc68105357b68bbb1a25b7/pyzmq-27.0.0-cp312-abi3-musllinux_1_2_aarch64.whl", hash = "sha256:c8878011653dcdc27cc2c57e04ff96f0471e797f5c19ac3d7813a245bcb24371", size = 1641357 },
    { url = "https://files.pythonhosted.org/packages/ac/f6/b0f62578c08d2471c791287149cb8c2aaea414ae98c6e995c7dbe008adfb/pyzmq-27.0.0-cp312-abi3-musllinux_1_2_i686.whl", hash = "sha256:c0ed2c1f335ba55b5fdc964622254917d6b782311c50e138863eda409fbb3b6d", size = 2020281 },
    { url = "https://files.pythonhosted.org/packages/37/b9/4f670b15c7498495da9159edc374ec09c88a86d9cd5a47d892f69df23450/pyzmq-27.0.0-cp312-abi3-musllinux_1_2_x86_64.whl", hash = "sha256:e918d70862d4cfd4b1c187310015646a14e1f5917922ab45b29f28f345eeb6be", size = 1877110 },
    { url = "https://files.pythonhosted.org/packages/66/31/9dee25c226295b740609f0d46db2fe972b23b6f5cf786360980524a3ba92/pyzmq-27.0.0-cp312-abi3-win32.whl", hash = "sha256:88b4e43cab04c3c0f0d55df3b1eef62df2b629a1a369b5289a58f6fa8b07c4f4", size = 559297 },
    { url = "https://files.pythonhosted.org/packages/9b/12/52da5509800f7ff2d287b2f2b4e636e7ea0f001181cba6964ff6c1537778/pyzmq-27.0.0-cp312-abi3-win_amd64.whl", hash = "sha256:dce4199bf5f648a902ce37e7b3afa286f305cd2ef7a8b6ec907470ccb6c8b371", size = 619203 },
    { url = "https://files.pythonhosted.org/packages/93/6d/7f2e53b19d1edb1eb4f09ec7c3a1f945ca0aac272099eab757d15699202b/pyzmq-27.0.0-cp312-abi3-win_arm64.whl", hash = "sha256:56e46bbb85d52c1072b3f809cc1ce77251d560bc036d3a312b96db1afe76db2e", size = 551927 },
    { url = "https://files.pythonhosted.org/packages/98/a6/92394373b8dbc1edc9d53c951e8d3989d518185174ee54492ec27711779d/pyzmq-27.0.0-pp311-pypy311_pp73-macosx_10_15_x86_64.whl", hash = "sha256:cd1dc59763effd1576f8368047c9c31468fce0af89d76b5067641137506792ae", size = 835948 },
    { url = "https://files.pythonhosted.org/packages/56/f3/4dc38d75d9995bfc18773df3e41f2a2ca9b740b06f1a15dbf404077e7588/pyzmq-27.0.0-pp311-pypy311_pp73-manylinux2014_i686.manylinux_2_17_i686.whl", hash = "sha256:60e8cc82d968174650c1860d7b716366caab9973787a1c060cf8043130f7d0f7", size = 799874 },
    { url = "https://files.pythonhosted.org/packages/ab/ba/64af397e0f421453dc68e31d5e0784d554bf39013a2de0872056e96e58af/pyzmq-27.0.0-pp311-pypy311_pp73-manylinux_2_27_aarch64.manylinux_2_28_aarch64.whl", hash = "sha256:14fe7aaac86e4e93ea779a821967360c781d7ac5115b3f1a171ced77065a0174", size = 567400 },
    { url = "https://files.pythonhosted.org/packages/63/87/ec956cbe98809270b59a22891d5758edae147a258e658bf3024a8254c855/pyzmq-27.0.0-pp311-pypy311_pp73-manylinux_2_27_x86_64.manylinux_2_28_x86_64.whl", hash = "sha256:6ad0562d4e6abb785be3e4dd68599c41be821b521da38c402bc9ab2a8e7ebc7e", size = 747031 },
    { url = "https://files.pythonhosted.org/packages/be/8a/4a3764a68abc02e2fbb0668d225b6fda5cd39586dd099cee8b2ed6ab0452/pyzmq-27.0.0-pp311-pypy311_pp73-win_amd64.whl", hash = "sha256:9df43a2459cd3a3563404c1456b2c4c69564daa7dbaf15724c09821a3329ce46", size = 544726 },
]

[[package]]
name = "questionary"
version = "2.1.0"
source = { registry = "https://pypi.org/simple" }
dependencies = [
    { name = "prompt-toolkit" },
]
sdist = { url = "https://files.pythonhosted.org/packages/a8/b8/d16eb579277f3de9e56e5ad25280fab52fc5774117fb70362e8c2e016559/questionary-2.1.0.tar.gz", hash = "sha256:6302cdd645b19667d8f6e6634774e9538bfcd1aad9be287e743d96cacaf95587", size = 26775 }
wheels = [
    { url = "https://files.pythonhosted.org/packages/ad/3f/11dd4cd4f39e05128bfd20138faea57bec56f9ffba6185d276e3107ba5b2/questionary-2.1.0-py3-none-any.whl", hash = "sha256:44174d237b68bc828e4878c763a9ad6790ee61990e0ae72927694ead57bab8ec", size = 36747 },
]

[[package]]
name = "qwen-agent"
version = "0.0.27"
source = { registry = "https://pypi.org/simple" }
dependencies = [
    { name = "dashscope" },
    { name = "eval-type-backport" },
    { name = "json5" },
    { name = "jsonlines" },
    { name = "jsonschema" },
    { name = "openai" },
    { name = "pydantic" },
    { name = "requests" },
    { name = "tiktoken" },
]
sdist = { url = "https://files.pythonhosted.org/packages/50/5a/d9c4f76d9f4563517594dac17f900b60ed9595812ef76851e510dc1e7063/qwen-agent-0.0.27.tar.gz", hash = "sha256:58753261e25960edd0e88c984ae264183970b867383142fe1bcd9142b825f78e", size = 7048725 }
wheels = [
    { url = "https://files.pythonhosted.org/packages/d0/cc/7c3e0ac9fa6410f4041a15e2caa1671d8a67f81c80eaf7f6ff8d66d5b880/qwen_agent-0.0.27-py3-none-any.whl", hash = "sha256:dc043825d5cbb15c124ec0974c086bbb458a3e1d2261398c96d85b684f88ca2f", size = 7124077 },
]

[[package]]
name = "rapidfuzz"
version = "3.13.0"
source = { registry = "https://pypi.org/simple" }
sdist = { url = "https://files.pythonhosted.org/packages/ed/f6/6895abc3a3d056b9698da3199b04c0e56226d530ae44a470edabf8b664f0/rapidfuzz-3.13.0.tar.gz", hash = "sha256:d2eaf3839e52cbcc0accbe9817a67b4b0fcf70aaeb229cfddc1c28061f9ce5d8", size = 57904226 }
wheels = [
    { url = "https://files.pythonhosted.org/packages/87/17/9be9eff5a3c7dfc831c2511262082c6786dca2ce21aa8194eef1cb71d67a/rapidfuzz-3.13.0-cp311-cp311-macosx_10_9_x86_64.whl", hash = "sha256:d395a5cad0c09c7f096433e5fd4224d83b53298d53499945a9b0e5a971a84f3a", size = 1999453 },
    { url = "https://files.pythonhosted.org/packages/75/67/62e57896ecbabe363f027d24cc769d55dd49019e576533ec10e492fcd8a2/rapidfuzz-3.13.0-cp311-cp311-macosx_11_0_arm64.whl", hash = "sha256:b7b3eda607a019169f7187328a8d1648fb9a90265087f6903d7ee3a8eee01805", size = 1450881 },
    { url = "https://files.pythonhosted.org/packages/96/5c/691c5304857f3476a7b3df99e91efc32428cbe7d25d234e967cc08346c13/rapidfuzz-3.13.0-cp311-cp311-manylinux_2_17_aarch64.manylinux2014_aarch64.whl", hash = "sha256:98e0bfa602e1942d542de077baf15d658bd9d5dcfe9b762aff791724c1c38b70", size = 1422990 },
    { url = "https://files.pythonhosted.org/packages/46/81/7a7e78f977496ee2d613154b86b203d373376bcaae5de7bde92f3ad5a192/rapidfuzz-3.13.0-cp311-cp311-manylinux_2_17_i686.manylinux2014_i686.whl", hash = "sha256:bef86df6d59667d9655905b02770a0c776d2853971c0773767d5ef8077acd624", size = 5342309 },
    { url = "https://files.pythonhosted.org/packages/51/44/12fdd12a76b190fe94bf38d252bb28ddf0ab7a366b943e792803502901a2/rapidfuzz-3.13.0-cp311-cp311-manylinux_2_17_ppc64le.manylinux2014_ppc64le.whl", hash = "sha256:fedd316c165beed6307bf754dee54d3faca2c47e1f3bcbd67595001dfa11e969", size = 1656881 },
    { url = "https://files.pythonhosted.org/packages/27/ae/0d933e660c06fcfb087a0d2492f98322f9348a28b2cc3791a5dbadf6e6fb/rapidfuzz-3.13.0-cp311-cp311-manylinux_2_17_s390x.manylinux2014_s390x.whl", hash = "sha256:5158da7f2ec02a930be13bac53bb5903527c073c90ee37804090614cab83c29e", size = 1608494 },
    { url = "https://files.pythonhosted.org/packages/3d/2c/4b2f8aafdf9400e5599b6ed2f14bc26ca75f5a923571926ccbc998d4246a/rapidfuzz-3.13.0-cp311-cp311-manylinux_2_17_x86_64.manylinux2014_x86_64.whl", hash = "sha256:3b6f913ee4618ddb6d6f3e387b76e8ec2fc5efee313a128809fbd44e65c2bbb2", size = 3072160 },
    { url = "https://files.pythonhosted.org/packages/60/7d/030d68d9a653c301114101c3003b31ce01cf2c3224034cd26105224cd249/rapidfuzz-3.13.0-cp311-cp311-musllinux_1_2_aarch64.whl", hash = "sha256:d25fdbce6459ccbbbf23b4b044f56fbd1158b97ac50994eaae2a1c0baae78301", size = 2491549 },
    { url = "https://files.pythonhosted.org/packages/8e/cd/7040ba538fc6a8ddc8816a05ecf46af9988b46c148ddd7f74fb0fb73d012/rapidfuzz-3.13.0-cp311-cp311-musllinux_1_2_i686.whl", hash = "sha256:25343ccc589a4579fbde832e6a1e27258bfdd7f2eb0f28cb836d6694ab8591fc", size = 7584142 },
    { url = "https://files.pythonhosted.org/packages/c1/96/85f7536fbceb0aa92c04a1c37a3fc4fcd4e80649e9ed0fb585382df82edc/rapidfuzz-3.13.0-cp311-cp311-musllinux_1_2_ppc64le.whl", hash = "sha256:a9ad1f37894e3ffb76bbab76256e8a8b789657183870be11aa64e306bb5228fd", size = 2896234 },
    { url = "https://files.pythonhosted.org/packages/55/fd/460e78438e7019f2462fe9d4ecc880577ba340df7974c8a4cfe8d8d029df/rapidfuzz-3.13.0-cp311-cp311-musllinux_1_2_s390x.whl", hash = "sha256:5dc71ef23845bb6b62d194c39a97bb30ff171389c9812d83030c1199f319098c", size = 3437420 },
    { url = "https://files.pythonhosted.org/packages/cc/df/c3c308a106a0993befd140a414c5ea78789d201cf1dfffb8fd9749718d4f/rapidfuzz-3.13.0-cp311-cp311-musllinux_1_2_x86_64.whl", hash = "sha256:b7f4c65facdb94f44be759bbd9b6dda1fa54d0d6169cdf1a209a5ab97d311a75", size = 4410860 },
    { url = "https://files.pythonhosted.org/packages/75/ee/9d4ece247f9b26936cdeaae600e494af587ce9bf8ddc47d88435f05cfd05/rapidfuzz-3.13.0-cp311-cp311-win32.whl", hash = "sha256:b5104b62711565e0ff6deab2a8f5dbf1fbe333c5155abe26d2cfd6f1849b6c87", size = 1843161 },
    { url = "https://files.pythonhosted.org/packages/c9/5a/d00e1f63564050a20279015acb29ecaf41646adfacc6ce2e1e450f7f2633/rapidfuzz-3.13.0-cp311-cp311-win_amd64.whl", hash = "sha256:9093cdeb926deb32a4887ebe6910f57fbcdbc9fbfa52252c10b56ef2efb0289f", size = 1629962 },
    { url = "https://files.pythonhosted.org/packages/3b/74/0a3de18bc2576b794f41ccd07720b623e840fda219ab57091897f2320fdd/rapidfuzz-3.13.0-cp311-cp311-win_arm64.whl", hash = "sha256:f70f646751b6aa9d05be1fb40372f006cc89d6aad54e9d79ae97bd1f5fce5203", size = 866631 },
    { url = "https://files.pythonhosted.org/packages/88/df/6060c5a9c879b302bd47a73fc012d0db37abf6544c57591bcbc3459673bd/rapidfuzz-3.13.0-pp311-pypy311_pp73-macosx_10_15_x86_64.whl", hash = "sha256:1ba007f4d35a45ee68656b2eb83b8715e11d0f90e5b9f02d615a8a321ff00c27", size = 1905935 },
    { url = "https://files.pythonhosted.org/packages/a2/6c/a0b819b829e20525ef1bd58fc776fb8d07a0c38d819e63ba2b7c311a2ed4/rapidfuzz-3.13.0-pp311-pypy311_pp73-macosx_11_0_arm64.whl", hash = "sha256:d7a217310429b43be95b3b8ad7f8fc41aba341109dc91e978cd7c703f928c58f", size = 1383714 },
    { url = "https://files.pythonhosted.org/packages/6a/c1/3da3466cc8a9bfb9cd345ad221fac311143b6a9664b5af4adb95b5e6ce01/rapidfuzz-3.13.0-pp311-pypy311_pp73-manylinux_2_17_aarch64.manylinux2014_aarch64.whl", hash = "sha256:558bf526bcd777de32b7885790a95a9548ffdcce68f704a81207be4a286c1095", size = 1367329 },
    { url = "https://files.pythonhosted.org/packages/da/f0/9f2a9043bfc4e66da256b15d728c5fc2d865edf0028824337f5edac36783/rapidfuzz-3.13.0-pp311-pypy311_pp73-manylinux_2_17_i686.manylinux2014_i686.whl", hash = "sha256:202a87760f5145140d56153b193a797ae9338f7939eb16652dd7ff96f8faf64c", size = 5251057 },
    { url = "https://files.pythonhosted.org/packages/6a/ff/af2cb1d8acf9777d52487af5c6b34ce9d13381a753f991d95ecaca813407/rapidfuzz-3.13.0-pp311-pypy311_pp73-manylinux_2_17_x86_64.manylinux2014_x86_64.whl", hash = "sha256:cfcccc08f671646ccb1e413c773bb92e7bba789e3a1796fd49d23c12539fe2e4", size = 2992401 },
    { url = "https://files.pythonhosted.org/packages/c1/c5/c243b05a15a27b946180db0d1e4c999bef3f4221505dff9748f1f6c917be/rapidfuzz-3.13.0-pp311-pypy311_pp73-win_amd64.whl", hash = "sha256:1f219f1e3c3194d7a7de222f54450ce12bc907862ff9a8962d83061c1f923c86", size = 1553782 },
]

[[package]]
name = "ray"
version = "2.47.1"
source = { registry = "https://pypi.org/simple" }
dependencies = [
    { name = "click" },
    { name = "filelock" },
    { name = "jsonschema" },
    { name = "msgpack" },
    { name = "packaging" },
    { name = "protobuf" },
    { name = "pyyaml" },
    { name = "requests" },
]
wheels = [
    { url = "https://files.pythonhosted.org/packages/82/8c/f763f633a4c80d9ead6c1e9277983c42286a3a83dedccedb15363f3d4c40/ray-2.47.1-cp311-cp311-macosx_11_0_arm64.whl", hash = "sha256:a640d447e0e6cf63f85b9220c883ec02bb2b8e40a9c1d84efa012795c769ba68", size = 66106702 },
    { url = "https://files.pythonhosted.org/packages/5d/10/05b70d425c46eba22bdd46a77cf7db09328eb9dcbf5952fa32e42c5c28e5/ray-2.47.1-cp311-cp311-macosx_12_0_x86_64.whl", hash = "sha256:feeba1e715cfd8737d3adcd2018d0cdabb7c6084fa4b093e638e6c7d42f3c956", size = 68525746 },
    { url = "https://files.pythonhosted.org/packages/cd/2d/a3fe20b0830ecbe74dac1ae809c265023f713e19a9f6100870d50885f44d/ray-2.47.1-cp311-cp311-manylinux2014_aarch64.whl", hash = "sha256:db5ff652e9035f03c65e1742a706b76519f6e8a6744cc005396053ac8766fc46", size = 67906931 },
    { url = "https://files.pythonhosted.org/packages/5f/2b/d1395192c748b3761a43f2dbd9fa702a56f8e185fc2beee73ba25e801a46/ray-2.47.1-cp311-cp311-manylinux2014_x86_64.whl", hash = "sha256:48961229614b2b56a535be510c8abc76e99a9aa7fa195b5c949bd0c6c69af40a", size = 68851571 },
    { url = "https://files.pythonhosted.org/packages/de/dd/b5dc7d3581e52683259c80014e95074835042ceaf1dea6a400185e0e1947/ray-2.47.1-cp311-cp311-win_amd64.whl", hash = "sha256:bd1cba64070db06bbf79c0e075cdc4529193e2d0b19564f4f057b4193b29e912", size = 26180204 },
]

[package.optional-dependencies]
cgraph = [
    { name = "cupy-cuda12x", marker = "sys_platform != 'darwin'" },
]

[[package]]
name = "referencing"
version = "0.36.2"
source = { registry = "https://pypi.org/simple" }
dependencies = [
    { name = "attrs" },
    { name = "rpds-py" },
    { name = "typing-extensions" },
]
sdist = { url = "https://files.pythonhosted.org/packages/2f/db/98b5c277be99dd18bfd91dd04e1b759cad18d1a338188c936e92f921c7e2/referencing-0.36.2.tar.gz", hash = "sha256:df2e89862cd09deabbdba16944cc3f10feb6b3e6f18e902f7cc25609a34775aa", size = 74744 }
wheels = [
    { url = "https://files.pythonhosted.org/packages/c1/b1/3baf80dc6d2b7bc27a95a67752d0208e410351e3feb4eb78de5f77454d8d/referencing-0.36.2-py3-none-any.whl", hash = "sha256:e8699adbbf8b5c7de96d8ffa0eb5c158b3beafce084968e2ea8bb08c6794dcd0", size = 26775 },
]

[[package]]
name = "regex"
version = "2024.11.6"
source = { registry = "https://pypi.org/simple" }
sdist = { url = "https://files.pythonhosted.org/packages/8e/5f/bd69653fbfb76cf8604468d3b4ec4c403197144c7bfe0e6a5fc9e02a07cb/regex-2024.11.6.tar.gz", hash = "sha256:7ab159b063c52a0333c884e4679f8d7a85112ee3078fe3d9004b2dd875585519", size = 399494 }
wheels = [
    { url = "https://files.pythonhosted.org/packages/58/58/7e4d9493a66c88a7da6d205768119f51af0f684fe7be7bac8328e217a52c/regex-2024.11.6-cp311-cp311-macosx_10_9_universal2.whl", hash = "sha256:5478c6962ad548b54a591778e93cd7c456a7a29f8eca9c49e4f9a806dcc5d638", size = 482669 },
    { url = "https://files.pythonhosted.org/packages/34/4c/8f8e631fcdc2ff978609eaeef1d6994bf2f028b59d9ac67640ed051f1218/regex-2024.11.6-cp311-cp311-macosx_10_9_x86_64.whl", hash = "sha256:2c89a8cc122b25ce6945f0423dc1352cb9593c68abd19223eebbd4e56612c5b7", size = 287684 },
    { url = "https://files.pythonhosted.org/packages/c5/1b/f0e4d13e6adf866ce9b069e191f303a30ab1277e037037a365c3aad5cc9c/regex-2024.11.6-cp311-cp311-macosx_11_0_arm64.whl", hash = "sha256:94d87b689cdd831934fa3ce16cc15cd65748e6d689f5d2b8f4f4df2065c9fa20", size = 284589 },
    { url = "https://files.pythonhosted.org/packages/25/4d/ab21047f446693887f25510887e6820b93f791992994f6498b0318904d4a/regex-2024.11.6-cp311-cp311-manylinux_2_17_aarch64.manylinux2014_aarch64.whl", hash = "sha256:1062b39a0a2b75a9c694f7a08e7183a80c63c0d62b301418ffd9c35f55aaa114", size = 792121 },
    { url = "https://files.pythonhosted.org/packages/45/ee/c867e15cd894985cb32b731d89576c41a4642a57850c162490ea34b78c3b/regex-2024.11.6-cp311-cp311-manylinux_2_17_ppc64le.manylinux2014_ppc64le.whl", hash = "sha256:167ed4852351d8a750da48712c3930b031f6efdaa0f22fa1933716bfcd6bf4a3", size = 831275 },
    { url = "https://files.pythonhosted.org/packages/b3/12/b0f480726cf1c60f6536fa5e1c95275a77624f3ac8fdccf79e6727499e28/regex-2024.11.6-cp311-cp311-manylinux_2_17_s390x.manylinux2014_s390x.whl", hash = "sha256:2d548dafee61f06ebdb584080621f3e0c23fff312f0de1afc776e2a2ba99a74f", size = 818257 },
    { url = "https://files.pythonhosted.org/packages/bf/ce/0d0e61429f603bac433910d99ef1a02ce45a8967ffbe3cbee48599e62d88/regex-2024.11.6-cp311-cp311-manylinux_2_17_x86_64.manylinux2014_x86_64.whl", hash = "sha256:f2a19f302cd1ce5dd01a9099aaa19cae6173306d1302a43b627f62e21cf18ac0", size = 792727 },
    { url = "https://files.pythonhosted.org/packages/e4/c1/243c83c53d4a419c1556f43777ccb552bccdf79d08fda3980e4e77dd9137/regex-2024.11.6-cp311-cp311-manylinux_2_5_i686.manylinux1_i686.manylinux_2_17_i686.manylinux2014_i686.whl", hash = "sha256:bec9931dfb61ddd8ef2ebc05646293812cb6b16b60cf7c9511a832b6f1854b55", size = 780667 },
    { url = "https://files.pythonhosted.org/packages/c5/f4/75eb0dd4ce4b37f04928987f1d22547ddaf6c4bae697623c1b05da67a8aa/regex-2024.11.6-cp311-cp311-musllinux_1_2_aarch64.whl", hash = "sha256:9714398225f299aa85267fd222f7142fcb5c769e73d7733344efc46f2ef5cf89", size = 776963 },
    { url = "https://files.pythonhosted.org/packages/16/5d/95c568574e630e141a69ff8a254c2f188b4398e813c40d49228c9bbd9875/regex-2024.11.6-cp311-cp311-musllinux_1_2_i686.whl", hash = "sha256:202eb32e89f60fc147a41e55cb086db2a3f8cb82f9a9a88440dcfc5d37faae8d", size = 784700 },
    { url = "https://files.pythonhosted.org/packages/8e/b5/f8495c7917f15cc6fee1e7f395e324ec3e00ab3c665a7dc9d27562fd5290/regex-2024.11.6-cp311-cp311-musllinux_1_2_ppc64le.whl", hash = "sha256:4181b814e56078e9b00427ca358ec44333765f5ca1b45597ec7446d3a1ef6e34", size = 848592 },
    { url = "https://files.pythonhosted.org/packages/1c/80/6dd7118e8cb212c3c60b191b932dc57db93fb2e36fb9e0e92f72a5909af9/regex-2024.11.6-cp311-cp311-musllinux_1_2_s390x.whl", hash = "sha256:068376da5a7e4da51968ce4c122a7cd31afaaec4fccc7856c92f63876e57b51d", size = 852929 },
    { url = "https://files.pythonhosted.org/packages/11/9b/5a05d2040297d2d254baf95eeeb6df83554e5e1df03bc1a6687fc4ba1f66/regex-2024.11.6-cp311-cp311-musllinux_1_2_x86_64.whl", hash = "sha256:ac10f2c4184420d881a3475fb2c6f4d95d53a8d50209a2500723d831036f7c45", size = 781213 },
    { url = "https://files.pythonhosted.org/packages/26/b7/b14e2440156ab39e0177506c08c18accaf2b8932e39fb092074de733d868/regex-2024.11.6-cp311-cp311-win32.whl", hash = "sha256:c36f9b6f5f8649bb251a5f3f66564438977b7ef8386a52460ae77e6070d309d9", size = 261734 },
    { url = "https://files.pythonhosted.org/packages/80/32/763a6cc01d21fb3819227a1cc3f60fd251c13c37c27a73b8ff4315433a8e/regex-2024.11.6-cp311-cp311-win_amd64.whl", hash = "sha256:02e28184be537f0e75c1f9b2f8847dc51e08e6e171c6bde130b2687e0c33cf60", size = 274052 },
]

[[package]]
name = "requests"
version = "2.32.4"
source = { registry = "https://pypi.org/simple" }
dependencies = [
    { name = "certifi" },
    { name = "charset-normalizer" },
    { name = "idna" },
    { name = "urllib3" },
]
sdist = { url = "https://files.pythonhosted.org/packages/e1/0a/929373653770d8a0d7ea76c37de6e41f11eb07559b103b1c02cafb3f7cf8/requests-2.32.4.tar.gz", hash = "sha256:27d0316682c8a29834d3264820024b62a36942083d52caf2f14c0591336d3422", size = 135258 }
wheels = [
    { url = "https://files.pythonhosted.org/packages/7c/e4/56027c4a6b4ae70ca9de302488c5ca95ad4a39e190093d6c1a8ace08341b/requests-2.32.4-py3-none-any.whl", hash = "sha256:27babd3cda2a6d50b30443204ee89830707d396671944c998b5975b031ac2b2c", size = 64847 },
]

[[package]]
name = "requests-toolbelt"
version = "1.0.0"
source = { registry = "https://pypi.org/simple" }
dependencies = [
    { name = "requests" },
]
sdist = { url = "https://files.pythonhosted.org/packages/f3/61/d7545dafb7ac2230c70d38d31cbfe4cc64f7144dc41f6e4e4b78ecd9f5bb/requests-toolbelt-1.0.0.tar.gz", hash = "sha256:7681a0a3d047012b5bdc0ee37d7f8f07ebe76ab08caeccfc3921ce23c88d5bc6", size = 206888 }
wheels = [
    { url = "https://files.pythonhosted.org/packages/3f/51/d4db610ef29373b879047326cbf6fa98b6c1969d6f6dc423279de2b1be2c/requests_toolbelt-1.0.0-py2.py3-none-any.whl", hash = "sha256:cccfdd665f0a24fcf4726e690f65639d272bb0637b9b92dfd91a5568ccf6bd06", size = 54481 },
]

[[package]]
name = "rhoknp"
version = "1.7.1"
source = { registry = "https://pypi.org/simple" }
dependencies = [
    { name = "typing-extensions" },
]
sdist = { url = "https://files.pythonhosted.org/packages/3e/5d/86237b6e8e21f35576b4a6520080b979ed9ca6e2a1f64509ec2232c19770/rhoknp-1.7.1.tar.gz", hash = "sha256:992e191ac20aaf9d5bdf066598a47537cd9324c63d24fa4e769125f05a2bda0e", size = 66074 }
wheels = [
    { url = "https://files.pythonhosted.org/packages/7a/73/2868b6c5adbc3f1ebe7eb082513de6191bc5905cf6edfd4e7707233531d1/rhoknp-1.7.1-py3-none-any.whl", hash = "sha256:975568ccb402868647b6cd707d3e6d88a43d78fe724b4a6976126fe319e4f6a0", size = 93611 },
]

[[package]]
name = "rich"
version = "14.0.0"
source = { registry = "https://pypi.org/simple" }
dependencies = [
    { name = "markdown-it-py" },
    { name = "pygments" },
]
sdist = { url = "https://files.pythonhosted.org/packages/a1/53/830aa4c3066a8ab0ae9a9955976fb770fe9c6102117c8ec4ab3ea62d89e8/rich-14.0.0.tar.gz", hash = "sha256:82f1bc23a6a21ebca4ae0c45af9bdbc492ed20231dcb63f297d6d1021a9d5725", size = 224078 }
wheels = [
    { url = "https://files.pythonhosted.org/packages/0d/9b/63f4c7ebc259242c89b3acafdb37b41d1185c07ff0011164674e9076b491/rich-14.0.0-py3-none-any.whl", hash = "sha256:1c9491e1951aac09caffd42f448ee3d04e58923ffe14993f6e83068dc395d7e0", size = 243229 },
]

[[package]]
name = "rich-toolkit"
version = "0.14.7"
source = { registry = "https://pypi.org/simple" }
dependencies = [
    { name = "click" },
    { name = "rich" },
    { name = "typing-extensions" },
]
sdist = { url = "https://files.pythonhosted.org/packages/5b/7a/cb48b7024b247631ce39b1f14a0f1abedf311fb27b892b0e0387d809d4b5/rich_toolkit-0.14.7.tar.gz", hash = "sha256:6cca5a68850cc5778915f528eb785662c27ba3b4b2624612cce8340fa9701c5e", size = 104977 }
wheels = [
    { url = "https://files.pythonhosted.org/packages/0f/2e/95fde5b818dac9a37683ea064096323f593442d0f6358923c5f635974393/rich_toolkit-0.14.7-py3-none-any.whl", hash = "sha256:def05cc6e0f1176d6263b6a26648f16a62c4563b277ca2f8538683acdba1e0da", size = 24870 },
]

[[package]]
name = "rpds-py"
version = "0.25.1"
source = { registry = "https://pypi.org/simple" }
sdist = { url = "https://files.pythonhosted.org/packages/8c/a6/60184b7fc00dd3ca80ac635dd5b8577d444c57e8e8742cecabfacb829921/rpds_py-0.25.1.tar.gz", hash = "sha256:8960b6dac09b62dac26e75d7e2c4a22efb835d827a7278c34f72b2b84fa160e3", size = 27304 }
wheels = [
    { url = "https://files.pythonhosted.org/packages/95/e1/df13fe3ddbbea43567e07437f097863b20c99318ae1f58a0fe389f763738/rpds_py-0.25.1-cp311-cp311-macosx_10_12_x86_64.whl", hash = "sha256:5f048bbf18b1f9120685c6d6bb70cc1a52c8cc11bdd04e643d28d3be0baf666d", size = 373341 },
    { url = "https://files.pythonhosted.org/packages/7a/58/deef4d30fcbcbfef3b6d82d17c64490d5c94585a2310544ce8e2d3024f83/rpds_py-0.25.1-cp311-cp311-macosx_11_0_arm64.whl", hash = "sha256:4fbb0dbba559959fcb5d0735a0f87cdbca9e95dac87982e9b95c0f8f7ad10255", size = 359111 },
    { url = "https://files.pythonhosted.org/packages/bb/7e/39f1f4431b03e96ebaf159e29a0f82a77259d8f38b2dd474721eb3a8ac9b/rpds_py-0.25.1-cp311-cp311-manylinux_2_17_aarch64.manylinux2014_aarch64.whl", hash = "sha256:d4ca54b9cf9d80b4016a67a0193ebe0bcf29f6b0a96f09db942087e294d3d4c2", size = 386112 },
    { url = "https://files.pythonhosted.org/packages/db/e7/847068a48d63aec2ae695a1646089620b3b03f8ccf9f02c122ebaf778f3c/rpds_py-0.25.1-cp311-cp311-manylinux_2_17_armv7l.manylinux2014_armv7l.whl", hash = "sha256:1ee3e26eb83d39b886d2cb6e06ea701bba82ef30a0de044d34626ede51ec98b0", size = 400362 },
    { url = "https://files.pythonhosted.org/packages/3b/3d/9441d5db4343d0cee759a7ab4d67420a476cebb032081763de934719727b/rpds_py-0.25.1-cp311-cp311-manylinux_2_17_ppc64le.manylinux2014_ppc64le.whl", hash = "sha256:89706d0683c73a26f76a5315d893c051324d771196ae8b13e6ffa1ffaf5e574f", size = 522214 },
    { url = "https://files.pythonhosted.org/packages/a2/ec/2cc5b30d95f9f1a432c79c7a2f65d85e52812a8f6cbf8768724571710786/rpds_py-0.25.1-cp311-cp311-manylinux_2_17_s390x.manylinux2014_s390x.whl", hash = "sha256:c2013ee878c76269c7b557a9a9c042335d732e89d482606990b70a839635feb7", size = 411491 },
    { url = "https://files.pythonhosted.org/packages/dc/6c/44695c1f035077a017dd472b6a3253553780837af2fac9b6ac25f6a5cb4d/rpds_py-0.25.1-cp311-cp311-manylinux_2_17_x86_64.manylinux2014_x86_64.whl", hash = "sha256:45e484db65e5380804afbec784522de84fa95e6bb92ef1bd3325d33d13efaebd", size = 386978 },
    { url = "https://files.pythonhosted.org/packages/b1/74/b4357090bb1096db5392157b4e7ed8bb2417dc7799200fcbaee633a032c9/rpds_py-0.25.1-cp311-cp311-manylinux_2_5_i686.manylinux1_i686.whl", hash = "sha256:48d64155d02127c249695abb87d39f0faf410733428d499867606be138161d65", size = 420662 },
    { url = "https://files.pythonhosted.org/packages/26/dd/8cadbebf47b96e59dfe8b35868e5c38a42272699324e95ed522da09d3a40/rpds_py-0.25.1-cp311-cp311-musllinux_1_2_aarch64.whl", hash = "sha256:048893e902132fd6548a2e661fb38bf4896a89eea95ac5816cf443524a85556f", size = 563385 },
    { url = "https://files.pythonhosted.org/packages/c3/ea/92960bb7f0e7a57a5ab233662f12152085c7dc0d5468534c65991a3d48c9/rpds_py-0.25.1-cp311-cp311-musllinux_1_2_i686.whl", hash = "sha256:0317177b1e8691ab5879f4f33f4b6dc55ad3b344399e23df2e499de7b10a548d", size = 592047 },
    { url = "https://files.pythonhosted.org/packages/61/ad/71aabc93df0d05dabcb4b0c749277881f8e74548582d96aa1bf24379493a/rpds_py-0.25.1-cp311-cp311-musllinux_1_2_x86_64.whl", hash = "sha256:bffcf57826d77a4151962bf1701374e0fc87f536e56ec46f1abdd6a903354042", size = 557863 },
    { url = "https://files.pythonhosted.org/packages/93/0f/89df0067c41f122b90b76f3660028a466eb287cbe38efec3ea70e637ca78/rpds_py-0.25.1-cp311-cp311-win32.whl", hash = "sha256:cda776f1967cb304816173b30994faaf2fd5bcb37e73118a47964a02c348e1bc", size = 219627 },
    { url = "https://files.pythonhosted.org/packages/7c/8d/93b1a4c1baa903d0229374d9e7aa3466d751f1d65e268c52e6039c6e338e/rpds_py-0.25.1-cp311-cp311-win_amd64.whl", hash = "sha256:dc3c1ff0abc91444cd20ec643d0f805df9a3661fcacf9c95000329f3ddf268a4", size = 231603 },
    { url = "https://files.pythonhosted.org/packages/cb/11/392605e5247bead2f23e6888e77229fbd714ac241ebbebb39a1e822c8815/rpds_py-0.25.1-cp311-cp311-win_arm64.whl", hash = "sha256:5a3ddb74b0985c4387719fc536faced33cadf2172769540c62e2a94b7b9be1c4", size = 223967 },
    { url = "https://files.pythonhosted.org/packages/49/74/48f3df0715a585cbf5d34919c9c757a4c92c1a9eba059f2d334e72471f70/rpds_py-0.25.1-pp311-pypy311_pp73-macosx_10_12_x86_64.whl", hash = "sha256:ee86d81551ec68a5c25373c5643d343150cc54672b5e9a0cafc93c1870a53954", size = 374208 },
    { url = "https://files.pythonhosted.org/packages/55/b0/9b01bb11ce01ec03d05e627249cc2c06039d6aa24ea5a22a39c312167c10/rpds_py-0.25.1-pp311-pypy311_pp73-macosx_11_0_arm64.whl", hash = "sha256:89c24300cd4a8e4a51e55c31a8ff3918e6651b241ee8876a42cc2b2a078533ba", size = 359262 },
    { url = "https://files.pythonhosted.org/packages/a9/eb/5395621618f723ebd5116c53282052943a726dba111b49cd2071f785b665/rpds_py-0.25.1-pp311-pypy311_pp73-manylinux_2_17_aarch64.manylinux2014_aarch64.whl", hash = "sha256:771c16060ff4e79584dc48902a91ba79fd93eade3aa3a12d6d2a4aadaf7d542b", size = 387366 },
    { url = "https://files.pythonhosted.org/packages/68/73/3d51442bdb246db619d75039a50ea1cf8b5b4ee250c3e5cd5c3af5981cd4/rpds_py-0.25.1-pp311-pypy311_pp73-manylinux_2_17_armv7l.manylinux2014_armv7l.whl", hash = "sha256:785ffacd0ee61c3e60bdfde93baa6d7c10d86f15655bd706c89da08068dc5038", size = 400759 },
    { url = "https://files.pythonhosted.org/packages/b7/4c/3a32d5955d7e6cb117314597bc0f2224efc798428318b13073efe306512a/rpds_py-0.25.1-pp311-pypy311_pp73-manylinux_2_17_ppc64le.manylinux2014_ppc64le.whl", hash = "sha256:2a40046a529cc15cef88ac5ab589f83f739e2d332cb4d7399072242400ed68c9", size = 523128 },
    { url = "https://files.pythonhosted.org/packages/be/95/1ffccd3b0bb901ae60b1dd4b1be2ab98bb4eb834cd9b15199888f5702f7b/rpds_py-0.25.1-pp311-pypy311_pp73-manylinux_2_17_s390x.manylinux2014_s390x.whl", hash = "sha256:85fc223d9c76cabe5d0bff82214459189720dc135db45f9f66aa7cffbf9ff6c1", size = 411597 },
    { url = "https://files.pythonhosted.org/packages/ef/6d/6e6cd310180689db8b0d2de7f7d1eabf3fb013f239e156ae0d5a1a85c27f/rpds_py-0.25.1-pp311-pypy311_pp73-manylinux_2_17_x86_64.manylinux2014_x86_64.whl", hash = "sha256:b0be9965f93c222fb9b4cc254235b3b2b215796c03ef5ee64f995b1b69af0762", size = 388053 },
    { url = "https://files.pythonhosted.org/packages/4a/87/ec4186b1fe6365ced6fa470960e68fc7804bafbe7c0cf5a36237aa240efa/rpds_py-0.25.1-pp311-pypy311_pp73-manylinux_2_5_i686.manylinux1_i686.whl", hash = "sha256:8378fa4a940f3fb509c081e06cb7f7f2adae8cf46ef258b0e0ed7519facd573e", size = 421821 },
    { url = "https://files.pythonhosted.org/packages/7a/60/84f821f6bf4e0e710acc5039d91f8f594fae0d93fc368704920d8971680d/rpds_py-0.25.1-pp311-pypy311_pp73-musllinux_1_2_aarch64.whl", hash = "sha256:33358883a4490287e67a2c391dfaea4d9359860281db3292b6886bf0be3d8692", size = 564534 },
    { url = "https://files.pythonhosted.org/packages/41/3a/bc654eb15d3b38f9330fe0f545016ba154d89cdabc6177b0295910cd0ebe/rpds_py-0.25.1-pp311-pypy311_pp73-musllinux_1_2_i686.whl", hash = "sha256:1d1fadd539298e70cac2f2cb36f5b8a65f742b9b9f1014dd4ea1f7785e2470bf", size = 592674 },
    { url = "https://files.pythonhosted.org/packages/2e/ba/31239736f29e4dfc7a58a45955c5db852864c306131fd6320aea214d5437/rpds_py-0.25.1-pp311-pypy311_pp73-musllinux_1_2_x86_64.whl", hash = "sha256:9a46c2fb2545e21181445515960006e85d22025bd2fe6db23e76daec6eb689fe", size = 558781 },
]

[[package]]
name = "rsa"
version = "4.9.1"
source = { registry = "https://pypi.org/simple" }
dependencies = [
    { name = "pyasn1" },
]
sdist = { url = "https://files.pythonhosted.org/packages/da/8a/22b7beea3ee0d44b1916c0c1cb0ee3af23b700b6da9f04991899d0c555d4/rsa-4.9.1.tar.gz", hash = "sha256:e7bdbfdb5497da4c07dfd35530e1a902659db6ff241e39d9953cad06ebd0ae75", size = 29034 }
wheels = [
    { url = "https://files.pythonhosted.org/packages/64/8d/0133e4eb4beed9e425d9a98ed6e081a55d195481b7632472be1af08d2f6b/rsa-4.9.1-py3-none-any.whl", hash = "sha256:68635866661c6836b8d39430f97a996acbd61bfa49406748ea243539fe239762", size = 34696 },
]

[[package]]
name = "s3transfer"
version = "0.13.0"
source = { registry = "https://pypi.org/simple" }
dependencies = [
    { name = "botocore" },
]
sdist = { url = "https://files.pythonhosted.org/packages/ed/5d/9dcc100abc6711e8247af5aa561fc07c4a046f72f659c3adea9a449e191a/s3transfer-0.13.0.tar.gz", hash = "sha256:f5e6db74eb7776a37208001113ea7aa97695368242b364d73e91c981ac522177", size = 150232 }
wheels = [
    { url = "https://files.pythonhosted.org/packages/18/17/22bf8155aa0ea2305eefa3a6402e040df7ebe512d1310165eda1e233c3f8/s3transfer-0.13.0-py3-none-any.whl", hash = "sha256:0148ef34d6dd964d0d8cf4311b2b21c474693e57c2e069ec708ce043d2b527be", size = 85152 },
]

[[package]]
name = "sacrebleu"
version = "2.5.1"
source = { registry = "https://pypi.org/simple" }
dependencies = [
    { name = "colorama" },
    { name = "lxml" },
    { name = "numpy" },
    { name = "portalocker" },
    { name = "regex" },
    { name = "tabulate" },
]
sdist = { url = "https://files.pythonhosted.org/packages/01/14/8526cf8a5b912b618e7d6ed319a5b1876788bebba1f9a660e1291832c1cc/sacrebleu-2.5.1.tar.gz", hash = "sha256:1a088cc1c74ffaff0759c3191a85db09eecfa7a52e09be244e319d8d64e2fb11", size = 1896900 }
wheels = [
    { url = "https://files.pythonhosted.org/packages/cd/45/7b55a7bd7e5c5b573b40ad58ba43fa09962dc5c8d71b1f573d4aeaa54a7e/sacrebleu-2.5.1-py3-none-any.whl", hash = "sha256:7c9f7ee75bec3a5bf19dd87112dfd654952130e403ad30c48298fb7da3212d5d", size = 104107 },
]

[[package]]
name = "safetensors"
version = "0.5.3"
source = { registry = "https://pypi.org/simple" }
sdist = { url = "https://files.pythonhosted.org/packages/71/7e/2d5d6ee7b40c0682315367ec7475693d110f512922d582fef1bd4a63adc3/safetensors-0.5.3.tar.gz", hash = "sha256:b6b0d6ecacec39a4fdd99cc19f4576f5219ce858e6fd8dbe7609df0b8dc56965", size = 67210 }
wheels = [
    { url = "https://files.pythonhosted.org/packages/18/ae/88f6c49dbd0cc4da0e08610019a3c78a7d390879a919411a410a1876d03a/safetensors-0.5.3-cp38-abi3-macosx_10_12_x86_64.whl", hash = "sha256:bd20eb133db8ed15b40110b7c00c6df51655a2998132193de2f75f72d99c7073", size = 436917 },
    { url = "https://files.pythonhosted.org/packages/b8/3b/11f1b4a2f5d2ab7da34ecc062b0bc301f2be024d110a6466726bec8c055c/safetensors-0.5.3-cp38-abi3-macosx_11_0_arm64.whl", hash = "sha256:21d01c14ff6c415c485616b8b0bf961c46b3b343ca59110d38d744e577f9cce7", size = 418419 },
    { url = "https://files.pythonhosted.org/packages/5d/9a/add3e6fef267658075c5a41573c26d42d80c935cdc992384dfae435feaef/safetensors-0.5.3-cp38-abi3-manylinux_2_17_aarch64.manylinux2014_aarch64.whl", hash = "sha256:11bce6164887cd491ca75c2326a113ba934be596e22b28b1742ce27b1d076467", size = 459493 },
    { url = "https://files.pythonhosted.org/packages/df/5c/bf2cae92222513cc23b3ff85c4a1bb2811a2c3583ac0f8e8d502751de934/safetensors-0.5.3-cp38-abi3-manylinux_2_17_armv7l.manylinux2014_armv7l.whl", hash = "sha256:4a243be3590bc3301c821da7a18d87224ef35cbd3e5f5727e4e0728b8172411e", size = 472400 },
    { url = "https://files.pythonhosted.org/packages/58/11/7456afb740bd45782d0f4c8e8e1bb9e572f1bf82899fb6ace58af47b4282/safetensors-0.5.3-cp38-abi3-manylinux_2_17_ppc64le.manylinux2014_ppc64le.whl", hash = "sha256:8bd84b12b1670a6f8e50f01e28156422a2bc07fb16fc4e98bded13039d688a0d", size = 522891 },
    { url = "https://files.pythonhosted.org/packages/57/3d/fe73a9d2ace487e7285f6e157afee2383bd1ddb911b7cb44a55cf812eae3/safetensors-0.5.3-cp38-abi3-manylinux_2_17_s390x.manylinux2014_s390x.whl", hash = "sha256:391ac8cab7c829452175f871fcaf414aa1e292b5448bd02620f675a7f3e7abb9", size = 537694 },
    { url = "https://files.pythonhosted.org/packages/a6/f8/dae3421624fcc87a89d42e1898a798bc7ff72c61f38973a65d60df8f124c/safetensors-0.5.3-cp38-abi3-manylinux_2_17_x86_64.manylinux2014_x86_64.whl", hash = "sha256:cead1fa41fc54b1e61089fa57452e8834f798cb1dc7a09ba3524f1eb08e0317a", size = 471642 },
    { url = "https://files.pythonhosted.org/packages/ce/20/1fbe16f9b815f6c5a672f5b760951e20e17e43f67f231428f871909a37f6/safetensors-0.5.3-cp38-abi3-manylinux_2_5_i686.manylinux1_i686.whl", hash = "sha256:1077f3e94182d72618357b04b5ced540ceb71c8a813d3319f1aba448e68a770d", size = 502241 },
    { url = "https://files.pythonhosted.org/packages/5f/18/8e108846b506487aa4629fe4116b27db65c3dde922de2c8e0cc1133f3f29/safetensors-0.5.3-cp38-abi3-musllinux_1_2_aarch64.whl", hash = "sha256:799021e78287bac619c7b3f3606730a22da4cda27759ddf55d37c8db7511c74b", size = 638001 },
    { url = "https://files.pythonhosted.org/packages/82/5a/c116111d8291af6c8c8a8b40628fe833b9db97d8141c2a82359d14d9e078/safetensors-0.5.3-cp38-abi3-musllinux_1_2_armv7l.whl", hash = "sha256:df26da01aaac504334644e1b7642fa000bfec820e7cef83aeac4e355e03195ff", size = 734013 },
    { url = "https://files.pythonhosted.org/packages/7d/ff/41fcc4d3b7de837963622e8610d998710705bbde9a8a17221d85e5d0baad/safetensors-0.5.3-cp38-abi3-musllinux_1_2_i686.whl", hash = "sha256:32c3ef2d7af8b9f52ff685ed0bc43913cdcde135089ae322ee576de93eae5135", size = 670687 },
    { url = "https://files.pythonhosted.org/packages/40/ad/2b113098e69c985a3d8fbda4b902778eae4a35b7d5188859b4a63d30c161/safetensors-0.5.3-cp38-abi3-musllinux_1_2_x86_64.whl", hash = "sha256:37f1521be045e56fc2b54c606d4455573e717b2d887c579ee1dbba5f868ece04", size = 643147 },
    { url = "https://files.pythonhosted.org/packages/0a/0c/95aeb51d4246bd9a3242d3d8349c1112b4ee7611a4b40f0c5c93b05f001d/safetensors-0.5.3-cp38-abi3-win32.whl", hash = "sha256:cfc0ec0846dcf6763b0ed3d1846ff36008c6e7290683b61616c4b040f6a54ace", size = 296677 },
    { url = "https://files.pythonhosted.org/packages/69/e2/b011c38e5394c4c18fb5500778a55ec43ad6106126e74723ffaee246f56e/safetensors-0.5.3-cp38-abi3-win_amd64.whl", hash = "sha256:836cbbc320b47e80acd40e44c8682db0e8ad7123209f69b093def21ec7cafd11", size = 308878 },
]

[[package]]
name = "scikit-learn"
version = "1.7.0"
source = { registry = "https://pypi.org/simple" }
dependencies = [
    { name = "joblib" },
    { name = "numpy" },
    { name = "scipy" },
    { name = "threadpoolctl" },
]
sdist = { url = "https://files.pythonhosted.org/packages/df/3b/29fa87e76b1d7b3b77cc1fcbe82e6e6b8cd704410705b008822de530277c/scikit_learn-1.7.0.tar.gz", hash = "sha256:c01e869b15aec88e2cdb73d27f15bdbe03bce8e2fb43afbe77c45d399e73a5a3", size = 7178217, upload-time = "2025-06-05T22:02:46.703Z" }
wheels = [
    { url = "https://files.pythonhosted.org/packages/5a/42/c6b41711c2bee01c4800ad8da2862c0b6d2956a399d23ce4d77f2ca7f0c7/scikit_learn-1.7.0-cp311-cp311-macosx_10_9_x86_64.whl", hash = "sha256:8ef09b1615e1ad04dc0d0054ad50634514818a8eb3ee3dee99af3bffc0ef5007", size = 11719657, upload-time = "2025-06-05T22:01:56.345Z" },
    { url = "https://files.pythonhosted.org/packages/a3/24/44acca76449e391b6b2522e67a63c0454b7c1f060531bdc6d0118fb40851/scikit_learn-1.7.0-cp311-cp311-macosx_12_0_arm64.whl", hash = "sha256:7d7240c7b19edf6ed93403f43b0fcb0fe95b53bc0b17821f8fb88edab97085ef", size = 10712636, upload-time = "2025-06-05T22:01:59.093Z" },
    { url = "https://files.pythonhosted.org/packages/9f/1b/fcad1ccb29bdc9b96bcaa2ed8345d56afb77b16c0c47bafe392cc5d1d213/scikit_learn-1.7.0-cp311-cp311-manylinux_2_17_aarch64.manylinux2014_aarch64.whl", hash = "sha256:80bd3bd4e95381efc47073a720d4cbab485fc483966f1709f1fd559afac57ab8", size = 12242817, upload-time = "2025-06-05T22:02:01.43Z" },
    { url = "https://files.pythonhosted.org/packages/c6/38/48b75c3d8d268a3f19837cb8a89155ead6e97c6892bb64837183ea41db2b/scikit_learn-1.7.0-cp311-cp311-manylinux_2_17_x86_64.manylinux2014_x86_64.whl", hash = "sha256:9dbe48d69aa38ecfc5a6cda6c5df5abef0c0ebdb2468e92437e2053f84abb8bc", size = 12873961, upload-time = "2025-06-05T22:02:03.951Z" },
    { url = "https://files.pythonhosted.org/packages/f4/5a/ba91b8c57aa37dbd80d5ff958576a9a8c14317b04b671ae7f0d09b00993a/scikit_learn-1.7.0-cp311-cp311-win_amd64.whl", hash = "sha256:8fa979313b2ffdfa049ed07252dc94038def3ecd49ea2a814db5401c07f1ecfa", size = 10717277, upload-time = "2025-06-05T22:02:06.77Z" },
]

[[package]]
name = "scipy"
version = "1.16.0"
source = { registry = "https://pypi.org/simple" }
dependencies = [
    { name = "numpy" },
]
sdist = { url = "https://files.pythonhosted.org/packages/81/18/b06a83f0c5ee8cddbde5e3f3d0bb9b702abfa5136ef6d4620ff67df7eee5/scipy-1.16.0.tar.gz", hash = "sha256:b5ef54021e832869c8cfb03bc3bf20366cbcd426e02a58e8a58d7584dfbb8f62", size = 30581216 }
wheels = [
    { url = "https://files.pythonhosted.org/packages/d9/f8/53fc4884df6b88afd5f5f00240bdc49fee2999c7eff3acf5953eb15bc6f8/scipy-1.16.0-cp311-cp311-macosx_10_14_x86_64.whl", hash = "sha256:deec06d831b8f6b5fb0b652433be6a09db29e996368ce5911faf673e78d20085", size = 36447362 },
    { url = "https://files.pythonhosted.org/packages/c9/25/fad8aa228fa828705142a275fc593d701b1817c98361a2d6b526167d07bc/scipy-1.16.0-cp311-cp311-macosx_12_0_arm64.whl", hash = "sha256:d30c0fe579bb901c61ab4bb7f3eeb7281f0d4c4a7b52dbf563c89da4fd2949be", size = 28547120 },
    { url = "https://files.pythonhosted.org/packages/8d/be/d324ddf6b89fd1c32fecc307f04d095ce84abb52d2e88fab29d0cd8dc7a8/scipy-1.16.0-cp311-cp311-macosx_14_0_arm64.whl", hash = "sha256:b2243561b45257f7391d0f49972fca90d46b79b8dbcb9b2cb0f9df928d370ad4", size = 20818922 },
    { url = "https://files.pythonhosted.org/packages/cd/e0/cf3f39e399ac83fd0f3ba81ccc5438baba7cfe02176be0da55ff3396f126/scipy-1.16.0-cp311-cp311-macosx_14_0_x86_64.whl", hash = "sha256:e6d7dfc148135e9712d87c5f7e4f2ddc1304d1582cb3a7d698bbadedb61c7afd", size = 23409695 },
    { url = "https://files.pythonhosted.org/packages/5b/61/d92714489c511d3ffd6830ac0eb7f74f243679119eed8b9048e56b9525a1/scipy-1.16.0-cp311-cp311-manylinux2014_aarch64.manylinux_2_17_aarch64.whl", hash = "sha256:90452f6a9f3fe5a2cf3748e7be14f9cc7d9b124dce19667b54f5b429d680d539", size = 33444586 },
    { url = "https://files.pythonhosted.org/packages/af/2c/40108915fd340c830aee332bb85a9160f99e90893e58008b659b9f3dddc0/scipy-1.16.0-cp311-cp311-manylinux2014_x86_64.manylinux_2_17_x86_64.whl", hash = "sha256:a2f0bf2f58031c8701a8b601df41701d2a7be17c7ffac0a4816aeba89c4cdac8", size = 35284126 },
    { url = "https://files.pythonhosted.org/packages/d3/30/e9eb0ad3d0858df35d6c703cba0a7e16a18a56a9e6b211d861fc6f261c5f/scipy-1.16.0-cp311-cp311-musllinux_1_2_aarch64.whl", hash = "sha256:6c4abb4c11fc0b857474241b812ce69ffa6464b4bd8f4ecb786cf240367a36a7", size = 35608257 },
    { url = "https://files.pythonhosted.org/packages/c8/ff/950ee3e0d612b375110d8cda211c1f787764b4c75e418a4b71f4a5b1e07f/scipy-1.16.0-cp311-cp311-musllinux_1_2_x86_64.whl", hash = "sha256:b370f8f6ac6ef99815b0d5c9f02e7ade77b33007d74802efc8316c8db98fd11e", size = 38040541 },
    { url = "https://files.pythonhosted.org/packages/8b/c9/750d34788288d64ffbc94fdb4562f40f609d3f5ef27ab4f3a4ad00c9033e/scipy-1.16.0-cp311-cp311-win_amd64.whl", hash = "sha256:a16ba90847249bedce8aa404a83fb8334b825ec4a8e742ce6012a7a5e639f95c", size = 38570814 },
]

[[package]]
name = "sentencepiece"
version = "0.2.0"
source = { registry = "https://pypi.org/simple" }
sdist = { url = "https://files.pythonhosted.org/packages/c9/d2/b9c7ca067c26d8ff085d252c89b5f69609ca93fb85a00ede95f4857865d4/sentencepiece-0.2.0.tar.gz", hash = "sha256:a52c19171daaf2e697dc6cbe67684e0fa341b1248966f6aebb541de654d15843", size = 2632106 }
wheels = [
    { url = "https://files.pythonhosted.org/packages/32/43/8f8885168a47a02eba1455bd3f4f169f50ad5b8cebd2402d0f5e20854d04/sentencepiece-0.2.0-cp311-cp311-macosx_10_9_universal2.whl", hash = "sha256:17982700c4f6dbb55fa3594f3d7e5dd1c8659a274af3738e33c987d2a27c9d5c", size = 2409036 },
    { url = "https://files.pythonhosted.org/packages/0f/35/e63ba28062af0a3d688a9f128e407a1a2608544b2f480cb49bf7f4b1cbb9/sentencepiece-0.2.0-cp311-cp311-macosx_10_9_x86_64.whl", hash = "sha256:7c867012c0e8bcd5bdad0f791609101cb5c66acb303ab3270218d6debc68a65e", size = 1238921 },
    { url = "https://files.pythonhosted.org/packages/de/42/ae30952c4a0bd773e90c9bf2579f5533037c886dfc8ec68133d5694f4dd2/sentencepiece-0.2.0-cp311-cp311-macosx_11_0_arm64.whl", hash = "sha256:7fd6071249c74f779c5b27183295b9202f8dedb68034e716784364443879eaa6", size = 1181477 },
    { url = "https://files.pythonhosted.org/packages/e3/ac/2f2ab1d60bb2d795d054eebe5e3f24b164bc21b5a9b75fba7968b3b91b5a/sentencepiece-0.2.0-cp311-cp311-manylinux_2_17_aarch64.manylinux2014_aarch64.whl", hash = "sha256:27f90c55a65013cbb8f4d7aab0599bf925cde4adc67ae43a0d323677b5a1c6cb", size = 1259182 },
    { url = "https://files.pythonhosted.org/packages/45/fb/14633c6ecf262c468759ffcdb55c3a7ee38fe4eda6a70d75ee7c7d63c58b/sentencepiece-0.2.0-cp311-cp311-manylinux_2_17_i686.manylinux2014_i686.whl", hash = "sha256:b293734059ef656dcd65be62ff771507bea8fed0a711b6733976e1ed3add4553", size = 1355537 },
    { url = "https://files.pythonhosted.org/packages/fb/12/2f5c8d4764b00033cf1c935b702d3bb878d10be9f0b87f0253495832d85f/sentencepiece-0.2.0-cp311-cp311-manylinux_2_17_x86_64.manylinux2014_x86_64.whl", hash = "sha256:e58b47f933aca74c6a60a79dcb21d5b9e47416256c795c2d58d55cec27f9551d", size = 1301464 },
    { url = "https://files.pythonhosted.org/packages/4e/b1/67afc0bde24f6dcb3acdea0dd8dcdf4b8b0db240f6bacd39378bd32d09f8/sentencepiece-0.2.0-cp311-cp311-win32.whl", hash = "sha256:c581258cf346b327c62c4f1cebd32691826306f6a41d8c4bec43b010dee08e75", size = 936749 },
    { url = "https://files.pythonhosted.org/packages/a2/f6/587c62fd21fc988555b85351f50bbde43a51524caafd63bc69240ded14fd/sentencepiece-0.2.0-cp311-cp311-win_amd64.whl", hash = "sha256:0993dbc665f4113017892f1b87c3904a44d0640eda510abcacdfb07f74286d36", size = 991520 },
]

[[package]]
name = "sentry-sdk"
version = "2.31.0"
source = { registry = "https://pypi.org/simple" }
dependencies = [
    { name = "certifi" },
    { name = "urllib3" },
]
sdist = { url = "https://files.pythonhosted.org/packages/d0/45/c7ef7e12d8434fda8b61cdab432d8af64fb832480c93cdaf4bdcab7f5597/sentry_sdk-2.31.0.tar.gz", hash = "sha256:fed6d847f15105849cdf5dfdc64dcec356f936d41abb8c9d66adae45e60959ec", size = 334167 }
wheels = [
    { url = "https://files.pythonhosted.org/packages/7d/a2/9b6d8cc59f03251c583b3fec9d2f075dc09c0f6e030e0e0a3b223c6e64b2/sentry_sdk-2.31.0-py2.py3-none-any.whl", hash = "sha256:e953f5ab083e6599bab255b75d6829b33b3ddf9931a27ca00b4ab0081287e84f", size = 355638 },
]

[[package]]
name = "setproctitle"
version = "1.3.6"
source = { registry = "https://pypi.org/simple" }
sdist = { url = "https://files.pythonhosted.org/packages/9e/af/56efe21c53ac81ac87e000b15e60b3d8104224b4313b6eacac3597bd183d/setproctitle-1.3.6.tar.gz", hash = "sha256:c9f32b96c700bb384f33f7cf07954bb609d35dd82752cef57fb2ee0968409169", size = 26889 }
wheels = [
    { url = "https://files.pythonhosted.org/packages/27/3b/8288d0cd969a63500dd62fc2c99ce6980f9909ccef0770ab1f86c361e0bf/setproctitle-1.3.6-cp311-cp311-macosx_10_9_universal2.whl", hash = "sha256:a1d856b0f4e4a33e31cdab5f50d0a14998f3a2d726a3fd5cb7c4d45a57b28d1b", size = 17412 },
    { url = "https://files.pythonhosted.org/packages/39/37/43a5a3e25ca1048dbbf4db0d88d346226f5f1acd131bb8e660f4bfe2799f/setproctitle-1.3.6-cp311-cp311-macosx_11_0_arm64.whl", hash = "sha256:50706b9c0eda55f7de18695bfeead5f28b58aa42fd5219b3b1692d554ecbc9ec", size = 11963 },
    { url = "https://files.pythonhosted.org/packages/5b/47/f103c40e133154783c91a10ab08ac9fc410ed835aa85bcf7107cb882f505/setproctitle-1.3.6-cp311-cp311-manylinux_2_17_aarch64.manylinux2014_aarch64.whl", hash = "sha256:af188f3305f0a65c3217c30c6d4c06891e79144076a91e8b454f14256acc7279", size = 31718 },
    { url = "https://files.pythonhosted.org/packages/1f/13/7325dd1c008dd6c0ebd370ddb7505977054a87e406f142318e395031a792/setproctitle-1.3.6-cp311-cp311-manylinux_2_17_ppc64le.manylinux2014_ppc64le.whl", hash = "sha256:cce0ed8b3f64c71c140f0ec244e5fdf8ecf78ddf8d2e591d4a8b6aa1c1214235", size = 33027 },
    { url = "https://files.pythonhosted.org/packages/0c/0a/6075bfea05a71379d77af98a9ac61163e8b6e5ef1ae58cd2b05871b2079c/setproctitle-1.3.6-cp311-cp311-manylinux_2_5_i686.manylinux1_i686.manylinux_2_17_i686.manylinux2014_i686.whl", hash = "sha256:70100e2087fe05359f249a0b5f393127b3a1819bf34dec3a3e0d4941138650c9", size = 30223 },
    { url = "https://files.pythonhosted.org/packages/cc/41/fbf57ec52f4f0776193bd94334a841f0bc9d17e745f89c7790f336420c65/setproctitle-1.3.6-cp311-cp311-manylinux_2_5_x86_64.manylinux1_x86_64.manylinux_2_17_x86_64.manylinux2014_x86_64.whl", hash = "sha256:1065ed36bd03a3fd4186d6c6de5f19846650b015789f72e2dea2d77be99bdca1", size = 31204 },
    { url = "https://files.pythonhosted.org/packages/97/b5/f799fb7a00de29fb0ac1dfd015528dea425b9e31a8f1068a0b3df52d317f/setproctitle-1.3.6-cp311-cp311-musllinux_1_2_aarch64.whl", hash = "sha256:4adf6a0013fe4e0844e3ba7583ec203ca518b9394c6cc0d3354df2bf31d1c034", size = 31181 },
    { url = "https://files.pythonhosted.org/packages/b5/b7/81f101b612014ec61723436022c31146178813d6ca6b947f7b9c84e9daf4/setproctitle-1.3.6-cp311-cp311-musllinux_1_2_i686.whl", hash = "sha256:eb7452849f6615871eabed6560ffedfe56bc8af31a823b6be4ce1e6ff0ab72c5", size = 30101 },
    { url = "https://files.pythonhosted.org/packages/67/23/681232eed7640eab96719daa8647cc99b639e3daff5c287bd270ef179a73/setproctitle-1.3.6-cp311-cp311-musllinux_1_2_ppc64le.whl", hash = "sha256:a094b7ce455ca341b59a0f6ce6be2e11411ba6e2860b9aa3dbb37468f23338f4", size = 32438 },
    { url = "https://files.pythonhosted.org/packages/19/f8/4d075a7bdc3609ac71535b849775812455e4c40aedfbf0778a6f123b1774/setproctitle-1.3.6-cp311-cp311-musllinux_1_2_x86_64.whl", hash = "sha256:ad1c2c2baaba62823a7f348f469a967ece0062140ca39e7a48e4bbb1f20d54c4", size = 30625 },
    { url = "https://files.pythonhosted.org/packages/5f/73/a2a8259ebee166aee1ca53eead75de0e190b3ddca4f716e5c7470ebb7ef6/setproctitle-1.3.6-cp311-cp311-win32.whl", hash = "sha256:8050c01331135f77ec99d99307bfbc6519ea24d2f92964b06f3222a804a3ff1f", size = 11488 },
    { url = "https://files.pythonhosted.org/packages/c9/15/52cf5e1ff0727d53704cfdde2858eaf237ce523b0b04db65faa84ff83e13/setproctitle-1.3.6-cp311-cp311-win_amd64.whl", hash = "sha256:9b73cf0fe28009a04a35bb2522e4c5b5176cc148919431dcb73fdbdfaab15781", size = 12201 },
]

[[package]]
name = "setuptools"
version = "80.9.0"
source = { registry = "https://pypi.org/simple" }
sdist = { url = "https://files.pythonhosted.org/packages/18/5d/3bf57dcd21979b887f014ea83c24ae194cfcd12b9e0fda66b957c69d1fca/setuptools-80.9.0.tar.gz", hash = "sha256:f36b47402ecde768dbfafc46e8e4207b4360c654f1f3bb84475f0a28628fb19c", size = 1319958 }
wheels = [
    { url = "https://files.pythonhosted.org/packages/a3/dc/17031897dae0efacfea57dfd3a82fdd2a2aeb58e0ff71b77b87e44edc772/setuptools-80.9.0-py3-none-any.whl", hash = "sha256:062d34222ad13e0cc312a4c02d73f059e86a4acbfbdea8f8f76b28c99f306922", size = 1201486 },
]

[[package]]
name = "shapely"
version = "2.1.1"
source = { registry = "https://pypi.org/simple" }
dependencies = [
    { name = "numpy" },
]
sdist = { url = "https://files.pythonhosted.org/packages/ca/3c/2da625233f4e605155926566c0e7ea8dda361877f48e8b1655e53456f252/shapely-2.1.1.tar.gz", hash = "sha256:500621967f2ffe9642454808009044c21e5b35db89ce69f8a2042c2ffd0e2772", size = 315422 }
wheels = [
    { url = "https://files.pythonhosted.org/packages/19/97/2df985b1e03f90c503796ad5ecd3d9ed305123b64d4ccb54616b30295b29/shapely-2.1.1-cp311-cp311-macosx_10_9_x86_64.whl", hash = "sha256:587a1aa72bc858fab9b8c20427b5f6027b7cbc92743b8e2c73b9de55aa71c7a7", size = 1819368 },
    { url = "https://files.pythonhosted.org/packages/56/17/504518860370f0a28908b18864f43d72f03581e2b6680540ca668f07aa42/shapely-2.1.1-cp311-cp311-macosx_11_0_arm64.whl", hash = "sha256:9fa5c53b0791a4b998f9ad84aad456c988600757a96b0a05e14bba10cebaaaea", size = 1625362 },
    { url = "https://files.pythonhosted.org/packages/36/a1/9677337d729b79fce1ef3296aac6b8ef4743419086f669e8a8070eff8f40/shapely-2.1.1-cp311-cp311-manylinux_2_17_aarch64.manylinux2014_aarch64.whl", hash = "sha256:aabecd038841ab5310d23495253f01c2a82a3aedae5ab9ca489be214aa458aa7", size = 2999005 },
    { url = "https://files.pythonhosted.org/packages/a2/17/e09357274699c6e012bbb5a8ea14765a4d5860bb658df1931c9f90d53bd3/shapely-2.1.1-cp311-cp311-manylinux_2_17_x86_64.manylinux2014_x86_64.whl", hash = "sha256:586f6aee1edec04e16227517a866df3e9a2e43c1f635efc32978bb3dc9c63753", size = 3108489 },
    { url = "https://files.pythonhosted.org/packages/17/5d/93a6c37c4b4e9955ad40834f42b17260ca74ecf36df2e81bb14d12221b90/shapely-2.1.1-cp311-cp311-musllinux_1_2_aarch64.whl", hash = "sha256:b9878b9e37ad26c72aada8de0c9cfe418d9e2ff36992a1693b7f65a075b28647", size = 3945727 },
    { url = "https://files.pythonhosted.org/packages/a3/1a/ad696648f16fd82dd6bfcca0b3b8fbafa7aacc13431c7fc4c9b49e481681/shapely-2.1.1-cp311-cp311-musllinux_1_2_x86_64.whl", hash = "sha256:d9a531c48f289ba355e37b134e98e28c557ff13965d4653a5228d0f42a09aed0", size = 4109311 },
    { url = "https://files.pythonhosted.org/packages/d4/38/150dd245beab179ec0d4472bf6799bf18f21b1efbef59ac87de3377dbf1c/shapely-2.1.1-cp311-cp311-win32.whl", hash = "sha256:4866de2673a971820c75c0167b1f1cd8fb76f2d641101c23d3ca021ad0449bab", size = 1522982 },
    { url = "https://files.pythonhosted.org/packages/93/5b/842022c00fbb051083c1c85430f3bb55565b7fd2d775f4f398c0ba8052ce/shapely-2.1.1-cp311-cp311-win_amd64.whl", hash = "sha256:20a9d79958b3d6c70d8a886b250047ea32ff40489d7abb47d01498c704557a93", size = 1703872 },
]

[[package]]
name = "shellingham"
version = "1.5.4"
source = { registry = "https://pypi.org/simple" }
sdist = { url = "https://files.pythonhosted.org/packages/58/15/8b3609fd3830ef7b27b655beb4b4e9c62313a4e8da8c676e142cc210d58e/shellingham-1.5.4.tar.gz", hash = "sha256:8dbca0739d487e5bd35ab3ca4b36e11c4078f3a234bfce294b0a0291363404de", size = 10310 }
wheels = [
    { url = "https://files.pythonhosted.org/packages/e0/f9/0595336914c5619e5f28a1fb793285925a8cd4b432c9da0a987836c7f822/shellingham-1.5.4-py2.py3-none-any.whl", hash = "sha256:7ecfff8f2fd72616f7481040475a65b2bf8af90a56c89140852d1120324e8686", size = 9755 },
]

[[package]]
name = "shortuuid"
version = "1.0.13"
source = { registry = "https://pypi.org/simple" }
sdist = { url = "https://files.pythonhosted.org/packages/8c/e2/bcf761f3bff95856203f9559baf3741c416071dd200c0fc19fad7f078f86/shortuuid-1.0.13.tar.gz", hash = "sha256:3bb9cf07f606260584b1df46399c0b87dd84773e7b25912b7e391e30797c5e72", size = 9662 }
wheels = [
    { url = "https://files.pythonhosted.org/packages/c0/44/21d6bf170bf40b41396480d8d49ad640bca3f2b02139cd52aa1e272830a5/shortuuid-1.0.13-py3-none-any.whl", hash = "sha256:a482a497300b49b4953e15108a7913244e1bb0d41f9d332f5e9925dba33a3c5a", size = 10529 },
]

[[package]]
name = "six"
version = "1.17.0"
source = { registry = "https://pypi.org/simple" }
sdist = { url = "https://files.pythonhosted.org/packages/94/e7/b2c673351809dca68a0e064b6af791aa332cf192da575fd474ed7d6f16a2/six-1.17.0.tar.gz", hash = "sha256:ff70335d468e7eb6ec65b95b99d3a2836546063f63acc5171de367e834932a81", size = 34031 }
wheels = [
    { url = "https://files.pythonhosted.org/packages/b7/ce/149a00dd41f10bc29e5921b496af8b574d8413afcd5e30dfa0ed46c2cc5e/six-1.17.0-py2.py3-none-any.whl", hash = "sha256:4721f391ed90541fddacab5acf947aa0d3dc7d27b2e1e8eda2be8970586c3274", size = 11050 },
]

[[package]]
name = "smmap"
version = "5.0.2"
source = { registry = "https://pypi.org/simple" }
sdist = { url = "https://files.pythonhosted.org/packages/44/cd/a040c4b3119bbe532e5b0732286f805445375489fceaec1f48306068ee3b/smmap-5.0.2.tar.gz", hash = "sha256:26ea65a03958fa0c8a1c7e8c7a58fdc77221b8910f6be2131affade476898ad5", size = 22329 }
wheels = [
    { url = "https://files.pythonhosted.org/packages/04/be/d09147ad1ec7934636ad912901c5fd7667e1c858e19d355237db0d0cd5e4/smmap-5.0.2-py3-none-any.whl", hash = "sha256:b30115f0def7d7531d22a0fb6502488d879e75b260a9db4d0819cfb25403af5e", size = 24303 },
]

[[package]]
name = "sniffio"
version = "1.3.1"
source = { registry = "https://pypi.org/simple" }
sdist = { url = "https://files.pythonhosted.org/packages/a2/87/a6771e1546d97e7e041b6ae58d80074f81b7d5121207425c964ddf5cfdbd/sniffio-1.3.1.tar.gz", hash = "sha256:f4324edc670a0f49750a81b895f35c3adb843cca46f0530f79fc1babb23789dc", size = 20372 }
wheels = [
    { url = "https://files.pythonhosted.org/packages/e9/44/75a9c9421471a6c4805dbf2356f7c181a29c1879239abab1ea2cc8f38b40/sniffio-1.3.1-py3-none-any.whl", hash = "sha256:2f6da418d1f1e0fddd844478f41680e794e6051915791a034ff65e5f100525a2", size = 10235 },
]

[[package]]
name = "sqlalchemy"
version = "2.0.41"
source = { registry = "https://pypi.org/simple" }
dependencies = [
    { name = "greenlet", marker = "platform_machine == 'AMD64' or platform_machine == 'WIN32' or platform_machine == 'aarch64' or platform_machine == 'amd64' or platform_machine == 'ppc64le' or platform_machine == 'win32' or platform_machine == 'x86_64'" },
    { name = "typing-extensions" },
]
sdist = { url = "https://files.pythonhosted.org/packages/63/66/45b165c595ec89aa7dcc2c1cd222ab269bc753f1fc7a1e68f8481bd957bf/sqlalchemy-2.0.41.tar.gz", hash = "sha256:edba70118c4be3c2b1f90754d308d0b79c6fe2c0fdc52d8ddf603916f83f4db9", size = 9689424 }
wheels = [
    { url = "https://files.pythonhosted.org/packages/37/4e/b00e3ffae32b74b5180e15d2ab4040531ee1bef4c19755fe7926622dc958/sqlalchemy-2.0.41-cp311-cp311-macosx_10_9_x86_64.whl", hash = "sha256:6375cd674fe82d7aa9816d1cb96ec592bac1726c11e0cafbf40eeee9a4516b5f", size = 2121232 },
    { url = "https://files.pythonhosted.org/packages/ef/30/6547ebb10875302074a37e1970a5dce7985240665778cfdee2323709f749/sqlalchemy-2.0.41-cp311-cp311-macosx_11_0_arm64.whl", hash = "sha256:9f8c9fdd15a55d9465e590a402f42082705d66b05afc3ffd2d2eb3c6ba919560", size = 2110897 },
    { url = "https://files.pythonhosted.org/packages/9e/21/59df2b41b0f6c62da55cd64798232d7349a9378befa7f1bb18cf1dfd510a/sqlalchemy-2.0.41-cp311-cp311-manylinux_2_17_aarch64.manylinux2014_aarch64.whl", hash = "sha256:32f9dc8c44acdee06c8fc6440db9eae8b4af8b01e4b1aee7bdd7241c22edff4f", size = 3273313 },
    { url = "https://files.pythonhosted.org/packages/62/e4/b9a7a0e5c6f79d49bcd6efb6e90d7536dc604dab64582a9dec220dab54b6/sqlalchemy-2.0.41-cp311-cp311-manylinux_2_17_x86_64.manylinux2014_x86_64.whl", hash = "sha256:90c11ceb9a1f482c752a71f203a81858625d8df5746d787a4786bca4ffdf71c6", size = 3273807 },
    { url = "https://files.pythonhosted.org/packages/39/d8/79f2427251b44ddee18676c04eab038d043cff0e764d2d8bb08261d6135d/sqlalchemy-2.0.41-cp311-cp311-musllinux_1_2_aarch64.whl", hash = "sha256:911cc493ebd60de5f285bcae0491a60b4f2a9f0f5c270edd1c4dbaef7a38fc04", size = 3209632 },
    { url = "https://files.pythonhosted.org/packages/d4/16/730a82dda30765f63e0454918c982fb7193f6b398b31d63c7c3bd3652ae5/sqlalchemy-2.0.41-cp311-cp311-musllinux_1_2_x86_64.whl", hash = "sha256:03968a349db483936c249f4d9cd14ff2c296adfa1290b660ba6516f973139582", size = 3233642 },
    { url = "https://files.pythonhosted.org/packages/04/61/c0d4607f7799efa8b8ea3c49b4621e861c8f5c41fd4b5b636c534fcb7d73/sqlalchemy-2.0.41-cp311-cp311-win32.whl", hash = "sha256:293cd444d82b18da48c9f71cd7005844dbbd06ca19be1ccf6779154439eec0b8", size = 2086475 },
    { url = "https://files.pythonhosted.org/packages/9d/8e/8344f8ae1cb6a479d0741c02cd4f666925b2bf02e2468ddaf5ce44111f30/sqlalchemy-2.0.41-cp311-cp311-win_amd64.whl", hash = "sha256:3d3549fc3e40667ec7199033a4e40a2f669898a00a7b18a931d3efb4c7900504", size = 2110903 },
    { url = "https://files.pythonhosted.org/packages/1c/fc/9ba22f01b5cdacc8f5ed0d22304718d2c758fce3fd49a5372b886a86f37c/sqlalchemy-2.0.41-py3-none-any.whl", hash = "sha256:57df5dc6fdb5ed1a88a1ed2195fd31927e705cad62dedd86b46972752a80f576", size = 1911224 },
]

[[package]]
name = "starlette"
version = "0.46.2"
source = { registry = "https://pypi.org/simple" }
dependencies = [
    { name = "anyio" },
]
sdist = { url = "https://files.pythonhosted.org/packages/ce/20/08dfcd9c983f6a6f4a1000d934b9e6d626cff8d2eeb77a89a68eef20a2b7/starlette-0.46.2.tar.gz", hash = "sha256:7f7361f34eed179294600af672f565727419830b54b7b084efe44bb82d2fccd5", size = 2580846 }
wheels = [
    { url = "https://files.pythonhosted.org/packages/8b/0c/9d30a4ebeb6db2b25a841afbb80f6ef9a854fc3b41be131d249a977b4959/starlette-0.46.2-py3-none-any.whl", hash = "sha256:595633ce89f8ffa71a015caed34a5b2dc1c0cdb3f0f1fbd1e69339cf2abeec35", size = 72037 },
]

[[package]]
name = "sympy"
version = "1.14.0"
source = { registry = "https://pypi.org/simple" }
dependencies = [
    { name = "mpmath" },
]
sdist = { url = "https://files.pythonhosted.org/packages/83/d3/803453b36afefb7c2bb238361cd4ae6125a569b4db67cd9e79846ba2d68c/sympy-1.14.0.tar.gz", hash = "sha256:d3d3fe8df1e5a0b42f0e7bdf50541697dbe7d23746e894990c030e2b05e72517", size = 7793921 }
wheels = [
    { url = "https://files.pythonhosted.org/packages/a2/09/77d55d46fd61b4a135c444fc97158ef34a095e5681d0a6c10b75bf356191/sympy-1.14.0-py3-none-any.whl", hash = "sha256:e091cc3e99d2141a0ba2847328f5479b05d94a6635cb96148ccb3f34671bd8f5", size = 6299353 },
]

[[package]]
name = "tabulate"
version = "0.9.0"
source = { registry = "https://pypi.org/simple" }
sdist = { url = "https://files.pythonhosted.org/packages/ec/fe/802052aecb21e3797b8f7902564ab6ea0d60ff8ca23952079064155d1ae1/tabulate-0.9.0.tar.gz", hash = "sha256:0095b12bf5966de529c0feb1fa08671671b3368eec77d7ef7ab114be2c068b3c", size = 81090 }
wheels = [
    { url = "https://files.pythonhosted.org/packages/40/44/4a5f08c96eb108af5cb50b41f76142f0afa346dfa99d5296fe7202a11854/tabulate-0.9.0-py3-none-any.whl", hash = "sha256:024ca478df22e9340661486f85298cff5f6dcdba14f3813e8830015b9ed1948f", size = 35252 },
]

[[package]]
name = "tenacity"
version = "9.1.2"
source = { registry = "https://pypi.org/simple" }
sdist = { url = "https://files.pythonhosted.org/packages/0a/d4/2b0cd0fe285e14b36db076e78c93766ff1d529d70408bd1d2a5a84f1d929/tenacity-9.1.2.tar.gz", hash = "sha256:1169d376c297e7de388d18b4481760d478b0e99a777cad3a9c86e556f4b697cb", size = 48036 }
wheels = [
    { url = "https://files.pythonhosted.org/packages/e5/30/643397144bfbfec6f6ef821f36f33e57d35946c44a2352d3c9f0ae847619/tenacity-9.1.2-py3-none-any.whl", hash = "sha256:f77bf36710d8b73a50b2dd155c97b870017ad21afe6ab300326b0371b3b05138", size = 28248 },
]

[[package]]
name = "threadpoolctl"
version = "3.6.0"
source = { registry = "https://pypi.org/simple" }
sdist = { url = "https://files.pythonhosted.org/packages/b7/4d/08c89e34946fce2aec4fbb45c9016efd5f4d7f24af8e5d93296e935631d8/threadpoolctl-3.6.0.tar.gz", hash = "sha256:8ab8b4aa3491d812b623328249fab5302a68d2d71745c8a4c719a2fcaba9f44e", size = 21274, upload-time = "2025-03-13T13:49:23.031Z" }
wheels = [
    { url = "https://files.pythonhosted.org/packages/32/d5/f9a850d79b0851d1d4ef6456097579a9005b31fea68726a4ae5f2d82ddd9/threadpoolctl-3.6.0-py3-none-any.whl", hash = "sha256:43a0b8fd5a2928500110039e43a5eed8480b918967083ea48dc3ab9f13c4a7fb", size = 18638, upload-time = "2025-03-13T13:49:21.846Z" },
]

[[package]]
name = "tiktoken"
version = "0.9.0"
source = { registry = "https://pypi.org/simple" }
dependencies = [
    { name = "regex" },
    { name = "requests" },
]
sdist = { url = "https://files.pythonhosted.org/packages/ea/cf/756fedf6981e82897f2d570dd25fa597eb3f4459068ae0572d7e888cfd6f/tiktoken-0.9.0.tar.gz", hash = "sha256:d02a5ca6a938e0490e1ff957bc48c8b078c88cb83977be1625b1fd8aac792c5d", size = 35991 }
wheels = [
    { url = "https://files.pythonhosted.org/packages/4d/ae/4613a59a2a48e761c5161237fc850eb470b4bb93696db89da51b79a871f1/tiktoken-0.9.0-cp311-cp311-macosx_10_12_x86_64.whl", hash = "sha256:f32cc56168eac4851109e9b5d327637f15fd662aa30dd79f964b7c39fbadd26e", size = 1065987 },
    { url = "https://files.pythonhosted.org/packages/3f/86/55d9d1f5b5a7e1164d0f1538a85529b5fcba2b105f92db3622e5d7de6522/tiktoken-0.9.0-cp311-cp311-macosx_11_0_arm64.whl", hash = "sha256:45556bc41241e5294063508caf901bf92ba52d8ef9222023f83d2483a3055348", size = 1009155 },
    { url = "https://files.pythonhosted.org/packages/03/58/01fb6240df083b7c1916d1dcb024e2b761213c95d576e9f780dfb5625a76/tiktoken-0.9.0-cp311-cp311-manylinux_2_17_aarch64.manylinux2014_aarch64.whl", hash = "sha256:03935988a91d6d3216e2ec7c645afbb3d870b37bcb67ada1943ec48678e7ee33", size = 1142898 },
    { url = "https://files.pythonhosted.org/packages/b1/73/41591c525680cd460a6becf56c9b17468d3711b1df242c53d2c7b2183d16/tiktoken-0.9.0-cp311-cp311-manylinux_2_17_x86_64.manylinux2014_x86_64.whl", hash = "sha256:8b3d80aad8d2c6b9238fc1a5524542087c52b860b10cbf952429ffb714bc1136", size = 1197535 },
    { url = "https://files.pythonhosted.org/packages/7d/7c/1069f25521c8f01a1a182f362e5c8e0337907fae91b368b7da9c3e39b810/tiktoken-0.9.0-cp311-cp311-musllinux_1_2_x86_64.whl", hash = "sha256:b2a21133be05dc116b1d0372af051cd2c6aa1d2188250c9b553f9fa49301b336", size = 1259548 },
    { url = "https://files.pythonhosted.org/packages/6f/07/c67ad1724b8e14e2b4c8cca04b15da158733ac60136879131db05dda7c30/tiktoken-0.9.0-cp311-cp311-win_amd64.whl", hash = "sha256:11a20e67fdf58b0e2dea7b8654a288e481bb4fc0289d3ad21291f8d0849915fb", size = 893895 },
]

[[package]]
name = "tokenizers"
version = "0.21.2"
source = { registry = "https://pypi.org/simple" }
dependencies = [
    { name = "huggingface-hub" },
]
sdist = { url = "https://files.pythonhosted.org/packages/ab/2d/b0fce2b8201635f60e8c95990080f58461cc9ca3d5026de2e900f38a7f21/tokenizers-0.21.2.tar.gz", hash = "sha256:fdc7cffde3e2113ba0e6cc7318c40e3438a4d74bbc62bf04bcc63bdfb082ac77", size = 351545 }
wheels = [
    { url = "https://files.pythonhosted.org/packages/1d/cc/2936e2d45ceb130a21d929743f1e9897514691bec123203e10837972296f/tokenizers-0.21.2-cp39-abi3-macosx_10_12_x86_64.whl", hash = "sha256:342b5dfb75009f2255ab8dec0041287260fed5ce00c323eb6bab639066fef8ec", size = 2875206 },
    { url = "https://files.pythonhosted.org/packages/6c/e6/33f41f2cc7861faeba8988e7a77601407bf1d9d28fc79c5903f8f77df587/tokenizers-0.21.2-cp39-abi3-macosx_11_0_arm64.whl", hash = "sha256:126df3205d6f3a93fea80c7a8a266a78c1bd8dd2fe043386bafdd7736a23e45f", size = 2732655 },
    { url = "https://files.pythonhosted.org/packages/33/2b/1791eb329c07122a75b01035b1a3aa22ad139f3ce0ece1b059b506d9d9de/tokenizers-0.21.2-cp39-abi3-manylinux_2_17_aarch64.manylinux2014_aarch64.whl", hash = "sha256:4a32cd81be21168bd0d6a0f0962d60177c447a1aa1b1e48fa6ec9fc728ee0b12", size = 3019202 },
    { url = "https://files.pythonhosted.org/packages/05/15/fd2d8104faa9f86ac68748e6f7ece0b5eb7983c7efc3a2c197cb98c99030/tokenizers-0.21.2-cp39-abi3-manylinux_2_17_armv7l.manylinux2014_armv7l.whl", hash = "sha256:8bd8999538c405133c2ab999b83b17c08b7fc1b48c1ada2469964605a709ef91", size = 2934539 },
    { url = "https://files.pythonhosted.org/packages/a5/2e/53e8fd053e1f3ffbe579ca5f9546f35ac67cf0039ed357ad7ec57f5f5af0/tokenizers-0.21.2-cp39-abi3-manylinux_2_17_i686.manylinux2014_i686.whl", hash = "sha256:5e9944e61239b083a41cf8fc42802f855e1dca0f499196df37a8ce219abac6eb", size = 3248665 },
    { url = "https://files.pythonhosted.org/packages/00/15/79713359f4037aa8f4d1f06ffca35312ac83629da062670e8830917e2153/tokenizers-0.21.2-cp39-abi3-manylinux_2_17_ppc64le.manylinux2014_ppc64le.whl", hash = "sha256:514cd43045c5d546f01142ff9c79a96ea69e4b5cda09e3027708cb2e6d5762ab", size = 3451305 },
    { url = "https://files.pythonhosted.org/packages/38/5f/959f3a8756fc9396aeb704292777b84f02a5c6f25c3fc3ba7530db5feb2c/tokenizers-0.21.2-cp39-abi3-manylinux_2_17_s390x.manylinux2014_s390x.whl", hash = "sha256:b1b9405822527ec1e0f7d8d2fdb287a5730c3a6518189c968254a8441b21faae", size = 3214757 },
    { url = "https://files.pythonhosted.org/packages/c5/74/f41a432a0733f61f3d21b288de6dfa78f7acff309c6f0f323b2833e9189f/tokenizers-0.21.2-cp39-abi3-manylinux_2_17_x86_64.manylinux2014_x86_64.whl", hash = "sha256:fed9a4d51c395103ad24f8e7eb976811c57fbec2af9f133df471afcd922e5020", size = 3121887 },
    { url = "https://files.pythonhosted.org/packages/3c/6a/bc220a11a17e5d07b0dfb3b5c628621d4dcc084bccd27cfaead659963016/tokenizers-0.21.2-cp39-abi3-musllinux_1_2_aarch64.whl", hash = "sha256:2c41862df3d873665ec78b6be36fcc30a26e3d4902e9dd8608ed61d49a48bc19", size = 9091965 },
    { url = "https://files.pythonhosted.org/packages/6c/bd/ac386d79c4ef20dc6f39c4706640c24823dca7ebb6f703bfe6b5f0292d88/tokenizers-0.21.2-cp39-abi3-musllinux_1_2_armv7l.whl", hash = "sha256:ed21dc7e624e4220e21758b2e62893be7101453525e3d23264081c9ef9a6d00d", size = 9053372 },
    { url = "https://files.pythonhosted.org/packages/63/7b/5440bf203b2a5358f074408f7f9c42884849cd9972879e10ee6b7a8c3b3d/tokenizers-0.21.2-cp39-abi3-musllinux_1_2_i686.whl", hash = "sha256:0e73770507e65a0e0e2a1affd6b03c36e3bc4377bd10c9ccf51a82c77c0fe365", size = 9298632 },
    { url = "https://files.pythonhosted.org/packages/a4/d2/faa1acac3f96a7427866e94ed4289949b2524f0c1878512516567d80563c/tokenizers-0.21.2-cp39-abi3-musllinux_1_2_x86_64.whl", hash = "sha256:106746e8aa9014a12109e58d540ad5465b4c183768ea96c03cbc24c44d329958", size = 9470074 },
    { url = "https://files.pythonhosted.org/packages/d8/a5/896e1ef0707212745ae9f37e84c7d50269411aef2e9ccd0de63623feecdf/tokenizers-0.21.2-cp39-abi3-win32.whl", hash = "sha256:cabda5a6d15d620b6dfe711e1af52205266d05b379ea85a8a301b3593c60e962", size = 2330115 },
    { url = "https://files.pythonhosted.org/packages/13/c3/cc2755ee10be859c4338c962a35b9a663788c0c0b50c0bdd8078fb6870cf/tokenizers-0.21.2-cp39-abi3-win_amd64.whl", hash = "sha256:58747bb898acdb1007f37a7bbe614346e98dc28708ffb66a3fd50ce169ac6c98", size = 2509918 },
]

[[package]]
name = "tomlkit"
version = "0.13.3"
source = { registry = "https://pypi.org/simple" }
sdist = { url = "https://files.pythonhosted.org/packages/cc/18/0bbf3884e9eaa38819ebe46a7bd25dcd56b67434402b66a58c4b8e552575/tomlkit-0.13.3.tar.gz", hash = "sha256:430cf247ee57df2b94ee3fbe588e71d362a941ebb545dec29b53961d61add2a1", size = 185207, upload-time = "2025-06-05T07:13:44.947Z" }
wheels = [
    { url = "https://files.pythonhosted.org/packages/bd/75/8539d011f6be8e29f339c42e633aae3cb73bffa95dd0f9adec09b9c58e85/tomlkit-0.13.3-py3-none-any.whl", hash = "sha256:c89c649d79ee40629a9fda55f8ace8c6a1b42deb912b2a8fd8d942ddadb606b0", size = 38901, upload-time = "2025-06-05T07:13:43.546Z" },
]

[[package]]
name = "toolz"
version = "1.0.0"
source = { registry = "https://pypi.org/simple" }
sdist = { url = "https://files.pythonhosted.org/packages/8a/0b/d80dfa675bf592f636d1ea0b835eab4ec8df6e9415d8cfd766df54456123/toolz-1.0.0.tar.gz", hash = "sha256:2c86e3d9a04798ac556793bced838816296a2f085017664e4995cb40a1047a02", size = 66790 }
wheels = [
    { url = "https://files.pythonhosted.org/packages/03/98/eb27cc78ad3af8e302c9d8ff4977f5026676e130d28dd7578132a457170c/toolz-1.0.0-py3-none-any.whl", hash = "sha256:292c8f1c4e7516bf9086f8850935c799a874039c8bcf959d47b600e4c44a6236", size = 56383 },
]

[[package]]
name = "torch"
version = "2.7.0"
source = { registry = "https://pypi.org/simple" }
dependencies = [
    { name = "filelock" },
    { name = "fsspec" },
    { name = "jinja2" },
    { name = "networkx" },
    { name = "nvidia-cublas-cu12", marker = "platform_machine == 'x86_64' and sys_platform == 'linux'" },
    { name = "nvidia-cuda-cupti-cu12", marker = "platform_machine == 'x86_64' and sys_platform == 'linux'" },
    { name = "nvidia-cuda-nvrtc-cu12", marker = "platform_machine == 'x86_64' and sys_platform == 'linux'" },
    { name = "nvidia-cuda-runtime-cu12", marker = "platform_machine == 'x86_64' and sys_platform == 'linux'" },
    { name = "nvidia-cudnn-cu12", marker = "platform_machine == 'x86_64' and sys_platform == 'linux'" },
    { name = "nvidia-cufft-cu12", marker = "platform_machine == 'x86_64' and sys_platform == 'linux'" },
    { name = "nvidia-cufile-cu12", marker = "platform_machine == 'x86_64' and sys_platform == 'linux'" },
    { name = "nvidia-curand-cu12", marker = "platform_machine == 'x86_64' and sys_platform == 'linux'" },
    { name = "nvidia-cusolver-cu12", marker = "platform_machine == 'x86_64' and sys_platform == 'linux'" },
    { name = "nvidia-cusparse-cu12", marker = "platform_machine == 'x86_64' and sys_platform == 'linux'" },
    { name = "nvidia-cusparselt-cu12", marker = "platform_machine == 'x86_64' and sys_platform == 'linux'" },
    { name = "nvidia-nccl-cu12", marker = "platform_machine == 'x86_64' and sys_platform == 'linux'" },
    { name = "nvidia-nvjitlink-cu12", marker = "platform_machine == 'x86_64' and sys_platform == 'linux'" },
    { name = "nvidia-nvtx-cu12", marker = "platform_machine == 'x86_64' and sys_platform == 'linux'" },
    { name = "sympy" },
    { name = "triton", marker = "platform_machine == 'x86_64' and sys_platform == 'linux'" },
    { name = "typing-extensions" },
]
wheels = [
    { url = "https://files.pythonhosted.org/packages/40/da/7378d16cc636697f2a94f791cb496939b60fb8580ddbbef22367db2c2274/torch-2.7.0-cp311-cp311-manylinux_2_28_aarch64.whl", hash = "sha256:2b7813e904757b125faf1a9a3154e1d50381d539ced34da1992f52440567c156", size = 99159397 },
    { url = "https://files.pythonhosted.org/packages/0e/6b/87fcddd34df9f53880fa1f0c23af7b6b96c935856473faf3914323588c40/torch-2.7.0-cp311-cp311-manylinux_2_28_x86_64.whl", hash = "sha256:fd5cfbb4c3bbadd57ad1b27d56a28008f8d8753733411a140fcfb84d7f933a25", size = 865183681 },
    { url = "https://files.pythonhosted.org/packages/13/85/6c1092d4b06c3db1ed23d4106488750917156af0b24ab0a2d9951830b0e9/torch-2.7.0-cp311-cp311-win_amd64.whl", hash = "sha256:58df8d5c2eeb81305760282b5069ea4442791a6bbf0c74d9069b7b3304ff8a37", size = 212520100 },
    { url = "https://files.pythonhosted.org/packages/aa/3f/85b56f7e2abcfa558c5fbf7b11eb02d78a4a63e6aeee2bbae3bb552abea5/torch-2.7.0-cp311-none-macosx_11_0_arm64.whl", hash = "sha256:0a8d43caa342b9986101ec5feb5bbf1d86570b5caa01e9cb426378311258fdde", size = 68569377 },
]

[[package]]
name = "torchaudio"
version = "2.7.0"
source = { registry = "https://pypi.org/simple" }
dependencies = [
    { name = "torch" },
]
wheels = [
    { url = "https://files.pythonhosted.org/packages/6e/d6/27deb8862ecc005c95a5c64bcc8cc27c74878eb8d4162ce4d39b35ea9e27/torchaudio-2.7.0-cp311-cp311-macosx_11_0_arm64.whl", hash = "sha256:862d9c5cfe15688a7846962b5d3c9f959beffe82b1e5441935c7a37504c5c5e7", size = 1849075 },
    { url = "https://files.pythonhosted.org/packages/04/95/29b4a4d87540779101cb60cb7f381fdb6bc6aea0af83f0f35aa8fc70cb0d/torchaudio-2.7.0-cp311-cp311-manylinux_2_28_aarch64.whl", hash = "sha256:677bd32031310ee73a47d6eebc2e74e74c1cf467932945ee88082a3935b5c950", size = 1686165 },
    { url = "https://files.pythonhosted.org/packages/ab/20/1873a49df9f1778c241543eaca14d613d657b9f9351c254952114251cb86/torchaudio-2.7.0-cp311-cp311-manylinux_2_28_x86_64.whl", hash = "sha256:c37b77dd528ad18a036466e856f53d8bd5912b757a775309354b4a977a069379", size = 3455781 },
    { url = "https://files.pythonhosted.org/packages/9e/1d/1fa4f69e4cd8c83831c3baad0ac9b56ece8ce0e75e5e5c0cdd3f591a458c/torchaudio-2.7.0-cp311-cp311-win_amd64.whl", hash = "sha256:36b94819f5406b2599ac31542e2e7a7aaf4a5b5f466ce034f296b1ee1134c945", size = 2494793 },
]

[[package]]
name = "torchmetrics"
version = "0.10.3"
source = { registry = "https://pypi.org/simple" }
dependencies = [
    { name = "numpy" },
    { name = "packaging" },
    { name = "torch" },
]
sdist = { url = "https://files.pythonhosted.org/packages/f1/49/c7c50d400cf9a9e1c56d149cddb6d2c2bf863aae7b7dd6d898b0d63bd800/torchmetrics-0.10.3.tar.gz", hash = "sha256:9e6ab66175f2dc13e246c37485b2c27c77931dfe47fc2b81c76217b8efdc1e57", size = 340527 }
wheels = [
    { url = "https://files.pythonhosted.org/packages/08/b7/f1e49be0e076c8ec981f1d4cea1f32da2bd754eaeaf6ed74d5add3f840b4/torchmetrics-0.10.3-py3-none-any.whl", hash = "sha256:b12cf92897545e24a825b0d168888c0f3052700c2901e2d4f7d90b252bc4a343", size = 529740 },
]

[[package]]
name = "torchvision"
version = "0.22.0"
source = { registry = "https://pypi.org/simple" }
dependencies = [
    { name = "numpy" },
    { name = "pillow" },
    { name = "torch" },
]
wheels = [
    { url = "https://files.pythonhosted.org/packages/b1/43/28bc858b022f6337326d75f4027d2073aad5432328f01ee1236d847f1b82/torchvision-0.22.0-cp311-cp311-macosx_11_0_arm64.whl", hash = "sha256:191ea28321fc262d8aa1a7fe79c41ff2848864bf382f9f6ea45c41dde8313792", size = 1947828 },
    { url = "https://files.pythonhosted.org/packages/7e/71/ce9a303b94e64fe25d534593522ffc76848c4e64c11e4cbe9f6b8d537210/torchvision-0.22.0-cp311-cp311-manylinux_2_28_aarch64.whl", hash = "sha256:6c5620e10ffe388eb6f4744962106ed7cf1508d26e6fdfa0c10522d3249aea24", size = 2514016 },
    { url = "https://files.pythonhosted.org/packages/09/42/6908bff012a1dcc4fc515e52339652d7f488e208986542765c02ea775c2f/torchvision-0.22.0-cp311-cp311-manylinux_2_28_x86_64.whl", hash = "sha256:ce292701c77c64dd3935e3e31c722c3b8b176a75f76dc09b804342efc1db5494", size = 7447546 },
    { url = "https://files.pythonhosted.org/packages/e4/cf/8f9305cc0ea26badbbb3558ecae54c04a245429f03168f7fad502f8a5b25/torchvision-0.22.0-cp311-cp311-win_amd64.whl", hash = "sha256:e4017b5685dbab4250df58084f07d95e677b2f3ed6c2e507a1afb8eb23b580ca", size = 1716472 },
]

[[package]]
name = "tqdm"
version = "4.67.1"
source = { registry = "https://pypi.org/simple" }
dependencies = [
    { name = "colorama", marker = "sys_platform == 'win32'" },
]
sdist = { url = "https://files.pythonhosted.org/packages/a8/4b/29b4ef32e036bb34e4ab51796dd745cdba7ed47ad142a9f4a1eb8e0c744d/tqdm-4.67.1.tar.gz", hash = "sha256:f8aef9c52c08c13a65f30ea34f4e5aac3fd1a34959879d7e59e63027286627f2", size = 169737 }
wheels = [
    { url = "https://files.pythonhosted.org/packages/d0/30/dc54f88dd4a2b5dc8a0279bdd7270e735851848b762aeb1c1184ed1f6b14/tqdm-4.67.1-py3-none-any.whl", hash = "sha256:26445eca388f82e72884e0d580d5464cd801a3ea01e63e5601bdff9ba6a48de2", size = 78540 },
]

[[package]]
name = "transformers"
version = "4.52.4"
source = { registry = "https://pypi.org/simple" }
dependencies = [
    { name = "filelock" },
    { name = "huggingface-hub" },
    { name = "numpy" },
    { name = "packaging" },
    { name = "pyyaml" },
    { name = "regex" },
    { name = "requests" },
    { name = "safetensors" },
    { name = "tokenizers" },
    { name = "tqdm" },
]
sdist = { url = "https://files.pythonhosted.org/packages/da/a9/275037087f9d846580b02f2d7cae0e0a6955d46f84583d0151d6227bd416/transformers-4.52.4.tar.gz", hash = "sha256:aff3764441c1adc192a08dba49740d3cbbcb72d850586075aed6bd89b98203e6", size = 8945376 }
wheels = [
    { url = "https://files.pythonhosted.org/packages/96/f2/25b27b396af03d5b64e61976b14f7209e2939e9e806c10749b6d277c273e/transformers-4.52.4-py3-none-any.whl", hash = "sha256:203f5c19416d5877e36e88633943761719538a25d9775977a24fe77a1e5adfc7", size = 10460375 },
]

[[package]]
name = "tree-sitter"
version = "0.21.3"
source = { registry = "https://pypi.org/simple" }
sdist = { url = "https://files.pythonhosted.org/packages/39/9e/b7cb190aa08e4ea387f2b1531da03efb4b8b033426753c0b97e3698645f6/tree-sitter-0.21.3.tar.gz", hash = "sha256:b5de3028921522365aa864d95b3c41926e0ba6a85ee5bd000e10dc49b0766988", size = 155688 }
wheels = [
    { url = "https://files.pythonhosted.org/packages/63/b5/72657d5874d7f0a722c0288f04e5e2bc33d7715b13a858885b6593047dce/tree_sitter-0.21.3-cp311-cp311-macosx_10_9_x86_64.whl", hash = "sha256:54b22c3c2aab3e3639a4b255d9df8455da2921d050c4829b6a5663b057f10db5", size = 133429 },
    { url = "https://files.pythonhosted.org/packages/d3/64/c5d397efbb6d0dbed4254cd2ca389ed186a2e1e7e32661059f6eeaaf6424/tree_sitter-0.21.3-cp311-cp311-macosx_11_0_arm64.whl", hash = "sha256:ab6e88c1e2d5e84ff0f9e5cd83f21b8e5074ad292a2cf19df3ba31d94fbcecd4", size = 126088 },
    { url = "https://files.pythonhosted.org/packages/ba/88/941669acc140f94e6c6196d6d8676ac4cd57c3b3fbc1ee61bb11c1b2da71/tree_sitter-0.21.3-cp311-cp311-manylinux_2_17_aarch64.manylinux2014_aarch64.whl", hash = "sha256:fc3fd34ed4cd5db445bc448361b5da46a2a781c648328dc5879d768f16a46771", size = 487879 },
    { url = "https://files.pythonhosted.org/packages/29/4e/798154f2846d620bf9fa3bc244e056d4858f2108f834656bf9f1219d4f30/tree_sitter-0.21.3-cp311-cp311-manylinux_2_17_x86_64.manylinux2014_x86_64.whl", hash = "sha256:fabc7182f6083269ce3cfcad202fe01516aa80df64573b390af6cd853e8444a1", size = 498776 },
    { url = "https://files.pythonhosted.org/packages/6e/d1/05ea77487bc7a3946d0e80fb6c5cb61515953f5e7a4f6804b98e113ed4b0/tree_sitter-0.21.3-cp311-cp311-musllinux_1_1_aarch64.whl", hash = "sha256:4f874c3f7d2a2faf5c91982dc7d88ff2a8f183a21fe475c29bee3009773b0558", size = 483348 },
    { url = "https://files.pythonhosted.org/packages/42/fa/bf938e7c6afbc368d503deeda060891c3dba57e2d1166e4b884271f55616/tree_sitter-0.21.3-cp311-cp311-musllinux_1_1_x86_64.whl", hash = "sha256:ee61ee3b7a4eedf9d8f1635c68ba4a6fa8c46929601fc48a907c6cfef0cfbcb2", size = 493757 },
    { url = "https://files.pythonhosted.org/packages/1d/a7/98da36a6eab22f5729989c9e0137b1b04cbe368d1e024fccd72c0b00719b/tree_sitter-0.21.3-cp311-cp311-win_amd64.whl", hash = "sha256:0b7256c723642de1c05fbb776b27742204a2382e337af22f4d9e279d77df7aa2", size = 109735 },
]

[[package]]
name = "tree-sitter-java"
version = "0.21.0"
source = { registry = "https://pypi.org/simple" }
wheels = [
    { url = "https://files.pythonhosted.org/packages/04/33/627a1bc82178131057bfad7ba1178f09979ac6ee8034915eb3caf0ff6088/tree_sitter_java-0.21.0-cp38-abi3-macosx_10_9_x86_64.whl", hash = "sha256:d30fb39af6590f6be877ff8d39c7e193f37594375b8fcdda55babd264411616b", size = 75795 },
    { url = "https://files.pythonhosted.org/packages/4e/5a/c274c4b338b77035804905d216c73dbf7e672d5b8ef55e89ec47fa62f27a/tree_sitter_java-0.21.0-cp38-abi3-macosx_11_0_arm64.whl", hash = "sha256:696391968cdc467f97e525fbe43790c2d5ba46bf446376eb30d5c20b5c9d795a", size = 78061 },
    { url = "https://files.pythonhosted.org/packages/90/27/1fb08e41074ee0cf26741f852ab995878974f63c5ce32df929507683417b/tree_sitter_java-0.21.0-cp38-abi3-manylinux_2_17_aarch64.manylinux2014_aarch64.whl", hash = "sha256:6b82318982531a473c598601d73956b0b1f9e608d39e427ba8c1a59f2d6da262", size = 125576 },
    { url = "https://files.pythonhosted.org/packages/60/e7/b7dee7289ff66af83bf4c784847c9ded95276794d8d070495ca4b41d963d/tree_sitter_java-0.21.0-cp38-abi3-manylinux_2_5_x86_64.manylinux1_x86_64.manylinux_2_17_x86_64.manylinux2014_x86_64.whl", hash = "sha256:f9c01f48ec3a3d4b55fb2c56b7cad6ebf94dba568d690b45d966731859485dd4", size = 116990 },
    { url = "https://files.pythonhosted.org/packages/8a/e3/591d561cc52a7b672b3c0836696b97222673ee7b0d2785b5ee26064dce1f/tree_sitter_java-0.21.0-cp38-abi3-musllinux_1_1_aarch64.whl", hash = "sha256:d83ca51b26826550051c53468ec74f5b570b4afb4d4520df0aa2a35b52de2289", size = 128126 },
    { url = "https://files.pythonhosted.org/packages/eb/48/fbf338a749bd6e7e58bf9c30de5d7afb697a8ac5263cb68e79bdf18a6cfa/tree_sitter_java-0.21.0-cp38-abi3-musllinux_1_1_x86_64.whl", hash = "sha256:8afb56c90048272b079235b82fc2a4a69b058b4ace206d9475cbad2eb143f40a", size = 119512 },
    { url = "https://files.pythonhosted.org/packages/5d/e2/a84f1b286197645cbedd360971ed0da4ad1ff21be236d927e62b679186de/tree_sitter_java-0.21.0-cp38-abi3-win_amd64.whl", hash = "sha256:6534fac27a93160a2b27a0c77f22a7c91f0aee2dba9d4cdbf835bf509ddfbf4f", size = 74376 },
]

[[package]]
name = "tree-sitter-javascript"
version = "0.21.4"
source = { registry = "https://pypi.org/simple" }
sdist = { url = "https://files.pythonhosted.org/packages/4c/f3/16e8566c46fe14965386284296e2f83f0e06b16a613d1d518b434844180b/tree-sitter-javascript-0.21.4.tar.gz", hash = "sha256:5ae97db218c22f16f1fd1108d77c4017b453addc36041136779c99800f23ff20", size = 109366 }
wheels = [
    { url = "https://files.pythonhosted.org/packages/ad/44/c677dd586079a27b5237786e14713fdbff9fc556cea968658e09e26fa472/tree_sitter_javascript-0.21.4-cp38-abi3-macosx_10_9_x86_64.whl", hash = "sha256:e0f1d26ec85cc66d56fb25fd41ce499dc5c4a60b478a91754684e2289433daae", size = 57025 },
    { url = "https://files.pythonhosted.org/packages/ef/49/a1dd762cfe11dbaabdcf5abb46dcf8650d89e456466cc569164bdc921d11/tree_sitter_javascript-0.21.4-cp38-abi3-macosx_11_0_arm64.whl", hash = "sha256:e9172dc9e59649d7598c6509103db1648e7187c2bcb39c34222fc052b9db0ac4", size = 60305 },
    { url = "https://files.pythonhosted.org/packages/f5/eb/1f7eb01fb0b62270c75eab9ac883a65226acfc63e76973cb21abee0ccad0/tree_sitter_javascript-0.21.4-cp38-abi3-manylinux_2_17_aarch64.manylinux2014_aarch64.whl", hash = "sha256:d45bd39ce931b164f84cfb6a186df504e38c6f91f541e2e60d5a40eb9d574005", size = 85520 },
    { url = "https://files.pythonhosted.org/packages/e3/e3/a9f64c23cd37e88aae0758f31502f57613aa73058fb49c1c6eb9df97d201/tree_sitter_javascript-0.21.4-cp38-abi3-manylinux_2_5_x86_64.manylinux1_x86_64.manylinux_2_17_x86_64.manylinux2014_x86_64.whl", hash = "sha256:00ff426e9bb552abb49ce3234b083edb1a6aa73bfeea7d9bf0f6bb3d0256c4cd", size = 76624 },
    { url = "https://files.pythonhosted.org/packages/61/d4/8ed6ef32244dbb652a0e433a6f357afaf91614f69159abb03e4a5f96109a/tree_sitter_javascript-0.21.4-cp38-abi3-musllinux_1_2_aarch64.whl", hash = "sha256:c2945bc49985ab396773e2738ae9b1e7d06950d6ad70c535c010fb9b2816a855", size = 73782 },
    { url = "https://files.pythonhosted.org/packages/ad/a1/57579a8ab9a23ea6204d54958516a0119e168960e1d34cff036b9e762abc/tree_sitter_javascript-0.21.4-cp38-abi3-musllinux_1_2_x86_64.whl", hash = "sha256:5fc87d07f4c6a7067d4e0f004956a549c05e21eeced3287f3ea2bdd04a71a97a", size = 73276 },
    { url = "https://files.pythonhosted.org/packages/19/e5/0681f027261093609cc56e5ca5e3c8e7eeee16e01081e0eee6c8d02fd2ce/tree_sitter_javascript-0.21.4-cp38-abi3-win_amd64.whl", hash = "sha256:2843b0e81564d8176922ef2b40db128a4de026606d6b1d22a06efb8e8a5c01b8", size = 60417 },
]

[[package]]
name = "triton"
version = "3.3.0"
source = { registry = "https://pypi.org/simple" }
dependencies = [
    { name = "setuptools", marker = "platform_machine != 'aarch64' and sys_platform == 'linux'" },
]
wheels = [
    { url = "https://files.pythonhosted.org/packages/3c/c5/4874a81131cc9e934d88377fbc9d24319ae1fb540f3333b4e9c696ebc607/triton-3.3.0-cp311-cp311-manylinux_2_27_x86_64.manylinux_2_28_x86_64.whl", hash = "sha256:3161a2bf073d6b22c4e2f33f951f3e5e3001462b2570e6df9cd57565bdec2984", size = 156528461 },
]

[[package]]
name = "typer"
version = "0.16.0"
source = { registry = "https://pypi.org/simple" }
dependencies = [
    { name = "click" },
    { name = "rich" },
    { name = "shellingham" },
    { name = "typing-extensions" },
]
sdist = { url = "https://files.pythonhosted.org/packages/c5/8c/7d682431efca5fd290017663ea4588bf6f2c6aad085c7f108c5dbc316e70/typer-0.16.0.tar.gz", hash = "sha256:af377ffaee1dbe37ae9440cb4e8f11686ea5ce4e9bae01b84ae7c63b87f1dd3b", size = 102625 }
wheels = [
    { url = "https://files.pythonhosted.org/packages/76/42/3efaf858001d2c2913de7f354563e3a3a2f0decae3efe98427125a8f441e/typer-0.16.0-py3-none-any.whl", hash = "sha256:1f79bed11d4d02d4310e3c1b7ba594183bcedb0ac73b27a9e5f28f6fb5b98855", size = 46317 },
]

[[package]]
name = "types-requests"
version = "2.32.4.20250611"
source = { registry = "https://pypi.org/simple" }
dependencies = [
    { name = "urllib3" },
]
sdist = { url = "https://files.pythonhosted.org/packages/6d/7f/73b3a04a53b0fd2a911d4ec517940ecd6600630b559e4505cc7b68beb5a0/types_requests-2.32.4.20250611.tar.gz", hash = "sha256:741c8777ed6425830bf51e54d6abe245f79b4dcb9019f1622b773463946bf826", size = 23118 }
wheels = [
    { url = "https://files.pythonhosted.org/packages/3d/ea/0be9258c5a4fa1ba2300111aa5a0767ee6d18eb3fd20e91616c12082284d/types_requests-2.32.4.20250611-py3-none-any.whl", hash = "sha256:ad2fe5d3b0cb3c2c902c8815a70e7fb2302c4b8c1f77bdcd738192cdb3878072", size = 20643 },
]

[[package]]
name = "typing-extensions"
version = "4.14.0"
source = { registry = "https://pypi.org/simple" }
sdist = { url = "https://files.pythonhosted.org/packages/d1/bc/51647cd02527e87d05cb083ccc402f93e441606ff1f01739a62c8ad09ba5/typing_extensions-4.14.0.tar.gz", hash = "sha256:8676b788e32f02ab42d9e7c61324048ae4c6d844a399eebace3d4979d75ceef4", size = 107423 }
wheels = [
    { url = "https://files.pythonhosted.org/packages/69/e0/552843e0d356fbb5256d21449fa957fa4eff3bbc135a74a691ee70c7c5da/typing_extensions-4.14.0-py3-none-any.whl", hash = "sha256:a1514509136dd0b477638fc68d6a91497af5076466ad0fa6c338e44e359944af", size = 43839 },
]

[[package]]
name = "typing-inspection"
version = "0.4.1"
source = { registry = "https://pypi.org/simple" }
dependencies = [
    { name = "typing-extensions" },
]
sdist = { url = "https://files.pythonhosted.org/packages/f8/b1/0c11f5058406b3af7609f121aaa6b609744687f1d158b3c3a5bf4cc94238/typing_inspection-0.4.1.tar.gz", hash = "sha256:6ae134cc0203c33377d43188d4064e9b357dba58cff3185f22924610e70a9d28", size = 75726 }
wheels = [
    { url = "https://files.pythonhosted.org/packages/17/69/cd203477f944c353c31bade965f880aa1061fd6bf05ded0726ca845b6ff7/typing_inspection-0.4.1-py3-none-any.whl", hash = "sha256:389055682238f53b04f7badcb49b989835495a96700ced5dab2d8feae4b26f51", size = 14552 },
]

[[package]]
name = "tzdata"
version = "2025.2"
source = { registry = "https://pypi.org/simple" }
sdist = { url = "https://files.pythonhosted.org/packages/95/32/1a225d6164441be760d75c2c42e2780dc0873fe382da3e98a2e1e48361e5/tzdata-2025.2.tar.gz", hash = "sha256:b60a638fcc0daffadf82fe0f57e53d06bdec2f36c4df66280ae79bce6bd6f2b9", size = 196380 }
wheels = [
    { url = "https://files.pythonhosted.org/packages/5c/23/c7abc0ca0a1526a0774eca151daeb8de62ec457e77262b66b359c3c7679e/tzdata-2025.2-py2.py3-none-any.whl", hash = "sha256:1a403fada01ff9221ca8044d701868fa132215d84beb92242d9acd2147f667a8", size = 347839 },
]

[[package]]
name = "unbabel-comet"
version = "2.2.6"
source = { registry = "https://pypi.org/simple" }
dependencies = [
    { name = "entmax" },
    { name = "huggingface-hub" },
    { name = "jsonargparse" },
    { name = "numpy" },
    { name = "pandas" },
    { name = "protobuf" },
    { name = "pytorch-lightning" },
    { name = "sacrebleu" },
    { name = "scipy" },
    { name = "sentencepiece" },
    { name = "torch" },
    { name = "torchmetrics" },
    { name = "transformers" },
]
sdist = { url = "https://files.pythonhosted.org/packages/6a/5b/1143b01eb1a70b37f9f695a838d136047b69a558e7638586cc0676470ae3/unbabel_comet-2.2.6.tar.gz", hash = "sha256:93b59192b08147e94ecdd2a3e16b0706d5dae373aea1a97493bf67e616e89b77", size = 66695 }
wheels = [
    { url = "https://files.pythonhosted.org/packages/50/ed/2ce22b5aa0e7af91b400065cb4996f85a80c5d6ab97dbb9961f734c65d18/unbabel_comet-2.2.6-py3-none-any.whl", hash = "sha256:dcb7e549dcaf59d7d1827a0bd7bdf64a023a07fc311c5c7b602a2cc990eb59b8", size = 90965 },
]

[[package]]
name = "uritemplate"
version = "4.2.0"
source = { registry = "https://pypi.org/simple" }
sdist = { url = "https://files.pythonhosted.org/packages/98/60/f174043244c5306c9988380d2cb10009f91563fc4b31293d27e17201af56/uritemplate-4.2.0.tar.gz", hash = "sha256:480c2ed180878955863323eea31b0ede668795de182617fef9c6ca09e6ec9d0e", size = 33267 }
wheels = [
    { url = "https://files.pythonhosted.org/packages/a9/99/3ae339466c9183ea5b8ae87b34c0b897eda475d2aec2307cae60e5cd4f29/uritemplate-4.2.0-py3-none-any.whl", hash = "sha256:962201ba1c4edcab02e60f9a0d3821e82dfc5d2d6662a21abd533879bdb8a686", size = 11488 },
]

[[package]]
name = "urllib3"
version = "2.5.0"
source = { registry = "https://pypi.org/simple" }
sdist = { url = "https://files.pythonhosted.org/packages/15/22/9ee70a2574a4f4599c47dd506532914ce044817c7752a79b6a51286319bc/urllib3-2.5.0.tar.gz", hash = "sha256:3fc47733c7e419d4bc3f6b3dc2b4f890bb743906a30d56ba4a5bfa4bbff92760", size = 393185 }
wheels = [
    { url = "https://files.pythonhosted.org/packages/a7/c2/fe1e52489ae3122415c51f387e221dd0773709bad6c6cdaa599e8a2c5185/urllib3-2.5.0-py3-none-any.whl", hash = "sha256:e6b01673c0fa6a13e374b50871808eb3bf7046c4b125b216f6bf1cc604cff0dc", size = 129795 },
]

[[package]]
name = "uvicorn"
version = "0.34.3"
source = { registry = "https://pypi.org/simple" }
dependencies = [
    { name = "click" },
    { name = "h11" },
]
sdist = { url = "https://files.pythonhosted.org/packages/de/ad/713be230bcda622eaa35c28f0d328c3675c371238470abdea52417f17a8e/uvicorn-0.34.3.tar.gz", hash = "sha256:35919a9a979d7a59334b6b10e05d77c1d0d574c50e0fc98b8b1a0f165708b55a", size = 76631 }
wheels = [
    { url = "https://files.pythonhosted.org/packages/6d/0d/8adfeaa62945f90d19ddc461c55f4a50c258af7662d34b6a3d5d1f8646f6/uvicorn-0.34.3-py3-none-any.whl", hash = "sha256:16246631db62bdfbf069b0645177d6e8a77ba950cfedbfd093acef9444e4d885", size = 62431 },
]

[package.optional-dependencies]
standard = [
    { name = "colorama", marker = "sys_platform == 'win32'" },
    { name = "httptools" },
    { name = "python-dotenv" },
    { name = "pyyaml" },
    { name = "uvloop", marker = "platform_python_implementation != 'PyPy' and sys_platform != 'cygwin' and sys_platform != 'win32'" },
    { name = "watchfiles" },
    { name = "websockets" },
]

[[package]]
name = "uvloop"
version = "0.21.0"
source = { registry = "https://pypi.org/simple" }
sdist = { url = "https://files.pythonhosted.org/packages/af/c0/854216d09d33c543f12a44b393c402e89a920b1a0a7dc634c42de91b9cf6/uvloop-0.21.0.tar.gz", hash = "sha256:3bf12b0fda68447806a7ad847bfa591613177275d35b6724b1ee573faa3704e3", size = 2492741 }
wheels = [
    { url = "https://files.pythonhosted.org/packages/57/a7/4cf0334105c1160dd6819f3297f8700fda7fc30ab4f61fbf3e725acbc7cc/uvloop-0.21.0-cp311-cp311-macosx_10_9_universal2.whl", hash = "sha256:c0f3fa6200b3108919f8bdabb9a7f87f20e7097ea3c543754cabc7d717d95cf8", size = 1447410 },
    { url = "https://files.pythonhosted.org/packages/8c/7c/1517b0bbc2dbe784b563d6ab54f2ef88c890fdad77232c98ed490aa07132/uvloop-0.21.0-cp311-cp311-macosx_10_9_x86_64.whl", hash = "sha256:0878c2640cf341b269b7e128b1a5fed890adc4455513ca710d77d5e93aa6d6a0", size = 805476 },
    { url = "https://files.pythonhosted.org/packages/ee/ea/0bfae1aceb82a503f358d8d2fa126ca9dbdb2ba9c7866974faec1cb5875c/uvloop-0.21.0-cp311-cp311-manylinux_2_17_aarch64.manylinux2014_aarch64.whl", hash = "sha256:b9fb766bb57b7388745d8bcc53a359b116b8a04c83a2288069809d2b3466c37e", size = 3960855 },
    { url = "https://files.pythonhosted.org/packages/8a/ca/0864176a649838b838f36d44bf31c451597ab363b60dc9e09c9630619d41/uvloop-0.21.0-cp311-cp311-manylinux_2_17_x86_64.manylinux2014_x86_64.whl", hash = "sha256:8a375441696e2eda1c43c44ccb66e04d61ceeffcd76e4929e527b7fa401b90fb", size = 3973185 },
    { url = "https://files.pythonhosted.org/packages/30/bf/08ad29979a936d63787ba47a540de2132169f140d54aa25bc8c3df3e67f4/uvloop-0.21.0-cp311-cp311-musllinux_1_2_aarch64.whl", hash = "sha256:baa0e6291d91649c6ba4ed4b2f982f9fa165b5bbd50a9e203c416a2797bab3c6", size = 3820256 },
    { url = "https://files.pythonhosted.org/packages/da/e2/5cf6ef37e3daf2f06e651aae5ea108ad30df3cb269102678b61ebf1fdf42/uvloop-0.21.0-cp311-cp311-musllinux_1_2_x86_64.whl", hash = "sha256:4509360fcc4c3bd2c70d87573ad472de40c13387f5fda8cb58350a1d7475e58d", size = 3937323 },
]

[[package]]
name = "vllm"
version = "0.9.1"
source = { registry = "https://pypi.org/simple" }
dependencies = [
    { name = "aiohttp" },
    { name = "blake3" },
    { name = "cachetools" },
    { name = "cloudpickle" },
    { name = "compressed-tensors" },
    { name = "depyf" },
    { name = "einops" },
    { name = "fastapi", extra = ["standard"] },
    { name = "filelock" },
    { name = "gguf" },
    { name = "huggingface-hub", extra = ["hf-xet"] },
    { name = "lark" },
    { name = "llguidance", marker = "platform_machine == 'aarch64' or platform_machine == 'arm64' or platform_machine == 'x86_64'" },
    { name = "lm-format-enforcer" },
    { name = "mistral-common", extra = ["opencv"] },
    { name = "msgspec" },
    { name = "ninja" },
    { name = "numba" },
    { name = "numpy" },
    { name = "openai" },
    { name = "opencv-python-headless" },
    { name = "opentelemetry-api" },
    { name = "opentelemetry-exporter-otlp" },
    { name = "opentelemetry-sdk" },
    { name = "opentelemetry-semantic-conventions-ai" },
    { name = "outlines" },
    { name = "partial-json-parser" },
    { name = "pillow" },
    { name = "prometheus-client" },
    { name = "prometheus-fastapi-instrumentator" },
    { name = "protobuf" },
    { name = "psutil" },
    { name = "py-cpuinfo" },
    { name = "pydantic" },
    { name = "python-json-logger" },
    { name = "pyyaml" },
    { name = "pyzmq" },
    { name = "ray", extra = ["cgraph"] },
    { name = "regex" },
    { name = "requests" },
    { name = "scipy" },
    { name = "sentencepiece" },
    { name = "tiktoken" },
    { name = "tokenizers" },
    { name = "torch" },
    { name = "torchaudio" },
    { name = "torchvision" },
    { name = "tqdm" },
    { name = "transformers" },
    { name = "typing-extensions" },
    { name = "watchfiles" },
    { name = "xformers", marker = "platform_machine == 'x86_64' and sys_platform == 'linux'" },
    { name = "xgrammar", marker = "platform_machine == 'aarch64' or platform_machine == 'x86_64'" },
]
sdist = { url = "https://files.pythonhosted.org/packages/c5/5b/5f42b41d045c01821be62162fc6b1cfb14db1674027c7b623adb3a66dccf/vllm-0.9.1.tar.gz", hash = "sha256:c5ad11603f49a1fad05c88debabb8b839780403ce1b51751ec4da4e8a838082c", size = 8670972 }
wheels = [
    { url = "https://files.pythonhosted.org/packages/b5/56/ffcf6215a571cf9aa58ded06a9640bff21b4918e27344677cd33290ab9da/vllm-0.9.1-cp38-abi3-manylinux1_x86_64.whl", hash = "sha256:28b99e8df39c7aaeda04f7e5353b18564a1a9d1c579691945523fc4777a1a8c8", size = 394637693 },
]

[[package]]
name = "wandb"
version = "0.20.1"
source = { registry = "https://pypi.org/simple" }
dependencies = [
    { name = "click" },
    { name = "gitpython" },
    { name = "packaging" },
    { name = "platformdirs" },
    { name = "protobuf" },
    { name = "psutil" },
    { name = "pydantic" },
    { name = "pyyaml" },
    { name = "requests" },
    { name = "sentry-sdk" },
    { name = "setproctitle" },
    { name = "typing-extensions" },
]
sdist = { url = "https://files.pythonhosted.org/packages/62/1f/92be0ca87fb49eb48c16dcf0845a3579a57c4734fec2b95862cf5a0494a0/wandb-0.20.1.tar.gz", hash = "sha256:dbd3fc60dfe7bf83c4de24b206b99b44949fef323f817a783883db72fc5f3bfe", size = 40320062 }
wheels = [
    { url = "https://files.pythonhosted.org/packages/c9/18/afcc37d0b93dd6f6d0f0c5683b9cfff9416ae1539931f58932a2938c0070/wandb-0.20.1-py3-none-any.whl", hash = "sha256:e6395cabf074247042be1cf0dc6ab0b06aa4c9538c2e1fdc5b507a690ce0cf17", size = 6458872 },
    { url = "https://files.pythonhosted.org/packages/e6/b5/70f9e2a3d1380b729ae5853763d938edc50072df357f79bbd19b9aae8e3f/wandb-0.20.1-py3-none-macosx_10_14_x86_64.whl", hash = "sha256:2475a48c693adf677d40da9e1c8ceeaf86d745ffc3b7e3535731279d02f9e845", size = 22517483 },
    { url = "https://files.pythonhosted.org/packages/cc/7e/4eb9aeb2fd974d410a8f2eb11b0219536503913a050d46a03206151705c8/wandb-0.20.1-py3-none-macosx_11_0_arm64.whl", hash = "sha256:99cce804c31ec1e0d1e691650a7d51773ed7329c41745d56384fa3655a0e9b2c", size = 22034511 },
    { url = "https://files.pythonhosted.org/packages/34/38/1df22c2273e6f7ab0aae4fd032085d6d92ab112f5b261646e7dc5e675cfe/wandb-0.20.1-py3-none-macosx_11_0_x86_64.whl", hash = "sha256:ce3ee412677a1679e04b21e03a91e1e02eb90faf658d682bee86c33cf5f32e09", size = 22720771 },
    { url = "https://files.pythonhosted.org/packages/38/96/78fc7a7ea7158d136c84f481423f8736c9346a2387287ec8a6d92019975c/wandb-0.20.1-py3-none-manylinux_2_17_aarch64.manylinux2014_aarch64.whl", hash = "sha256:5e58ca32c7147161158f09b0fb5f5896876f8569d0d10ae7b64d0510c868ce33", size = 21537453 },
    { url = "https://files.pythonhosted.org/packages/88/c9/41b8bdb493e5eda32b502bc1cc49d539335a92cacaf0ef304d7dae0240aa/wandb-0.20.1-py3-none-manylinux_2_17_x86_64.manylinux2014_x86_64.whl", hash = "sha256:591506ecbdd396648cc323ba270f3ab4aed3158e1dbfa7636c09f9f7f0253e1c", size = 23161349 },
    { url = "https://files.pythonhosted.org/packages/7d/f2/79e783cc50a47d373dfbda862eb5396de8139167e8c6443a16ef0166106f/wandb-0.20.1-py3-none-musllinux_1_2_aarch64.whl", hash = "sha256:382508532db09893f81cc926b1d333caa4c8a7db057878899fadf929bbdb3b56", size = 21550624 },
    { url = "https://files.pythonhosted.org/packages/26/32/23890a726302e7be28bda9fff47ce9b491af64e339aba4d32b3b8d1a7aaf/wandb-0.20.1-py3-none-musllinux_1_2_x86_64.whl", hash = "sha256:29ea495e49393db860f17437fe37e48018da90436ce10949b471780f09293bd7", size = 23237996 },
    { url = "https://files.pythonhosted.org/packages/af/94/296e520b086b2a4f10e99bcea3cd5856421b9c004824663501e3789a713b/wandb-0.20.1-py3-none-win32.whl", hash = "sha256:455ee0a652e59ab1e4b546fa1dc833dd3063aa7e64eb8abf95d22f0e9f08c574", size = 22518456 },
    { url = "https://files.pythonhosted.org/packages/52/5f/c44ad7b2a062ca5f4da99ae475cea274c38f6ec37bdaca1b1c653ee87274/wandb-0.20.1-py3-none-win_amd64.whl", hash = "sha256:6d2431652f096b7e394c29a99135a6441c02ed3198b963f0b351a5b5e56aeca0", size = 22518459 },
]

[[package]]
name = "watchfiles"
version = "1.1.0"
source = { registry = "https://pypi.org/simple" }
dependencies = [
    { name = "anyio" },
]
sdist = { url = "https://files.pythonhosted.org/packages/2a/9a/d451fcc97d029f5812e898fd30a53fd8c15c7bbd058fd75cfc6beb9bd761/watchfiles-1.1.0.tar.gz", hash = "sha256:693ed7ec72cbfcee399e92c895362b6e66d63dac6b91e2c11ae03d10d503e575", size = 94406 }
wheels = [
    { url = "https://files.pythonhosted.org/packages/8b/78/7401154b78ab484ccaaeef970dc2af0cb88b5ba8a1b415383da444cdd8d3/watchfiles-1.1.0-cp311-cp311-macosx_10_12_x86_64.whl", hash = "sha256:c9649dfc57cc1f9835551deb17689e8d44666315f2e82d337b9f07bd76ae3aa2", size = 405751 },
    { url = "https://files.pythonhosted.org/packages/76/63/e6c3dbc1f78d001589b75e56a288c47723de28c580ad715eb116639152b5/watchfiles-1.1.0-cp311-cp311-macosx_11_0_arm64.whl", hash = "sha256:406520216186b99374cdb58bc48e34bb74535adec160c8459894884c983a149c", size = 397313 },
    { url = "https://files.pythonhosted.org/packages/6c/a2/8afa359ff52e99af1632f90cbf359da46184207e893a5f179301b0c8d6df/watchfiles-1.1.0-cp311-cp311-manylinux_2_17_aarch64.manylinux2014_aarch64.whl", hash = "sha256:cb45350fd1dc75cd68d3d72c47f5b513cb0578da716df5fba02fff31c69d5f2d", size = 450792 },
    { url = "https://files.pythonhosted.org/packages/1d/bf/7446b401667f5c64972a57a0233be1104157fc3abf72c4ef2666c1bd09b2/watchfiles-1.1.0-cp311-cp311-manylinux_2_17_armv7l.manylinux2014_armv7l.whl", hash = "sha256:11ee4444250fcbeb47459a877e5e80ed994ce8e8d20283857fc128be1715dac7", size = 458196 },
    { url = "https://files.pythonhosted.org/packages/58/2f/501ddbdfa3fa874ea5597c77eeea3d413579c29af26c1091b08d0c792280/watchfiles-1.1.0-cp311-cp311-manylinux_2_17_i686.manylinux2014_i686.whl", hash = "sha256:bda8136e6a80bdea23e5e74e09df0362744d24ffb8cd59c4a95a6ce3d142f79c", size = 484788 },
    { url = "https://files.pythonhosted.org/packages/61/1e/9c18eb2eb5c953c96bc0e5f626f0e53cfef4bd19bd50d71d1a049c63a575/watchfiles-1.1.0-cp311-cp311-manylinux_2_17_ppc64le.manylinux2014_ppc64le.whl", hash = "sha256:b915daeb2d8c1f5cee4b970f2e2c988ce6514aace3c9296e58dd64dc9aa5d575", size = 597879 },
    { url = "https://files.pythonhosted.org/packages/8b/6c/1467402e5185d89388b4486745af1e0325007af0017c3384cc786fff0542/watchfiles-1.1.0-cp311-cp311-manylinux_2_17_s390x.manylinux2014_s390x.whl", hash = "sha256:ed8fc66786de8d0376f9f913c09e963c66e90ced9aa11997f93bdb30f7c872a8", size = 477447 },
    { url = "https://files.pythonhosted.org/packages/2b/a1/ec0a606bde4853d6c4a578f9391eeb3684a9aea736a8eb217e3e00aa89a1/watchfiles-1.1.0-cp311-cp311-manylinux_2_17_x86_64.manylinux2014_x86_64.whl", hash = "sha256:fe4371595edf78c41ef8ac8df20df3943e13defd0efcb732b2e393b5a8a7a71f", size = 453145 },
    { url = "https://files.pythonhosted.org/packages/90/b9/ef6f0c247a6a35d689fc970dc7f6734f9257451aefb30def5d100d6246a5/watchfiles-1.1.0-cp311-cp311-musllinux_1_1_aarch64.whl", hash = "sha256:b7c5f6fe273291f4d414d55b2c80d33c457b8a42677ad14b4b47ff025d0893e4", size = 626539 },
    { url = "https://files.pythonhosted.org/packages/34/44/6ffda5537085106ff5aaa762b0d130ac6c75a08015dd1621376f708c94de/watchfiles-1.1.0-cp311-cp311-musllinux_1_1_x86_64.whl", hash = "sha256:7738027989881e70e3723c75921f1efa45225084228788fc59ea8c6d732eb30d", size = 624472 },
    { url = "https://files.pythonhosted.org/packages/c3/e3/71170985c48028fa3f0a50946916a14055e741db11c2e7bc2f3b61f4d0e3/watchfiles-1.1.0-cp311-cp311-win32.whl", hash = "sha256:622d6b2c06be19f6e89b1d951485a232e3b59618def88dbeda575ed8f0d8dbf2", size = 279348 },
    { url = "https://files.pythonhosted.org/packages/89/1b/3e39c68b68a7a171070f81fc2561d23ce8d6859659406842a0e4bebf3bba/watchfiles-1.1.0-cp311-cp311-win_amd64.whl", hash = "sha256:48aa25e5992b61debc908a61ab4d3f216b64f44fdaa71eb082d8b2de846b7d12", size = 292607 },
    { url = "https://files.pythonhosted.org/packages/61/9f/2973b7539f2bdb6ea86d2c87f70f615a71a1fc2dba2911795cea25968aea/watchfiles-1.1.0-cp311-cp311-win_arm64.whl", hash = "sha256:00645eb79a3faa70d9cb15c8d4187bb72970b2470e938670240c7998dad9f13a", size = 285056 },
    { url = "https://files.pythonhosted.org/packages/8c/6b/686dcf5d3525ad17b384fd94708e95193529b460a1b7bf40851f1328ec6e/watchfiles-1.1.0-pp311-pypy311_pp73-macosx_10_12_x86_64.whl", hash = "sha256:0ece16b563b17ab26eaa2d52230c9a7ae46cf01759621f4fbbca280e438267b3", size = 406910 },
    { url = "https://files.pythonhosted.org/packages/f3/d3/71c2dcf81dc1edcf8af9f4d8d63b1316fb0a2dd90cbfd427e8d9dd584a90/watchfiles-1.1.0-pp311-pypy311_pp73-macosx_11_0_arm64.whl", hash = "sha256:51b81e55d40c4b4aa8658427a3ee7ea847c591ae9e8b81ef94a90b668999353c", size = 398816 },
    { url = "https://files.pythonhosted.org/packages/b8/fa/12269467b2fc006f8fce4cd6c3acfa77491dd0777d2a747415f28ccc8c60/watchfiles-1.1.0-pp311-pypy311_pp73-manylinux_2_17_aarch64.manylinux2014_aarch64.whl", hash = "sha256:f2bcdc54ea267fe72bfc7d83c041e4eb58d7d8dc6f578dfddb52f037ce62f432", size = 451584 },
    { url = "https://files.pythonhosted.org/packages/bd/d3/254cea30f918f489db09d6a8435a7de7047f8cb68584477a515f160541d6/watchfiles-1.1.0-pp311-pypy311_pp73-manylinux_2_17_x86_64.manylinux2014_x86_64.whl", hash = "sha256:923fec6e5461c42bd7e3fd5ec37492c6f3468be0499bc0707b4bbbc16ac21792", size = 454009 },
]

[[package]]
name = "wcwidth"
version = "0.2.13"
source = { registry = "https://pypi.org/simple" }
sdist = { url = "https://files.pythonhosted.org/packages/6c/63/53559446a878410fc5a5974feb13d31d78d752eb18aeba59c7fef1af7598/wcwidth-0.2.13.tar.gz", hash = "sha256:72ea0c06399eb286d978fdedb6923a9eb47e1c486ce63e9b4e64fc18303972b5", size = 101301 }
wheels = [
    { url = "https://files.pythonhosted.org/packages/fd/84/fd2ba7aafacbad3c4201d395674fc6348826569da3c0937e75505ead3528/wcwidth-0.2.13-py2.py3-none-any.whl", hash = "sha256:3da69048e4540d84af32131829ff948f1e022c1c6bdb8d6102117aac784f6859", size = 34166 },
]

[[package]]
name = "websocket-client"
version = "1.8.0"
source = { registry = "https://pypi.org/simple" }
sdist = { url = "https://files.pythonhosted.org/packages/e6/30/fba0d96b4b5fbf5948ed3f4681f7da2f9f64512e1d303f94b4cc174c24a5/websocket_client-1.8.0.tar.gz", hash = "sha256:3239df9f44da632f96012472805d40a23281a991027ce11d2f45a6f24ac4c3da", size = 54648 }
wheels = [
    { url = "https://files.pythonhosted.org/packages/5a/84/44687a29792a70e111c5c477230a72c4b957d88d16141199bf9acb7537a3/websocket_client-1.8.0-py3-none-any.whl", hash = "sha256:17b44cc997f5c498e809b22cdf2d9c7a9e71c02c8cc2b6c56e7c2d1239bfa526", size = 58826 },
]

[[package]]
name = "websockets"
version = "15.0.1"
source = { registry = "https://pypi.org/simple" }
sdist = { url = "https://files.pythonhosted.org/packages/21/e6/26d09fab466b7ca9c7737474c52be4f76a40301b08362eb2dbc19dcc16c1/websockets-15.0.1.tar.gz", hash = "sha256:82544de02076bafba038ce055ee6412d68da13ab47f0c60cab827346de828dee", size = 177016 }
wheels = [
    { url = "https://files.pythonhosted.org/packages/9f/32/18fcd5919c293a398db67443acd33fde142f283853076049824fc58e6f75/websockets-15.0.1-cp311-cp311-macosx_10_9_universal2.whl", hash = "sha256:823c248b690b2fd9303ba00c4f66cd5e2d8c3ba4aa968b2779be9532a4dad431", size = 175423 },
    { url = "https://files.pythonhosted.org/packages/76/70/ba1ad96b07869275ef42e2ce21f07a5b0148936688c2baf7e4a1f60d5058/websockets-15.0.1-cp311-cp311-macosx_10_9_x86_64.whl", hash = "sha256:678999709e68425ae2593acf2e3ebcbcf2e69885a5ee78f9eb80e6e371f1bf57", size = 173082 },
    { url = "https://files.pythonhosted.org/packages/86/f2/10b55821dd40eb696ce4704a87d57774696f9451108cff0d2824c97e0f97/websockets-15.0.1-cp311-cp311-macosx_11_0_arm64.whl", hash = "sha256:d50fd1ee42388dcfb2b3676132c78116490976f1300da28eb629272d5d93e905", size = 173330 },
    { url = "https://files.pythonhosted.org/packages/a5/90/1c37ae8b8a113d3daf1065222b6af61cc44102da95388ac0018fcb7d93d9/websockets-15.0.1-cp311-cp311-manylinux_2_17_aarch64.manylinux2014_aarch64.whl", hash = "sha256:d99e5546bf73dbad5bf3547174cd6cb8ba7273062a23808ffea025ecb1cf8562", size = 182878 },
    { url = "https://files.pythonhosted.org/packages/8e/8d/96e8e288b2a41dffafb78e8904ea7367ee4f891dafc2ab8d87e2124cb3d3/websockets-15.0.1-cp311-cp311-manylinux_2_5_i686.manylinux1_i686.manylinux_2_17_i686.manylinux2014_i686.whl", hash = "sha256:66dd88c918e3287efc22409d426c8f729688d89a0c587c88971a0faa2c2f3792", size = 181883 },
    { url = "https://files.pythonhosted.org/packages/93/1f/5d6dbf551766308f6f50f8baf8e9860be6182911e8106da7a7f73785f4c4/websockets-15.0.1-cp311-cp311-manylinux_2_5_x86_64.manylinux1_x86_64.manylinux_2_17_x86_64.manylinux2014_x86_64.whl", hash = "sha256:8dd8327c795b3e3f219760fa603dcae1dcc148172290a8ab15158cf85a953413", size = 182252 },
    { url = "https://files.pythonhosted.org/packages/d4/78/2d4fed9123e6620cbf1706c0de8a1632e1a28e7774d94346d7de1bba2ca3/websockets-15.0.1-cp311-cp311-musllinux_1_2_aarch64.whl", hash = "sha256:8fdc51055e6ff4adeb88d58a11042ec9a5eae317a0a53d12c062c8a8865909e8", size = 182521 },
    { url = "https://files.pythonhosted.org/packages/e7/3b/66d4c1b444dd1a9823c4a81f50231b921bab54eee2f69e70319b4e21f1ca/websockets-15.0.1-cp311-cp311-musllinux_1_2_i686.whl", hash = "sha256:693f0192126df6c2327cce3baa7c06f2a117575e32ab2308f7f8216c29d9e2e3", size = 181958 },
    { url = "https://files.pythonhosted.org/packages/08/ff/e9eed2ee5fed6f76fdd6032ca5cd38c57ca9661430bb3d5fb2872dc8703c/websockets-15.0.1-cp311-cp311-musllinux_1_2_x86_64.whl", hash = "sha256:54479983bd5fb469c38f2f5c7e3a24f9a4e70594cd68cd1fa6b9340dadaff7cf", size = 181918 },
    { url = "https://files.pythonhosted.org/packages/d8/75/994634a49b7e12532be6a42103597b71098fd25900f7437d6055ed39930a/websockets-15.0.1-cp311-cp311-win32.whl", hash = "sha256:16b6c1b3e57799b9d38427dda63edcbe4926352c47cf88588c0be4ace18dac85", size = 176388 },
    { url = "https://files.pythonhosted.org/packages/98/93/e36c73f78400a65f5e236cd376713c34182e6663f6889cd45a4a04d8f203/websockets-15.0.1-cp311-cp311-win_amd64.whl", hash = "sha256:27ccee0071a0e75d22cb35849b1db43f2ecd3e161041ac1ee9d2352ddf72f065", size = 176828 },
    { url = "https://files.pythonhosted.org/packages/fa/a8/5b41e0da817d64113292ab1f8247140aac61cbf6cfd085d6a0fa77f4984f/websockets-15.0.1-py3-none-any.whl", hash = "sha256:f7a866fbc1e97b5c617ee4116daaa09b722101d4a3c170c787450ba409f9736f", size = 169743 },
]

[[package]]
name = "wrapt"
version = "1.17.2"
source = { registry = "https://pypi.org/simple" }
sdist = { url = "https://files.pythonhosted.org/packages/c3/fc/e91cc220803d7bc4db93fb02facd8461c37364151b8494762cc88b0fbcef/wrapt-1.17.2.tar.gz", hash = "sha256:41388e9d4d1522446fe79d3213196bd9e3b301a336965b9e27ca2788ebd122f3", size = 55531 }
wheels = [
    { url = "https://files.pythonhosted.org/packages/cd/f7/a2aab2cbc7a665efab072344a8949a71081eed1d2f451f7f7d2b966594a2/wrapt-1.17.2-cp311-cp311-macosx_10_9_universal2.whl", hash = "sha256:ff04ef6eec3eee8a5efef2401495967a916feaa353643defcc03fc74fe213b58", size = 53308 },
    { url = "https://files.pythonhosted.org/packages/50/ff/149aba8365fdacef52b31a258c4dc1c57c79759c335eff0b3316a2664a64/wrapt-1.17.2-cp311-cp311-macosx_10_9_x86_64.whl", hash = "sha256:4db983e7bca53819efdbd64590ee96c9213894272c776966ca6306b73e4affda", size = 38488 },
    { url = "https://files.pythonhosted.org/packages/65/46/5a917ce85b5c3b490d35c02bf71aedaa9f2f63f2d15d9949cc4ba56e8ba9/wrapt-1.17.2-cp311-cp311-macosx_11_0_arm64.whl", hash = "sha256:9abc77a4ce4c6f2a3168ff34b1da9b0f311a8f1cfd694ec96b0603dff1c79438", size = 38776 },
    { url = "https://files.pythonhosted.org/packages/ca/74/336c918d2915a4943501c77566db41d1bd6e9f4dbc317f356b9a244dfe83/wrapt-1.17.2-cp311-cp311-manylinux_2_17_aarch64.manylinux2014_aarch64.whl", hash = "sha256:0b929ac182f5ace000d459c59c2c9c33047e20e935f8e39371fa6e3b85d56f4a", size = 83776 },
    { url = "https://files.pythonhosted.org/packages/09/99/c0c844a5ccde0fe5761d4305485297f91d67cf2a1a824c5f282e661ec7ff/wrapt-1.17.2-cp311-cp311-manylinux_2_5_i686.manylinux1_i686.manylinux_2_17_i686.manylinux2014_i686.whl", hash = "sha256:f09b286faeff3c750a879d336fb6d8713206fc97af3adc14def0cdd349df6000", size = 75420 },
    { url = "https://files.pythonhosted.org/packages/b4/b0/9fc566b0fe08b282c850063591a756057c3247b2362b9286429ec5bf1721/wrapt-1.17.2-cp311-cp311-manylinux_2_5_x86_64.manylinux1_x86_64.manylinux_2_17_x86_64.manylinux2014_x86_64.whl", hash = "sha256:1a7ed2d9d039bd41e889f6fb9364554052ca21ce823580f6a07c4ec245c1f5d6", size = 83199 },
    { url = "https://files.pythonhosted.org/packages/9d/4b/71996e62d543b0a0bd95dda485219856def3347e3e9380cc0d6cf10cfb2f/wrapt-1.17.2-cp311-cp311-musllinux_1_2_aarch64.whl", hash = "sha256:129a150f5c445165ff941fc02ee27df65940fcb8a22a61828b1853c98763a64b", size = 82307 },
    { url = "https://files.pythonhosted.org/packages/39/35/0282c0d8789c0dc9bcc738911776c762a701f95cfe113fb8f0b40e45c2b9/wrapt-1.17.2-cp311-cp311-musllinux_1_2_i686.whl", hash = "sha256:1fb5699e4464afe5c7e65fa51d4f99e0b2eadcc176e4aa33600a3df7801d6662", size = 75025 },
    { url = "https://files.pythonhosted.org/packages/4f/6d/90c9fd2c3c6fee181feecb620d95105370198b6b98a0770cba090441a828/wrapt-1.17.2-cp311-cp311-musllinux_1_2_x86_64.whl", hash = "sha256:9a2bce789a5ea90e51a02dfcc39e31b7f1e662bc3317979aa7e5538e3a034f72", size = 81879 },
    { url = "https://files.pythonhosted.org/packages/8f/fa/9fb6e594f2ce03ef03eddbdb5f4f90acb1452221a5351116c7c4708ac865/wrapt-1.17.2-cp311-cp311-win32.whl", hash = "sha256:4afd5814270fdf6380616b321fd31435a462019d834f83c8611a0ce7484c7317", size = 36419 },
    { url = "https://files.pythonhosted.org/packages/47/f8/fb1773491a253cbc123c5d5dc15c86041f746ed30416535f2a8df1f4a392/wrapt-1.17.2-cp311-cp311-win_amd64.whl", hash = "sha256:acc130bc0375999da18e3d19e5a86403667ac0c4042a094fefb7eec8ebac7cf3", size = 38773 },
    { url = "https://files.pythonhosted.org/packages/2d/82/f56956041adef78f849db6b289b282e72b55ab8045a75abad81898c28d19/wrapt-1.17.2-py3-none-any.whl", hash = "sha256:b18f2d1533a71f069c7f82d524a52599053d4c7166e9dd374ae2136b7f40f7c8", size = 23594 },
]

[[package]]
name = "writer-sdk"
version = "2.2.0"
source = { registry = "https://pypi.org/simple" }
dependencies = [
    { name = "anyio" },
    { name = "distro" },
    { name = "httpx" },
    { name = "jiter" },
    { name = "pydantic" },
    { name = "sniffio" },
    { name = "typing-extensions" },
]
sdist = { url = "https://files.pythonhosted.org/packages/53/66/a02d92cda1c5a1ced300ddb220ebc87191610f89c088ede48f53838c79e0/writer_sdk-2.2.0.tar.gz", hash = "sha256:876ba1ff3356da2f8d40f4291056a6930b9277aa1d619167e17fcc859f40e83a", size = 160607 }
wheels = [
    { url = "https://files.pythonhosted.org/packages/90/33/2c330a915d19bd8aba2a6d9dfe34083fd9b123fe403e5f82cb5d7a4315a9/writer_sdk-2.2.0-py3-none-any.whl", hash = "sha256:4a8460bf114f6ee9b91992de0f310e590f9700706e5350fcbc4017d81988a34c", size = 169168 },
]

[[package]]
name = "xformers"
version = "0.0.30"
source = { registry = "https://pypi.org/simple" }
dependencies = [
    { name = "numpy", marker = "platform_machine != 'aarch64' and sys_platform == 'linux'" },
    { name = "torch", marker = "platform_machine != 'aarch64' and sys_platform == 'linux'" },
]
sdist = { url = "https://files.pythonhosted.org/packages/bf/f7/dd2269cce89fd1221947dd7cc3a60707ffe721ef55c1803ac3b1a1f7ae5c/xformers-0.0.30.tar.gz", hash = "sha256:a12bf3eb39e294cdbe8a7253ac9b665f41bac61d6d98df174e34ef7bdb6f2fc4", size = 10214139 }
wheels = [
    { url = "https://files.pythonhosted.org/packages/1e/b3/9a850d949093b15ff283acae58c4f5adaf8776c57386b688c7f241f4dfbf/xformers-0.0.30-cp311-cp311-manylinux_2_28_x86_64.whl", hash = "sha256:60396dff69a04071249809885962b7365afe650a7910f094d67b045b47a60388", size = 31518717 },
]

[[package]]
name = "xgrammar"
version = "0.1.19"
source = { registry = "https://pypi.org/simple" }
dependencies = [
    { name = "ninja" },
    { name = "pydantic" },
    { name = "sentencepiece" },
    { name = "tiktoken" },
    { name = "torch" },
    { name = "transformers" },
    { name = "triton", marker = "platform_machine == 'x86_64' and sys_platform == 'linux'" },
]
sdist = { url = "https://files.pythonhosted.org/packages/b5/55/73e1e4f918ade656c4fa7f3a5fcfb3d521a429fe305d2cb8ca58bfb201d4/xgrammar-0.1.19.tar.gz", hash = "sha256:75bf3e814283b1cbaee9252234c5d4081f0058d29b26d8984f1cdf031c99b775", size = 1714056 }
wheels = [
    { url = "https://files.pythonhosted.org/packages/d1/d9/aa9b3db8ed8dd51c3a45f94d94afcc8b7f89c0de8e72aab975bd787da91e/xgrammar-0.1.19-cp311-cp311-macosx_10_14_x86_64.whl", hash = "sha256:fcfeac78f12b75348cce8b8c1ae75cf522cf45f38eb710697aa4512de659b93c", size = 505028 },
    { url = "https://files.pythonhosted.org/packages/c5/53/c4ce8585699d334a3f8c78249b1369177fd13556e780e65ed732d60da088/xgrammar-0.1.19-cp311-cp311-macosx_11_0_arm64.whl", hash = "sha256:c151c7e73ac0550cb0bec6ee4cb4be9553bd547d246fe35c0e4fd8a6a9e9b813", size = 458745 },
    { url = "https://files.pythonhosted.org/packages/82/7c/4989f3e73cc7080978f9882ebd68660a7d92dc2f40122f0d374dfdf70081/xgrammar-0.1.19-cp311-cp311-manylinux_2_17_aarch64.manylinux2014_aarch64.whl", hash = "sha256:53c3b94cf1489121064e2b89bf143325e7b30410c1f8e36f83a69132bb80c451", size = 5716484 },
    { url = "https://files.pythonhosted.org/packages/9d/47/77a6b826ff810094d059fc056393e61503beb0dfa6c53a0b27649df80ff1/xgrammar-0.1.19-cp311-cp311-manylinux_2_17_x86_64.manylinux2014_x86_64.whl", hash = "sha256:78f02e241a2e6ec568b29da7ce049f350e2e95d2c51c5423c016b02f92941c63", size = 5831522 },
    { url = "https://files.pythonhosted.org/packages/97/cf/b83cb7e2114cf0730d1300aa5f99957f0ff8417cfe399d2c1a64f58683f2/xgrammar-0.1.19-cp311-cp311-win_amd64.whl", hash = "sha256:9a69abe4d7a6ded512407e69b1772391f5af7db4c69220651a6bd816b68f90c9", size = 528059 },
]

[[package]]
name = "yarl"
version = "1.20.1"
source = { registry = "https://pypi.org/simple" }
dependencies = [
    { name = "idna" },
    { name = "multidict" },
    { name = "propcache" },
]
sdist = { url = "https://files.pythonhosted.org/packages/3c/fb/efaa23fa4e45537b827620f04cf8f3cd658b76642205162e072703a5b963/yarl-1.20.1.tar.gz", hash = "sha256:d017a4997ee50c91fd5466cef416231bb82177b93b029906cefc542ce14c35ac", size = 186428 }
wheels = [
    { url = "https://files.pythonhosted.org/packages/b1/18/893b50efc2350e47a874c5c2d67e55a0ea5df91186b2a6f5ac52eff887cd/yarl-1.20.1-cp311-cp311-macosx_10_9_universal2.whl", hash = "sha256:47ee6188fea634bdfaeb2cc420f5b3b17332e6225ce88149a17c413c77ff269e", size = 133833 },
    { url = "https://files.pythonhosted.org/packages/89/ed/b8773448030e6fc47fa797f099ab9eab151a43a25717f9ac043844ad5ea3/yarl-1.20.1-cp311-cp311-macosx_10_9_x86_64.whl", hash = "sha256:d0f6500f69e8402d513e5eedb77a4e1818691e8f45e6b687147963514d84b44b", size = 91070 },
    { url = "https://files.pythonhosted.org/packages/e3/e3/409bd17b1e42619bf69f60e4f031ce1ccb29bd7380117a55529e76933464/yarl-1.20.1-cp311-cp311-macosx_11_0_arm64.whl", hash = "sha256:7a8900a42fcdaad568de58887c7b2f602962356908eedb7628eaf6021a6e435b", size = 89818 },
    { url = "https://files.pythonhosted.org/packages/f8/77/64d8431a4d77c856eb2d82aa3de2ad6741365245a29b3a9543cd598ed8c5/yarl-1.20.1-cp311-cp311-manylinux_2_17_aarch64.manylinux2014_aarch64.whl", hash = "sha256:bad6d131fda8ef508b36be3ece16d0902e80b88ea7200f030a0f6c11d9e508d4", size = 347003 },
    { url = "https://files.pythonhosted.org/packages/8d/d2/0c7e4def093dcef0bd9fa22d4d24b023788b0a33b8d0088b51aa51e21e99/yarl-1.20.1-cp311-cp311-manylinux_2_17_armv7l.manylinux2014_armv7l.manylinux_2_31_armv7l.whl", hash = "sha256:df018d92fe22aaebb679a7f89fe0c0f368ec497e3dda6cb81a567610f04501f1", size = 336537 },
    { url = "https://files.pythonhosted.org/packages/f0/f3/fc514f4b2cf02cb59d10cbfe228691d25929ce8f72a38db07d3febc3f706/yarl-1.20.1-cp311-cp311-manylinux_2_17_ppc64le.manylinux2014_ppc64le.whl", hash = "sha256:8f969afbb0a9b63c18d0feecf0db09d164b7a44a053e78a7d05f5df163e43833", size = 362358 },
    { url = "https://files.pythonhosted.org/packages/ea/6d/a313ac8d8391381ff9006ac05f1d4331cee3b1efaa833a53d12253733255/yarl-1.20.1-cp311-cp311-manylinux_2_17_s390x.manylinux2014_s390x.whl", hash = "sha256:812303eb4aa98e302886ccda58d6b099e3576b1b9276161469c25803a8db277d", size = 357362 },
    { url = "https://files.pythonhosted.org/packages/00/70/8f78a95d6935a70263d46caa3dd18e1f223cf2f2ff2037baa01a22bc5b22/yarl-1.20.1-cp311-cp311-manylinux_2_17_x86_64.manylinux2014_x86_64.whl", hash = "sha256:98c4a7d166635147924aa0bf9bfe8d8abad6fffa6102de9c99ea04a1376f91e8", size = 348979 },
    { url = "https://files.pythonhosted.org/packages/cb/05/42773027968968f4f15143553970ee36ead27038d627f457cc44bbbeecf3/yarl-1.20.1-cp311-cp311-manylinux_2_5_i686.manylinux1_i686.manylinux_2_17_i686.manylinux2014_i686.whl", hash = "sha256:12e768f966538e81e6e7550f9086a6236b16e26cd964cf4df35349970f3551cf", size = 337274 },
    { url = "https://files.pythonhosted.org/packages/05/be/665634aa196954156741ea591d2f946f1b78ceee8bb8f28488bf28c0dd62/yarl-1.20.1-cp311-cp311-musllinux_1_2_aarch64.whl", hash = "sha256:fe41919b9d899661c5c28a8b4b0acf704510b88f27f0934ac7a7bebdd8938d5e", size = 363294 },
    { url = "https://files.pythonhosted.org/packages/eb/90/73448401d36fa4e210ece5579895731f190d5119c4b66b43b52182e88cd5/yarl-1.20.1-cp311-cp311-musllinux_1_2_armv7l.whl", hash = "sha256:8601bc010d1d7780592f3fc1bdc6c72e2b6466ea34569778422943e1a1f3c389", size = 358169 },
    { url = "https://files.pythonhosted.org/packages/c3/b0/fce922d46dc1eb43c811f1889f7daa6001b27a4005587e94878570300881/yarl-1.20.1-cp311-cp311-musllinux_1_2_i686.whl", hash = "sha256:daadbdc1f2a9033a2399c42646fbd46da7992e868a5fe9513860122d7fe7a73f", size = 362776 },
    { url = "https://files.pythonhosted.org/packages/f1/0d/b172628fce039dae8977fd22caeff3eeebffd52e86060413f5673767c427/yarl-1.20.1-cp311-cp311-musllinux_1_2_ppc64le.whl", hash = "sha256:03aa1e041727cb438ca762628109ef1333498b122e4c76dd858d186a37cec845", size = 381341 },
    { url = "https://files.pythonhosted.org/packages/6b/9b/5b886d7671f4580209e855974fe1cecec409aa4a89ea58b8f0560dc529b1/yarl-1.20.1-cp311-cp311-musllinux_1_2_s390x.whl", hash = "sha256:642980ef5e0fa1de5fa96d905c7e00cb2c47cb468bfcac5a18c58e27dbf8d8d1", size = 379988 },
    { url = "https://files.pythonhosted.org/packages/73/be/75ef5fd0fcd8f083a5d13f78fd3f009528132a1f2a1d7c925c39fa20aa79/yarl-1.20.1-cp311-cp311-musllinux_1_2_x86_64.whl", hash = "sha256:86971e2795584fe8c002356d3b97ef6c61862720eeff03db2a7c86b678d85b3e", size = 371113 },
    { url = "https://files.pythonhosted.org/packages/50/4f/62faab3b479dfdcb741fe9e3f0323e2a7d5cd1ab2edc73221d57ad4834b2/yarl-1.20.1-cp311-cp311-win32.whl", hash = "sha256:597f40615b8d25812f14562699e287f0dcc035d25eb74da72cae043bb884d773", size = 81485 },
    { url = "https://files.pythonhosted.org/packages/f0/09/d9c7942f8f05c32ec72cd5c8e041c8b29b5807328b68b4801ff2511d4d5e/yarl-1.20.1-cp311-cp311-win_amd64.whl", hash = "sha256:26ef53a9e726e61e9cd1cda6b478f17e350fb5800b4bd1cd9fe81c4d91cfeb2e", size = 86686 },
    { url = "https://files.pythonhosted.org/packages/b4/2d/2345fce04cfd4bee161bf1e7d9cdc702e3e16109021035dbb24db654a622/yarl-1.20.1-py3-none-any.whl", hash = "sha256:83b8eb083fe4683c6115795d9fc1cfaf2cbbefb19b3a1cb68f6527460f483a77", size = 46542 },
]

[[package]]
name = "zipp"
version = "3.23.0"
source = { registry = "https://pypi.org/simple" }
sdist = { url = "https://files.pythonhosted.org/packages/e3/02/0f2892c661036d50ede074e376733dca2ae7c6eb617489437771209d4180/zipp-3.23.0.tar.gz", hash = "sha256:a07157588a12518c9d4034df3fbbee09c814741a33ff63c05fa29d26a2404166", size = 25547 }
wheels = [
    { url = "https://files.pythonhosted.org/packages/2e/54/647ade08bf0db230bfea292f893923872fd20be6ac6f53b2b936ba839d75/zipp-3.23.0-py3-none-any.whl", hash = "sha256:071652d6115ed432f5ce1d34c336c0adfd6a884660d1e9712a256d3d3bd4b14e", size = 10276 },
]

[[package]]
name = "zstandard"
version = "0.23.0"
source = { registry = "https://pypi.org/simple" }
dependencies = [
    { name = "cffi", marker = "platform_python_implementation == 'PyPy'" },
]
sdist = { url = "https://files.pythonhosted.org/packages/ed/f6/2ac0287b442160a89d726b17a9184a4c615bb5237db763791a7fd16d9df1/zstandard-0.23.0.tar.gz", hash = "sha256:b2d8c62d08e7255f68f7a740bae85b3c9b8e5466baa9cbf7f57f1cde0ac6bc09", size = 681701 }
wheels = [
    { url = "https://files.pythonhosted.org/packages/9e/40/f67e7d2c25a0e2dc1744dd781110b0b60306657f8696cafb7ad7579469bd/zstandard-0.23.0-cp311-cp311-macosx_10_9_x86_64.whl", hash = "sha256:34895a41273ad33347b2fc70e1bff4240556de3c46c6ea430a7ed91f9042aa4e", size = 788699 },
    { url = "https://files.pythonhosted.org/packages/e8/46/66d5b55f4d737dd6ab75851b224abf0afe5774976fe511a54d2eb9063a41/zstandard-0.23.0-cp311-cp311-macosx_11_0_arm64.whl", hash = "sha256:77ea385f7dd5b5676d7fd943292ffa18fbf5c72ba98f7d09fc1fb9e819b34c23", size = 633681 },
    { url = "https://files.pythonhosted.org/packages/63/b6/677e65c095d8e12b66b8f862b069bcf1f1d781b9c9c6f12eb55000d57583/zstandard-0.23.0-cp311-cp311-manylinux_2_17_aarch64.manylinux2014_aarch64.whl", hash = "sha256:983b6efd649723474f29ed42e1467f90a35a74793437d0bc64a5bf482bedfa0a", size = 4944328 },
    { url = "https://files.pythonhosted.org/packages/59/cc/e76acb4c42afa05a9d20827116d1f9287e9c32b7ad58cc3af0721ce2b481/zstandard-0.23.0-cp311-cp311-manylinux_2_17_ppc64le.manylinux2014_ppc64le.whl", hash = "sha256:80a539906390591dd39ebb8d773771dc4db82ace6372c4d41e2d293f8e32b8db", size = 5311955 },
    { url = "https://files.pythonhosted.org/packages/78/e4/644b8075f18fc7f632130c32e8f36f6dc1b93065bf2dd87f03223b187f26/zstandard-0.23.0-cp311-cp311-manylinux_2_17_s390x.manylinux2014_s390x.whl", hash = "sha256:445e4cb5048b04e90ce96a79b4b63140e3f4ab5f662321975679b5f6360b90e2", size = 5344944 },
    { url = "https://files.pythonhosted.org/packages/76/3f/dbafccf19cfeca25bbabf6f2dd81796b7218f768ec400f043edc767015a6/zstandard-0.23.0-cp311-cp311-manylinux_2_17_x86_64.manylinux2014_x86_64.whl", hash = "sha256:fd30d9c67d13d891f2360b2a120186729c111238ac63b43dbd37a5a40670b8ca", size = 5442927 },
    { url = "https://files.pythonhosted.org/packages/0c/c3/d24a01a19b6733b9f218e94d1a87c477d523237e07f94899e1c10f6fd06c/zstandard-0.23.0-cp311-cp311-manylinux_2_5_i686.manylinux1_i686.manylinux_2_17_i686.manylinux2014_i686.whl", hash = "sha256:d20fd853fbb5807c8e84c136c278827b6167ded66c72ec6f9a14b863d809211c", size = 4864910 },
    { url = "https://files.pythonhosted.org/packages/1c/a9/cf8f78ead4597264f7618d0875be01f9bc23c9d1d11afb6d225b867cb423/zstandard-0.23.0-cp311-cp311-musllinux_1_1_aarch64.whl", hash = "sha256:ed1708dbf4d2e3a1c5c69110ba2b4eb6678262028afd6c6fbcc5a8dac9cda68e", size = 4935544 },
    { url = "https://files.pythonhosted.org/packages/2c/96/8af1e3731b67965fb995a940c04a2c20997a7b3b14826b9d1301cf160879/zstandard-0.23.0-cp311-cp311-musllinux_1_1_x86_64.whl", hash = "sha256:be9b5b8659dff1f913039c2feee1aca499cfbc19e98fa12bc85e037c17ec6ca5", size = 5467094 },
    { url = "https://files.pythonhosted.org/packages/ff/57/43ea9df642c636cb79f88a13ab07d92d88d3bfe3e550b55a25a07a26d878/zstandard-0.23.0-cp311-cp311-musllinux_1_2_aarch64.whl", hash = "sha256:65308f4b4890aa12d9b6ad9f2844b7ee42c7f7a4fd3390425b242ffc57498f48", size = 4860440 },
    { url = "https://files.pythonhosted.org/packages/46/37/edb78f33c7f44f806525f27baa300341918fd4c4af9472fbc2c3094be2e8/zstandard-0.23.0-cp311-cp311-musllinux_1_2_i686.whl", hash = "sha256:98da17ce9cbf3bfe4617e836d561e433f871129e3a7ac16d6ef4c680f13a839c", size = 4700091 },
    { url = "https://files.pythonhosted.org/packages/c1/f1/454ac3962671a754f3cb49242472df5c2cced4eb959ae203a377b45b1a3c/zstandard-0.23.0-cp311-cp311-musllinux_1_2_ppc64le.whl", hash = "sha256:8ed7d27cb56b3e058d3cf684d7200703bcae623e1dcc06ed1e18ecda39fee003", size = 5208682 },
    { url = "https://files.pythonhosted.org/packages/85/b2/1734b0fff1634390b1b887202d557d2dd542de84a4c155c258cf75da4773/zstandard-0.23.0-cp311-cp311-musllinux_1_2_s390x.whl", hash = "sha256:b69bb4f51daf461b15e7b3db033160937d3ff88303a7bc808c67bbc1eaf98c78", size = 5669707 },
    { url = "https://files.pythonhosted.org/packages/52/5a/87d6971f0997c4b9b09c495bf92189fb63de86a83cadc4977dc19735f652/zstandard-0.23.0-cp311-cp311-musllinux_1_2_x86_64.whl", hash = "sha256:034b88913ecc1b097f528e42b539453fa82c3557e414b3de9d5632c80439a473", size = 5201792 },
    { url = "https://files.pythonhosted.org/packages/79/02/6f6a42cc84459d399bd1a4e1adfc78d4dfe45e56d05b072008d10040e13b/zstandard-0.23.0-cp311-cp311-win32.whl", hash = "sha256:f2d4380bf5f62daabd7b751ea2339c1a21d1c9463f1feb7fc2bdcea2c29c3160", size = 430586 },
    { url = "https://files.pythonhosted.org/packages/be/a2/4272175d47c623ff78196f3c10e9dc7045c1b9caf3735bf041e65271eca4/zstandard-0.23.0-cp311-cp311-win_amd64.whl", hash = "sha256:62136da96a973bd2557f06ddd4e8e807f9e13cbb0bfb9cc06cfe6d98ea90dfe0", size = 495420 },
]<|MERGE_RESOLUTION|>--- conflicted
+++ resolved
@@ -2028,11 +2028,7 @@
     { name = "google-generativeai", specifier = ">=0.8.5" },
     { name = "huggingface-hub" },
     { name = "langchain", specifier = ">=0.3.25" },
-<<<<<<< HEAD
-    { name = "matplotlib", specifier = ">=3.5.0" },
-=======
     { name = "matplotlib", specifier = ">=3.10.3" },
->>>>>>> 3a6a3e4c
     { name = "mistralai", specifier = ">=1.8.2" },
     { name = "mpmath", specifier = "==1.3.0" },
     { name = "numpy", specifier = "==1.26.4" },
